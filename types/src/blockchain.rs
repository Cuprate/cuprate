--- conflicted
+++ resolved
@@ -25,14 +25,10 @@
     /// Request a block's extended header.
     ///
     /// The input is the block's height.
-    BlockExtendedHeader(usize),
+    BlockExtendedHeader(u64),
 
     /// Request a block's hash.
     ///
-<<<<<<< HEAD
-    /// The input is the block's height.
-    BlockHash(usize),
-=======
     /// The input is the block's height and the chain it is on.
     BlockHash(u64, Chain),
 
@@ -40,7 +36,6 @@
     ///
     /// The input is the block's hash.
     FindBlock([u8; 32]),
->>>>>>> dced4ed7
 
     /// Removes the block hashes that are not in the _main_ chain.
     ///
@@ -50,11 +45,7 @@
     /// Request a range of block extended headers.
     ///
     /// The input is a range of block heights.
-<<<<<<< HEAD
-    BlockExtendedHeaderInRange(Range<usize>),
-=======
     BlockExtendedHeaderInRange(Range<u64>, Chain),
->>>>>>> dced4ed7
 
     /// Request the current chain height.
     ///
@@ -161,7 +152,7 @@
     /// Response to [`BCReadRequest::ChainHeight`].
     ///
     /// Inner value is the chain height, and the top block's hash.
-    ChainHeight(usize, [u8; 32]),
+    ChainHeight(u64, [u8; 32]),
 
     /// Response to [`BCReadRequest::GeneratedCoins`].
     ///
