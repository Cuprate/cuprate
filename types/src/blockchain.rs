//! Database [`BlockchainReadRequest`]s, [`BlockchainWriteRequest`]s, and [`BlockchainResponse`]s.
//!
//! Tests that assert particular requests lead to particular
//! responses are also tested in Cuprate's blockchain database crate.
//---------------------------------------------------------------------------------------------------- Import
use std::{
    collections::{HashMap, HashSet},
    ops::Range,
};

<<<<<<< HEAD
use crate::types::MissingTxsInBlock;
use crate::{
    types::{Chain, ExtendedBlockHeader, OutputOnChain, VerifiedBlockInformation},
    AltBlockInformation, BlockCompleteEntry, ChainId,
=======
use monero_serai::block::Block;

use crate::{
    types::{Chain, ExtendedBlockHeader, OutputOnChain, VerifiedBlockInformation},
    AltBlockInformation, ChainId, CoinbaseTxSum, OutputHistogramEntry, OutputHistogramInput,
>>>>>>> f9b847b2
};

//---------------------------------------------------------------------------------------------------- ReadRequest
/// A read request to the blockchain database.
///
/// This pairs with [`BlockchainResponse`], where each variant here
/// matches in name with a [`BlockchainResponse`] variant. For example,
/// the proper response for a [`BlockchainReadRequest::BlockHash`]
/// would be a [`BlockchainResponse::BlockHash`].
///
/// See `Response` for the expected responses per `Request`.
#[derive(Debug, Clone, PartialEq, Eq)]
pub enum BlockchainReadRequest {
    BlockCompleteEntries(Vec<[u8; 32]>),

    /// Request a block's extended header.
    ///
    /// The input is the block's height.
    BlockExtendedHeader(usize),

    /// Request a block's hash.
    ///
    /// The input is the block's height and the chain it is on.
    BlockHash(usize, Chain),

    /// Request to check if we have a block and which [`Chain`] it is on.
    ///
    /// The input is the block's hash.
    FindBlock([u8; 32]),

    /// Removes the block hashes that are not in the _main_ chain.
    ///
    /// This should filter (remove) hashes in alt-blocks as well.
    FilterUnknownHashes(HashSet<[u8; 32]>),

    /// Request a range of block extended headers.
    ///
    /// The input is a range of block heights.
    BlockExtendedHeaderInRange(Range<usize>, Chain),

    /// Request the current chain height.
    ///
    /// Note that this is not the top-block height.
    ChainHeight,

    /// Request the total amount of generated coins (atomic units) at this height.
    GeneratedCoins(usize),

    /// Request data for multiple outputs.
    ///
    /// The input is a `HashMap` where:
    /// - Key = output amount
    /// - Value = set of amount indices
    ///
    /// For pre-RCT outputs, the amount is non-zero,
    /// and the amount indices represent the wanted
    /// indices of duplicate amount outputs, i.e.:
    ///
    /// ```ignore
    /// // list of outputs with amount 10
    /// [0, 1, 2, 3, 4, 5]
    /// //  ^     ^
    /// // we only want these two, so we would provide
    /// // `amount: 10, amount_index: {1, 3}`
    /// ```
    ///
    /// For RCT outputs, the amounts would be `0` and
    /// the amount indices would represent the global
    /// RCT output indices.
    Outputs(HashMap<u64, HashSet<u64>>),

    /// Request the amount of outputs with a certain amount.
    ///
    /// The input is a list of output amounts.
    NumberOutputsWithAmount(Vec<u64>),

    /// Check that all key images within a set are not spent.
    ///
    /// Input is a set of key images.
    KeyImagesSpent(HashSet<[u8; 32]>),

    /// A request for the compact chain history.
    CompactChainHistory,

    /// A request for the next chain entry.
    ///
    /// Input is a list of block hashes and the amount of block hashes to return in the next chain entry.
    ///
    /// # Invariant
    /// The [`Vec`] containing the block IDs must be sorted in reverse chronological block
    /// order, or else the returned response is unspecified and meaningless,
    /// as this request performs a binary search
    NextChainEntry(Vec<[u8; 32]>, usize),

    /// A request to find the first unknown block ID in a list of block IDs.
    ///
    /// # Invariant
    /// The [`Vec`] containing the block IDs must be sorted in chronological block
    /// order, or else the returned response is unspecified and meaningless,
    /// as this request performs a binary search.
    FindFirstUnknown(Vec<[u8; 32]>),

    /// A request for transactions from a specific block.
    MissingTxsInBlock {
        /// The block to get transactions from.
        block_hash: [u8; 32],
        /// The indexes of the transactions from the block.
        /// This is not the global index of the txs, instead it is the local index as they appear in
        /// the block/
        tx_indexes: Vec<u64>,
    },

    /// A request for all alt blocks in the chain with the given [`ChainId`].
    AltBlocksInChain(ChainId),

    /// Get a [`Block`] by its height.
    Block { height: usize },

    /// Get a [`Block`] by its hash.
    BlockByHash([u8; 32]),

    /// Get the total amount of non-coinbase transactions in the chain.
    TotalTxCount,

    /// Get the current size of the database.
    DatabaseSize,

    /// Get an output histogram.
    ///
    /// TODO: document fields after impl.
    OutputHistogram(OutputHistogramInput),

    /// Get the coinbase amount and the fees amount for
    /// `N` last blocks starting at particular height.
    ///
    /// TODO: document fields after impl.
    CoinbaseTxSum { height: usize, count: u64 },
}

//---------------------------------------------------------------------------------------------------- WriteRequest
/// A write request to the blockchain database.
#[derive(Debug, Clone, PartialEq, Eq)]
pub enum BlockchainWriteRequest {
    /// Request that a block be written to the database.
    ///
    /// Input is an already verified block.
    WriteBlock(VerifiedBlockInformation),

    /// Write an alternative block to the database,
    ///
    /// Input is the alternative block.
    WriteAltBlock(AltBlockInformation),

    /// A request to pop some blocks from the top of the main chain
    ///
    /// Input is the amount of blocks to pop.
    ///
    /// This request flushes all alt-chains from the cache before adding the popped blocks to the
    /// alt cache.
    PopBlocks(usize),

    /// A request to reverse the re-org process.
    ///
    /// The inner value is the [`ChainId`] of the old main chain.
    ///
    /// # Invariant
    /// It is invalid to call this with a [`ChainId`] that was not returned from [`BlockchainWriteRequest::PopBlocks`].
    ReverseReorg(ChainId),

    /// A request to flush all alternative blocks.
    FlushAltBlocks,
}

//---------------------------------------------------------------------------------------------------- Response
/// A response from the database.
///
/// These are the data types returned when using sending a `Request`.
///
/// This pairs with [`BlockchainReadRequest`] and [`BlockchainWriteRequest`],
/// see those two for more info.
#[derive(Debug, Clone, PartialEq, Eq)]
#[expect(clippy::large_enum_variant)]
pub enum BlockchainResponse {
    //------------------------------------------------------ Reads
    BlockCompleteEntries {
        blocks: Vec<BlockCompleteEntry>,
        missing_hashes: Vec<[u8; 32]>,
        blockchain_height: usize,
    },

    /// Response to [`BlockchainReadRequest::BlockExtendedHeader`].
    ///
    /// Inner value is the extended headed of the requested block.
    BlockExtendedHeader(ExtendedBlockHeader),

    /// Response to [`BlockchainReadRequest::BlockHash`].
    ///
    /// Inner value is the hash of the requested block.
    BlockHash([u8; 32]),

    /// Response to [`BlockchainReadRequest::FindBlock`].
    ///
    /// Inner value is the chain and height of the block if found.
    FindBlock(Option<(Chain, usize)>),

    /// Response to [`BlockchainReadRequest::FilterUnknownHashes`].
    ///
    /// Inner value is the list of hashes that were in the main chain.
    FilterUnknownHashes(HashSet<[u8; 32]>),

    /// Response to [`BlockchainReadRequest::BlockExtendedHeaderInRange`].
    ///
    /// Inner value is the list of extended header(s) of the requested block(s).
    BlockExtendedHeaderInRange(Vec<ExtendedBlockHeader>),

    /// Response to [`BlockchainReadRequest::ChainHeight`].
    ///
    /// Inner value is the chain height, and the top block's hash.
    ChainHeight(usize, [u8; 32]),

    /// Response to [`BlockchainReadRequest::GeneratedCoins`].
    ///
    /// Inner value is the total amount of generated coins up to and including the chosen height, in atomic units.
    GeneratedCoins(u64),

    /// Response to [`BlockchainReadRequest::Outputs`].
    ///
    /// Inner value is all the outputs requested,
    /// associated with their amount and amount index.
    Outputs(HashMap<u64, HashMap<u64, OutputOnChain>>),

    /// Response to [`BlockchainReadRequest::NumberOutputsWithAmount`].
    ///
    /// Inner value is a `HashMap` of all the outputs requested where:
    /// - Key = output amount
    /// - Value = count of outputs with the same amount
    NumberOutputsWithAmount(HashMap<u64, usize>),

    /// Response to [`BlockchainReadRequest::KeyImagesSpent`].
    ///
    /// The inner value is `true` if _any_ of the key images
    /// were spent (existed in the database already).
    ///
    /// The inner value is `false` if _none_ of the key images were spent.
    KeyImagesSpent(bool),

    /// Response to [`BlockchainReadRequest::CompactChainHistory`].
    CompactChainHistory {
        /// A list of blocks IDs in our chain, starting with the most recent block, all the way to the genesis block.
        ///
        /// These blocks should be in reverse chronological order, not every block is needed.
        block_ids: Vec<[u8; 32]>,
        /// The current cumulative difficulty of the chain.
        cumulative_difficulty: u128,
    },

<<<<<<< HEAD
    /// Response to [`BlockchainReadRequest::NextChainEntry`].
    ///
    /// If all blocks were unknown `start_height` will be `0`, the other fields will be meaningless.
    NextChainEntry {
        start_height: usize,
        chain_height: usize,
        block_ids: Vec<[u8; 32]>,
        block_weights: Vec<usize>,
        cumulative_difficulty: u128,
        first_block_blob: Option<Vec<u8>>,
    },

    /// The response for [`BlockchainReadRequest::FindFirstUnknown`].
=======
    /// Response to [`BlockchainReadRequest::FindFirstUnknown`].
>>>>>>> f9b847b2
    ///
    /// Contains the index of the first unknown block and its expected height.
    ///
    /// This will be [`None`] if all blocks were known.
    FindFirstUnknown(Option<(usize, usize)>),

<<<<<<< HEAD
    /// The response for [`BlockchainReadRequest::MissingTxsInBlock`].
    ///
    /// Will return [`None`] if the request contained an index out of range.
    MissingTxsInBlock(Option<MissingTxsInBlock>),

    /// The response for [`BlockchainReadRequest::AltBlocksInChain`].
=======
    /// Response to [`BlockchainReadRequest::AltBlocksInChain`].
>>>>>>> f9b847b2
    ///
    /// Contains all the alt blocks in the alt-chain in chronological order.
    AltBlocksInChain(Vec<AltBlockInformation>),

    /// Response to:
    /// - [`BlockchainReadRequest::Block`].
    /// - [`BlockchainReadRequest::BlockByHash`].
    Block(Block),

    /// Response to [`BlockchainReadRequest::TotalTxCount`].
    TotalTxCount(usize),

    /// Response to [`BlockchainReadRequest::DatabaseSize`].
    DatabaseSize {
        /// The size of the database file in bytes.
        database_size: u64,
        /// The amount of free bytes there are
        /// the disk where the database is located.
        free_space: u64,
    },

    /// Response to [`BlockchainReadRequest::OutputHistogram`].
    OutputHistogram(Vec<OutputHistogramEntry>),

    /// Response to [`BlockchainReadRequest::CoinbaseTxSum`].
    CoinbaseTxSum(CoinbaseTxSum),

    //------------------------------------------------------ Writes
    /// A generic Ok response to indicate a request was successfully handled.
    ///
    /// currently the response for:
    /// - [`BlockchainWriteRequest::WriteBlock`]
    /// - [`BlockchainWriteRequest::WriteAltBlock`]
    /// - [`BlockchainWriteRequest::ReverseReorg`]
    /// - [`BlockchainWriteRequest::FlushAltBlocks`]
    Ok,

    /// Response to [`BlockchainWriteRequest::PopBlocks`].
    ///
    /// The inner value is the alt-chain ID for the old main chain blocks.
    PopBlocks(ChainId),
}

//---------------------------------------------------------------------------------------------------- Tests
#[cfg(test)]
mod test {
    // use super::*;
}<|MERGE_RESOLUTION|>--- conflicted
+++ resolved
@@ -8,18 +8,12 @@
     ops::Range,
 };
 
-<<<<<<< HEAD
-use crate::types::MissingTxsInBlock;
+use monero_serai::block::Block;
+
 use crate::{
-    types::{Chain, ExtendedBlockHeader, OutputOnChain, VerifiedBlockInformation},
-    AltBlockInformation, BlockCompleteEntry, ChainId,
-=======
-use monero_serai::block::Block;
-
-use crate::{
-    types::{Chain, ExtendedBlockHeader, OutputOnChain, VerifiedBlockInformation},
+    types::{MissingTxsInBlock, Chain, ExtendedBlockHeader, OutputOnChain, VerifiedBlockInformation},
+    BlockCompleteEntry,
     AltBlockInformation, ChainId, CoinbaseTxSum, OutputHistogramEntry, OutputHistogramInput,
->>>>>>> f9b847b2
 };
 
 //---------------------------------------------------------------------------------------------------- ReadRequest
@@ -276,7 +270,6 @@
         cumulative_difficulty: u128,
     },
 
-<<<<<<< HEAD
     /// Response to [`BlockchainReadRequest::NextChainEntry`].
     ///
     /// If all blocks were unknown `start_height` will be `0`, the other fields will be meaningless.
@@ -289,26 +282,19 @@
         first_block_blob: Option<Vec<u8>>,
     },
 
-    /// The response for [`BlockchainReadRequest::FindFirstUnknown`].
-=======
     /// Response to [`BlockchainReadRequest::FindFirstUnknown`].
->>>>>>> f9b847b2
     ///
     /// Contains the index of the first unknown block and its expected height.
     ///
     /// This will be [`None`] if all blocks were known.
     FindFirstUnknown(Option<(usize, usize)>),
 
-<<<<<<< HEAD
     /// The response for [`BlockchainReadRequest::MissingTxsInBlock`].
     ///
     /// Will return [`None`] if the request contained an index out of range.
     MissingTxsInBlock(Option<MissingTxsInBlock>),
 
     /// The response for [`BlockchainReadRequest::AltBlocksInChain`].
-=======
-    /// Response to [`BlockchainReadRequest::AltBlocksInChain`].
->>>>>>> f9b847b2
     ///
     /// Contains all the alt blocks in the alt-chain in chronological order.
     AltBlocksInChain(Vec<AltBlockInformation>),
