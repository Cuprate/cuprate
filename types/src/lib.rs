#![doc = include_str!("../README.md")]
// `proptest` needs this internally.
#![cfg_attr(any(feature = "proptest"), allow(non_local_definitions))]
// Allow some lints when running in debug mode.
#![cfg_attr(debug_assertions, allow(clippy::todo, clippy::multiple_crate_versions))]

//---------------------------------------------------------------------------------------------------- Public API
// Import private modules, export public types.
//
// Documentation for each module is located in the respective file.

mod address_type;
mod block_complete_entry;
mod connection_state;
mod hard_fork;
mod transaction_verification_data;
mod types;

pub use address_type::AddressType;
pub use block_complete_entry::{BlockCompleteEntry, PrunedTxBlobEntry, TransactionBlobs};
pub use connection_state::ConnectionState;
pub use hard_fork::{HardFork, HardForkError};
pub use transaction_verification_data::{
    CachedVerificationState, TransactionVerificationData, TxVersion,
};
pub use types::{
<<<<<<< HEAD
    AltBlockInformation, Chain, ChainId, ChainInfo, CoinbaseTxSum, ExtendedBlockHeader,
    FeeEstimate, HardForkInfo, MinerData, MinerDataTxBacklogEntry, MissingTxsInBlock,
=======
    AddAuxPow, AltBlockInformation, AuxPow, Chain, ChainId, ChainInfo, CoinbaseTxSum,
    ExtendedBlockHeader, FeeEstimate, HardForkInfo, MinerData, MinerDataTxBacklogEntry,
>>>>>>> 241088e2
    OutputHistogramEntry, OutputHistogramInput, OutputOnChain, VerifiedBlockInformation,
    VerifiedTransactionInformation,
};

//---------------------------------------------------------------------------------------------------- Feature-gated
#[cfg(feature = "blockchain")]
pub mod blockchain;

#[cfg(feature = "json")]
pub mod json;

#[cfg(feature = "hex")]
pub mod hex;

//---------------------------------------------------------------------------------------------------- Private<|MERGE_RESOLUTION|>--- conflicted
+++ resolved
@@ -24,13 +24,8 @@
     CachedVerificationState, TransactionVerificationData, TxVersion,
 };
 pub use types::{
-<<<<<<< HEAD
-    AltBlockInformation, Chain, ChainId, ChainInfo, CoinbaseTxSum, ExtendedBlockHeader,
-    FeeEstimate, HardForkInfo, MinerData, MinerDataTxBacklogEntry, MissingTxsInBlock,
-=======
     AddAuxPow, AltBlockInformation, AuxPow, Chain, ChainId, ChainInfo, CoinbaseTxSum,
     ExtendedBlockHeader, FeeEstimate, HardForkInfo, MinerData, MinerDataTxBacklogEntry,
->>>>>>> 241088e2
     OutputHistogramEntry, OutputHistogramInput, OutputOnChain, VerifiedBlockInformation,
     VerifiedTransactionInformation,
 };
