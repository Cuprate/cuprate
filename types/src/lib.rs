#![doc = include_str!("../README.md")]
//---------------------------------------------------------------------------------------------------- Lints
// Forbid lints.
// Our code, and code generated (e.g macros) cannot overrule these.
#![forbid(
	// `unsafe` is allowed but it _must_ be
	// commented with `SAFETY: reason`.
	clippy::undocumented_unsafe_blocks,

	// Never.
	unused_unsafe,
	redundant_semicolons,
	unused_allocation,
	coherence_leak_check,
	single_use_lifetimes,
	while_true,
	clippy::missing_docs_in_private_items,

	// Maybe can be put into `#[deny]`.
	unconditional_recursion,
	for_loops_over_fallibles,
	unused_braces,
	unused_doc_comments,
	unused_labels,
	keyword_idents,
	non_ascii_idents,
	variant_size_differences,

	// Probably can be put into `#[deny]`.
	future_incompatible,
	let_underscore,
	break_with_label_and_loop,
	duplicate_macro_attributes,
	exported_private_dependencies,
	large_assignments,
	overlapping_range_endpoints,
	semicolon_in_expressions_from_macros,
	noop_method_call,
	unreachable_pub,
)]
// Deny lints.
// Some of these are `#[allow]`'ed on a per-case basis.
#![deny(
    clippy::all,
    clippy::correctness,
    clippy::suspicious,
    clippy::style,
    clippy::complexity,
    clippy::perf,
    clippy::pedantic,
    clippy::nursery,
    clippy::cargo,
    unused_mut,
    missing_docs,
    deprecated,
    unused_comparisons,
    nonstandard_style
)]
#![allow(
	// FIXME: this lint affects crates outside of
	// `database/` for some reason, allow for now.
	clippy::cargo_common_metadata,

	// FIXME: adding `#[must_use]` onto everything
	// might just be more annoying than useful...
	// although it is sometimes nice.
	clippy::must_use_candidate,

	clippy::module_name_repetitions,
	clippy::module_inception,
	clippy::redundant_pub_crate,
	clippy::option_if_let_else,
)]
// Allow some lints when running in debug mode.
#![cfg_attr(debug_assertions, allow(clippy::todo, clippy::multiple_crate_versions))]

//---------------------------------------------------------------------------------------------------- Public API
// Import private modules, export public types.
//
// Documentation for each module is located in the respective file.

mod block_complete_entry;
mod hard_fork;
<<<<<<< HEAD
mod types;

pub use block_complete_entry::{BlockCompleteEntry, PrunedTxBlobEntry, TransactionBlobs};
pub use hard_fork::HardFork;
pub use types::{
    CachedVerificationState, ExtendedBlockHeader, OutputOnChain, TransactionVerificationData,
=======
mod transaction_verification_data;
mod types;

pub use block_complete_entry::{BlockCompleteEntry, PrunedTxBlobEntry, TransactionBlobs};
pub use hard_fork::{HardFork, HardForkError};
pub use transaction_verification_data::{
    CachedVerificationState, TransactionVerificationData, TxVersion,
};
pub use types::{
    AltBlockInformation, Chain, ChainId, ExtendedBlockHeader, OutputOnChain,
>>>>>>> 0041650f
    VerifiedBlockInformation, VerifiedTransactionInformation,
};

//---------------------------------------------------------------------------------------------------- Feature-gated
#[cfg(feature = "blockchain")]
pub mod blockchain;
//---------------------------------------------------------------------------------------------------- Private<|MERGE_RESOLUTION|>--- conflicted
+++ resolved
@@ -81,14 +81,6 @@
 
 mod block_complete_entry;
 mod hard_fork;
-<<<<<<< HEAD
-mod types;
-
-pub use block_complete_entry::{BlockCompleteEntry, PrunedTxBlobEntry, TransactionBlobs};
-pub use hard_fork::HardFork;
-pub use types::{
-    CachedVerificationState, ExtendedBlockHeader, OutputOnChain, TransactionVerificationData,
-=======
 mod transaction_verification_data;
 mod types;
 
@@ -99,7 +91,6 @@
 };
 pub use types::{
     AltBlockInformation, Chain, ChainId, ExtendedBlockHeader, OutputOnChain,
->>>>>>> 0041650f
     VerifiedBlockInformation, VerifiedTransactionInformation,
 };
 
