//! Various shared data types in Cuprate.

use std::num::NonZero;

use curve25519_dalek::edwards::EdwardsPoint;
use monero_serai::{
    block::Block,
    transaction::{Timelock, Transaction},
};

use crate::HardFork;

/// Extended header data of a block.
///
/// This contains various metadata of a block, but not the block blob itself.
#[derive(Copy, Clone, Default, Debug, PartialEq, Eq, PartialOrd, Ord, Hash)]
pub struct ExtendedBlockHeader {
    /// The block's major version.
    ///
    /// This is the same value as [`monero_serai::block::BlockHeader::hardfork_version`].
    pub version: HardFork,
    /// The block's hard-fork vote.
    ///
    /// This can't be represented with [`HardFork`] as raw-votes can be out of the range of [`HardFork`]s.
    ///
    /// This is the same value as [`monero_serai::block::BlockHeader::hardfork_signal`].
    pub vote: u8,
    /// The UNIX time at which the block was mined.
    pub timestamp: u64,
    /// The total amount of coins mined in all blocks so far, including this block's.
    pub cumulative_difficulty: u128,
    /// The adjusted block size, in bytes.
    pub block_weight: usize,
    /// The long term block weight, based on the median weight of the preceding `100_000` blocks.
    pub long_term_weight: usize,
}

/// Verified information of a transaction.
///
/// This represents a valid transaction
#[derive(Clone, Debug, PartialEq, Eq)]
pub struct VerifiedTransactionInformation {
    /// The transaction itself.
    pub tx: Transaction,
    /// The serialized byte form of [`Self::tx`].
    ///
    /// [`Transaction::serialize`].
    pub tx_blob: Vec<u8>,
    /// The transaction's weight.
    ///
    /// [`Transaction::weight`].
    pub tx_weight: usize,
    /// The transaction's total fees.
    pub fee: u64,
    /// The transaction's hash.
    ///
    /// [`Transaction::hash`].
    pub tx_hash: [u8; 32],
}

/// Verified information of a block.
///
/// This represents a block that has already been verified to be correct.
#[derive(Clone, Debug, PartialEq, Eq)]
pub struct VerifiedBlockInformation {
    /// The block itself.
    pub block: Block,
    /// The serialized byte form of [`Self::block`].
    ///
    /// [`Block::serialize`].
    pub block_blob: Vec<u8>,
    /// All the transactions in the block, excluding the [`Block::miner_transaction`].
    pub txs: Vec<VerifiedTransactionInformation>,
    /// The block's hash.
    ///
    /// [`Block::hash`].
    pub block_hash: [u8; 32],
    /// The block's proof-of-work hash.
    // TODO: make this an option.
    pub pow_hash: [u8; 32],
    /// The block's height.
    pub height: usize,
    /// The amount of generated coins (atomic units) in this block.
    pub generated_coins: u64,
    /// The adjusted block size, in bytes.
    pub weight: usize,
    /// The long term block weight, which is the weight factored in with previous block weights.
    pub long_term_weight: usize,
    /// The cumulative difficulty of all blocks up until and including this block.
    pub cumulative_difficulty: u128,
}

/// A unique ID for an alt chain.
///
/// The inner value is meaningless.
#[derive(Debug, Copy, Clone, Ord, PartialOrd, Eq, PartialEq, Hash)]
pub struct ChainId(pub NonZero<u64>);

/// An identifier for a chain.
#[derive(Debug, Copy, Clone, Ord, PartialOrd, Eq, PartialEq, Hash)]
pub enum Chain {
    /// The main chain.
    Main,
    /// An alt chain.
    Alt(ChainId),
}

/// A block on an alternative chain.
#[derive(Clone, Debug, PartialEq, Eq)]
pub struct AltBlockInformation {
    /// The block itself.
    pub block: Block,
    /// The serialized byte form of [`Self::block`].
    ///
    /// [`Block::serialize`].
    pub block_blob: Vec<u8>,
    /// All the transactions in the block, excluding the [`Block::miner_transaction`].
    pub txs: Vec<VerifiedTransactionInformation>,
    /// The block's hash.
    ///
    /// [`Block::hash`].
    pub block_hash: [u8; 32],
    /// The block's proof-of-work hash.
    pub pow_hash: [u8; 32],
    /// The block's height.
    pub height: usize,
    /// The adjusted block size, in bytes.
    pub weight: usize,
    /// The long term block weight, which is the weight factored in with previous block weights.
    pub long_term_weight: usize,
    /// The cumulative difficulty of all blocks up until and including this block.
    pub cumulative_difficulty: u128,
    /// The [`ChainId`] of the chain this alt block is on.
    pub chain_id: ChainId,
}

/// An already existing transaction output.
#[derive(Clone, Copy, Debug, PartialEq, Eq)]
pub struct OutputOnChain {
    /// The block height this output belongs to.
    pub height: usize,
    /// The timelock of this output, if any.
    pub time_lock: Timelock,
    /// The public key of this output, if any.
    pub key: Option<EdwardsPoint>,
    /// The output's commitment.
    pub commitment: EdwardsPoint,
}

/// Input required to generate an output histogram.
///
/// Used in RPC's `get_output_histogram`.
#[derive(Clone, Debug, Default, PartialEq, Eq, PartialOrd, Ord, Hash)]
pub struct OutputHistogramInput {
    pub amounts: Vec<u64>,
    pub min_count: u64,
    pub max_count: u64,
    pub unlocked: bool,
    pub recent_cutoff: u64,
}

/// A single entry in an output histogram.
///
/// Used in RPC's `get_output_histogram`.
#[derive(Copy, Clone, Debug, Default, PartialEq, Eq, PartialOrd, Ord, Hash)]
pub struct OutputHistogramEntry {
    pub amount: u64,
    pub total_instances: u64,
    pub unlocked_instances: u64,
    pub recent_instances: u64,
}

/// Data of summed coinbase transactions.
///
/// Used in RPC's `get_coinbase_tx_sum`.
#[derive(Copy, Clone, Debug, Default, PartialEq, Eq, PartialOrd, Ord, Hash)]
pub struct CoinbaseTxSum {
    pub emission_amount: u128,
    pub fee_amount: u128,
}

/// Data to create a custom block template.
///
/// Used in RPC's `get_miner_data`.
#[derive(Clone, Debug, Default, PartialEq, Eq, PartialOrd, Ord, Hash)]
pub struct MinerData {
    pub major_version: u8,
    pub height: u64,
    pub prev_id: [u8; 32],
    pub seed_hash: [u8; 32],
    pub difficulty: u128,
    pub median_weight: u64,
    pub already_generated_coins: u64,
    pub tx_backlog: Vec<MinerDataTxBacklogEntry>,
}

/// A transaction in the txpool.
///
/// Used in [`MinerData::tx_backlog`].
#[derive(Clone, Debug, Default, PartialEq, Eq, PartialOrd, Ord, Hash)]
pub struct MinerDataTxBacklogEntry {
    pub id: [u8; 32],
    pub weight: u64,
    pub fee: u64,
}

/// Information on a [`HardFork`].
///
/// Used in RPC's `hard_fork_info`.
#[derive(Copy, Clone, Debug, Default, PartialEq, Eq, PartialOrd, Ord, Hash)]
pub struct HardForkInfo {
    pub earliest_height: u64,
    pub enabled: bool,
    pub state: u32,
    pub threshold: u32,
    pub version: u8,
    pub votes: u32,
    pub voting: u8,
    pub window: u32,
}

/// Estimated fee data.
///
/// Used in RPC's `get_fee_estimate`.
#[derive(Clone, Debug, Default, PartialEq, Eq, PartialOrd, Ord, Hash)]
pub struct FeeEstimate {
    pub fee: u64,
    pub fees: Vec<u64>,
    pub quantization_mask: u64,
}

/// Information on a (maybe alternate) chain.
///
/// Used in RPC's `get_alternate_chains`.
#[derive(Clone, Debug, Default, PartialEq, Eq, PartialOrd, Ord, Hash)]
pub struct ChainInfo {
    pub block_hash: [u8; 32],
    pub block_hashes: Vec<[u8; 32]>,
    pub difficulty: u128,
    pub height: u64,
    pub length: u64,
    pub main_chain_parent_block: [u8; 32],
}

/// Used in RPC's `add_aux_pow`.
#[derive(Clone, Debug, Default, PartialEq, Eq, PartialOrd, Ord, Hash)]
pub struct AuxPow {
    pub id: [u8; 32],
    pub hash: [u8; 32],
}

/// Used in RPC's `add_aux_pow`.
#[derive(Clone, Debug, Default, PartialEq, Eq, PartialOrd, Ord, Hash)]
pub struct AddAuxPow {
    pub blocktemplate_blob: Vec<u8>,
    pub blockhashing_blob: Vec<u8>,
    pub merkle_root: [u8; 32],
    pub merkle_tree_depth: u64,
    pub aux_pow: Vec<AuxPow>,
}

<<<<<<< HEAD
/// The inner response for a request for missing txs.
#[derive(Clone, Debug, PartialEq, Eq)]
pub struct MissingTxsInBlock {
=======
/// The inner response for a request for txs in a block.
#[derive(Clone, Debug, PartialEq, Eq)]
pub struct TxsInBlock {
>>>>>>> 7b8756fa
    pub block: Vec<u8>,
    pub txs: Vec<Vec<u8>>,
}

//---------------------------------------------------------------------------------------------------- Tests
#[cfg(test)]
mod test {
    // use super::*;
}<|MERGE_RESOLUTION|>--- conflicted
+++ resolved
@@ -259,15 +259,9 @@
     pub aux_pow: Vec<AuxPow>,
 }
 
-<<<<<<< HEAD
-/// The inner response for a request for missing txs.
-#[derive(Clone, Debug, PartialEq, Eq)]
-pub struct MissingTxsInBlock {
-=======
 /// The inner response for a request for txs in a block.
 #[derive(Clone, Debug, PartialEq, Eq)]
 pub struct TxsInBlock {
->>>>>>> 7b8756fa
     pub block: Vec<u8>,
     pub txs: Vec<Vec<u8>>,
 }
