//! Various shared data types in Cuprate.

//---------------------------------------------------------------------------------------------------- Import
use std::sync::Mutex as StdMutex;

use curve25519_dalek::edwards::EdwardsPoint;
use monero_serai::{
    block::Block,
    ringct::RctType,
    transaction::{Timelock, Transaction},
};

<<<<<<< HEAD
use crate::hard_fork::HardFork;
=======
use crate::HardFork;
>>>>>>> 0041650f

//---------------------------------------------------------------------------------------------------- ExtendedBlockHeader
/// Extended header data of a block.
///
/// This contains various metadata of a block, but not the block blob itself.
#[derive(Copy, Clone, Default, Debug, PartialEq, Eq, PartialOrd, Ord, Hash)]
pub struct ExtendedBlockHeader {
<<<<<<< HEAD
    /// The block's major version, also the hard-fork of the block.
    pub version: HardFork,
    /// The block's hard-fork vote.
    ///
    /// This can't be represented using [`HardFork`] as blocks can vote for future HFs unknown to our node.
=======
    /// The block's major version.
    ///
    /// This is the same value as [`monero_serai::block::BlockHeader::hardfork_version`].
    pub version: HardFork,
    /// The block's hard-fork vote.
    ///
    /// This can't be represented with [`HardFork`] as raw-votes can be out of the range of [`HardFork`]s.
>>>>>>> 0041650f
    ///
    /// This is the same value as [`monero_serai::block::BlockHeader::hardfork_signal`].
    pub vote: u8,
    /// The UNIX time at which the block was mined.
    pub timestamp: u64,
    /// The total amount of coins mined in all blocks so far, including this block's.
    pub cumulative_difficulty: u128,
    /// The adjusted block size, in bytes.
    pub block_weight: usize,
    /// The long term block weight, based on the median weight of the preceding `100_000` blocks.
    pub long_term_weight: usize,
}

//---------------------------------------------------------------------------------------------------- VerifiedTransactionInformation
/// Verified information of a transaction.
///
/// - If this is in a [`VerifiedBlockInformation`] this represents a valid transaction
/// - If this is in an [`AltBlockInformation`] this represents a potentially valid transaction
#[derive(Clone, Debug, PartialEq, Eq)]
pub struct VerifiedTransactionInformation {
    /// The transaction itself.
    pub tx: Transaction,
    /// The serialized byte form of [`Self::tx`].
    ///
    /// [`Transaction::serialize`].
    pub tx_blob: Vec<u8>,
    /// The transaction's weight.
    ///
    /// [`Transaction::weight`].
    pub tx_weight: usize,
    /// The transaction's total fees.
    pub fee: u64,
    /// The transaction's hash.
    ///
    /// [`Transaction::hash`].
    pub tx_hash: [u8; 32],
}

//---------------------------------------------------------------------------------------------------- VerifiedBlockInformation
/// Verified information of a block.
///
/// This represents a block that has already been verified to be correct.
#[derive(Clone, Debug, PartialEq, Eq)]
pub struct VerifiedBlockInformation {
    /// The block itself.
    pub block: Block,
    /// The serialized byte form of [`Self::block`].
    ///
    /// [`Block::serialize`].
    pub block_blob: Vec<u8>,
    /// All the transactions in the block, excluding the [`Block::miner_transaction`].
    pub txs: Vec<VerifiedTransactionInformation>,
    /// The block's hash.
    ///
    /// [`Block::hash`].
    pub block_hash: [u8; 32],
    /// The block's proof-of-work hash.
    pub pow_hash: [u8; 32],
    /// The block's height.
    pub height: usize,
    /// The amount of generated coins (atomic units) in this block.
    pub generated_coins: u64,
    /// The adjusted block size, in bytes.
    pub weight: usize,
    /// The long term block weight, which is the weight factored in with previous block weights.
    pub long_term_weight: usize,
    /// The cumulative difficulty of all blocks up until and including this block.
    pub cumulative_difficulty: u128,
}

//---------------------------------------------------------------------------------------------------- ChainID
/// A unique ID for an alt chain.
///
/// The inner value is meaningless.
#[derive(Debug, Copy, Clone, Ord, PartialOrd, Eq, PartialEq, Hash)]
pub struct ChainId(pub u64);

//---------------------------------------------------------------------------------------------------- Chain
/// An identifier for a chain.
#[derive(Debug, Copy, Clone, Ord, PartialOrd, Eq, PartialEq, Hash)]
pub enum Chain {
    /// The main chain.
    Main,
    /// An alt chain.
    Alt(ChainId),
}

//---------------------------------------------------------------------------------------------------- AltBlockInformation
/// A block on an alternative chain.
#[derive(Clone, Debug, PartialEq, Eq)]
pub struct AltBlockInformation {
    /// The block itself.
    pub block: Block,
    /// The serialized byte form of [`Self::block`].
    ///
    /// [`Block::serialize`].
    pub block_blob: Vec<u8>,
    /// All the transactions in the block, excluding the [`Block::miner_transaction`].
    pub txs: Vec<VerifiedTransactionInformation>,
    /// The block's hash.
    ///
    /// [`Block::hash`].
    pub block_hash: [u8; 32],
    /// The block's proof-of-work hash.
    pub pow_hash: [u8; 32],
    /// The block's height.
    pub height: usize,
    /// The adjusted block size, in bytes.
    pub weight: usize,
    /// The long term block weight, which is the weight factored in with previous block weights.
    pub long_term_weight: usize,
    /// The cumulative difficulty of all blocks up until and including this block.
    pub cumulative_difficulty: u128,
    /// The [`ChainId`] of the chain this alt block is on.
    pub chain_id: ChainId,
}

//---------------------------------------------------------------------------------------------------- OutputOnChain
/// An already existing transaction output.
#[derive(Clone, Copy, Debug, PartialEq, Eq)]
pub struct OutputOnChain {
    /// The block height this output belongs to.
    pub height: usize,
    /// The timelock of this output, if any.
    pub time_lock: Timelock,
    /// The public key of this output, if any.
    pub key: Option<EdwardsPoint>,
    /// The output's commitment.
    pub commitment: EdwardsPoint,
}

/// Represents if a transaction has been fully validated and under what conditions
/// the transaction is valid in the future.
#[derive(Copy, Clone, Debug, PartialEq, Eq)]
pub enum CachedVerificationState {
    /// The transaction has not been validated.
    NotVerified,
    /// The transaction is valid* if the block represented by this hash is in the blockchain and the [`HardFork`]
    /// is the same.
    ///
    /// *V1 transactions require checks on their ring-length even if this hash is in the blockchain.
    ValidAtHashAndHF {
        /// The block hash that was in the chain when this transaction was validated.
        block_hash: [u8; 32],
        /// The hf this transaction was validated against.
        hf: HardFork,
    },
    /// The transaction is valid* if the block represented by this hash is in the blockchain _and_ this
    /// given time lock is unlocked. The time lock here will represent the youngest used time based lock
    /// (If the transaction uses any time based time locks). This is because time locks are not monotonic
    /// so unlocked outputs could become re-locked.
    ///
    /// *V1 transactions require checks on their ring-length even if this hash is in the blockchain.
    ValidAtHashAndHFWithTimeBasedLock {
        /// The block hash that was in the chain when this transaction was validated.
        block_hash: [u8; 32],
        /// The hf this transaction was validated against.
        hf: HardFork,
        /// The youngest used time based lock.
        time_lock: Timelock,
    },
}

/// Data needed to verify a transaction.
#[derive(Debug)]
pub struct TransactionVerificationData {
    /// The transaction we are verifying
    pub tx: Transaction,
    /// The serialised transaction.
    pub tx_blob: Vec<u8>,
    /// The weight of the transaction.
    pub tx_weight: usize,
    /// The fee this transaction has paid.
    pub fee: u64,
    /// The hash of this transaction.
    pub tx_hash: [u8; 32],
    /// The verification state of this transaction.
    pub cached_verification_state: StdMutex<CachedVerificationState>,
}

impl TransactionVerificationData {
    /// Creates a new [`TransactionVerificationData`] from the given [`Transaction`].
    pub fn new(tx: Transaction) -> TransactionVerificationData {
        let tx_hash = tx.hash();
        let tx_blob = tx.serialize();

        // the tx weight is only different from the blobs length for bp(+) txs.
        let tx_weight = match tx.rct_signatures.rct_type() {
            RctType::Bulletproofs
            | RctType::BulletproofsCompactAmount
            | RctType::Clsag
            | RctType::BulletproofsPlus => tx.weight(),
            _ => tx_blob.len(),
        };

        TransactionVerificationData {
            tx_hash,
            tx_blob,
            tx_weight,
            fee: tx.rct_signatures.base.fee,
            cached_verification_state: StdMutex::new(CachedVerificationState::NotVerified),
            tx,
        }
    }
}

// This impl is mainly for testing, going from a verified tx to a tx-pool tx doesn't have
// many use cases.
impl From<VerifiedTransactionInformation> for TransactionVerificationData {
    fn from(value: VerifiedTransactionInformation) -> Self {
        TransactionVerificationData {
            tx: value.tx,
            tx_blob: value.tx_blob,
            tx_weight: value.tx_weight,
            fee: value.fee,
            tx_hash: value.tx_hash,
            cached_verification_state: StdMutex::new(CachedVerificationState::NotVerified),
        }
    }
}

//---------------------------------------------------------------------------------------------------- Tests
#[cfg(test)]
mod test {
    // use super::*;
}<|MERGE_RESOLUTION|>--- conflicted
+++ resolved
@@ -1,20 +1,13 @@
 //! Various shared data types in Cuprate.
 
 //---------------------------------------------------------------------------------------------------- Import
-use std::sync::Mutex as StdMutex;
-
 use curve25519_dalek::edwards::EdwardsPoint;
 use monero_serai::{
     block::Block,
-    ringct::RctType,
     transaction::{Timelock, Transaction},
 };
 
-<<<<<<< HEAD
-use crate::hard_fork::HardFork;
-=======
 use crate::HardFork;
->>>>>>> 0041650f
 
 //---------------------------------------------------------------------------------------------------- ExtendedBlockHeader
 /// Extended header data of a block.
@@ -22,13 +15,6 @@
 /// This contains various metadata of a block, but not the block blob itself.
 #[derive(Copy, Clone, Default, Debug, PartialEq, Eq, PartialOrd, Ord, Hash)]
 pub struct ExtendedBlockHeader {
-<<<<<<< HEAD
-    /// The block's major version, also the hard-fork of the block.
-    pub version: HardFork,
-    /// The block's hard-fork vote.
-    ///
-    /// This can't be represented using [`HardFork`] as blocks can vote for future HFs unknown to our node.
-=======
     /// The block's major version.
     ///
     /// This is the same value as [`monero_serai::block::BlockHeader::hardfork_version`].
@@ -36,7 +22,6 @@
     /// The block's hard-fork vote.
     ///
     /// This can't be represented with [`HardFork`] as raw-votes can be out of the range of [`HardFork`]s.
->>>>>>> 0041650f
     ///
     /// This is the same value as [`monero_serai::block::BlockHeader::hardfork_signal`].
     pub vote: u8,
@@ -168,96 +153,6 @@
     pub commitment: EdwardsPoint,
 }
 
-/// Represents if a transaction has been fully validated and under what conditions
-/// the transaction is valid in the future.
-#[derive(Copy, Clone, Debug, PartialEq, Eq)]
-pub enum CachedVerificationState {
-    /// The transaction has not been validated.
-    NotVerified,
-    /// The transaction is valid* if the block represented by this hash is in the blockchain and the [`HardFork`]
-    /// is the same.
-    ///
-    /// *V1 transactions require checks on their ring-length even if this hash is in the blockchain.
-    ValidAtHashAndHF {
-        /// The block hash that was in the chain when this transaction was validated.
-        block_hash: [u8; 32],
-        /// The hf this transaction was validated against.
-        hf: HardFork,
-    },
-    /// The transaction is valid* if the block represented by this hash is in the blockchain _and_ this
-    /// given time lock is unlocked. The time lock here will represent the youngest used time based lock
-    /// (If the transaction uses any time based time locks). This is because time locks are not monotonic
-    /// so unlocked outputs could become re-locked.
-    ///
-    /// *V1 transactions require checks on their ring-length even if this hash is in the blockchain.
-    ValidAtHashAndHFWithTimeBasedLock {
-        /// The block hash that was in the chain when this transaction was validated.
-        block_hash: [u8; 32],
-        /// The hf this transaction was validated against.
-        hf: HardFork,
-        /// The youngest used time based lock.
-        time_lock: Timelock,
-    },
-}
-
-/// Data needed to verify a transaction.
-#[derive(Debug)]
-pub struct TransactionVerificationData {
-    /// The transaction we are verifying
-    pub tx: Transaction,
-    /// The serialised transaction.
-    pub tx_blob: Vec<u8>,
-    /// The weight of the transaction.
-    pub tx_weight: usize,
-    /// The fee this transaction has paid.
-    pub fee: u64,
-    /// The hash of this transaction.
-    pub tx_hash: [u8; 32],
-    /// The verification state of this transaction.
-    pub cached_verification_state: StdMutex<CachedVerificationState>,
-}
-
-impl TransactionVerificationData {
-    /// Creates a new [`TransactionVerificationData`] from the given [`Transaction`].
-    pub fn new(tx: Transaction) -> TransactionVerificationData {
-        let tx_hash = tx.hash();
-        let tx_blob = tx.serialize();
-
-        // the tx weight is only different from the blobs length for bp(+) txs.
-        let tx_weight = match tx.rct_signatures.rct_type() {
-            RctType::Bulletproofs
-            | RctType::BulletproofsCompactAmount
-            | RctType::Clsag
-            | RctType::BulletproofsPlus => tx.weight(),
-            _ => tx_blob.len(),
-        };
-
-        TransactionVerificationData {
-            tx_hash,
-            tx_blob,
-            tx_weight,
-            fee: tx.rct_signatures.base.fee,
-            cached_verification_state: StdMutex::new(CachedVerificationState::NotVerified),
-            tx,
-        }
-    }
-}
-
-// This impl is mainly for testing, going from a verified tx to a tx-pool tx doesn't have
-// many use cases.
-impl From<VerifiedTransactionInformation> for TransactionVerificationData {
-    fn from(value: VerifiedTransactionInformation) -> Self {
-        TransactionVerificationData {
-            tx: value.tx,
-            tx_blob: value.tx_blob,
-            tx_weight: value.tx_weight,
-            fee: value.fee,
-            tx_hash: value.tx_hash,
-            cached_verification_state: StdMutex::new(CachedVerificationState::NotVerified),
-        }
-    }
-}
-
 //---------------------------------------------------------------------------------------------------- Tests
 #[cfg(test)]
 mod test {
