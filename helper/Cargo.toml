[package]
name = "cuprate-helper"
version = "0.1.0"
edition = "2021"
description = "Helper functions used around Cuprate."
license = "MIT"
authors = ["hinto-janai <hinto.janai@protonmail.com>", "Boog900"]
repository = "https://github.com/Cuprate/cuprate/tree/main/consensus"


[features]
<<<<<<< HEAD
# TODO: I don't think this is a good idea
# All features on by default.
default   = ["std", "atomic", "asynch", "cast", "fs", "num", "map", "time", "thread", "constants", "tx-utils"]
=======
# All features off by default.
default   = []
>>>>>>> 521bf877
std       = []
atomic    = ["dep:crossbeam"]
asynch    = ["dep:futures", "dep:rayon"]
cast      = []
constants = []
fs        = ["dep:dirs"]
num       = []
map       = ["cast", "dep:monero-serai"]
time      = ["dep:chrono", "std"]
thread    = ["std", "dep:target_os_lib"]
<<<<<<< HEAD
tx-utils  = ["dep:monero-serai"]
=======
tx        = ["dep:monero-serai"]
>>>>>>> 521bf877

[dependencies]
crossbeam    = { workspace = true, optional = true }
chrono       = { workspace = true, optional = true, features = ["std", "clock"] }
dirs         = { workspace = true, optional = true }
futures      = { workspace = true, optional = true, features = ["std"] }
monero-serai = { workspace = true, optional = true }
rayon        = { workspace = true, optional = true }

# This is kinda a stupid work around.
# [thread] needs to activate one of these libs (windows|libc)
# although it depends on what target we're building for.
[target.'cfg(windows)'.dependencies]
target_os_lib = { package = "windows", version = ">=0.51", features = ["Win32_System_Threading", "Win32_Foundation"], optional = true }
[target.'cfg(unix)'.dependencies]
target_os_lib = { package = "libc", version = "0.2.158", optional = true }

[dev-dependencies]
tokio            = { workspace = true, features = ["full"] }
curve25519-dalek = { workspace = true }

[lints]
workspace = true<|MERGE_RESOLUTION|>--- conflicted
+++ resolved
@@ -9,14 +9,8 @@
 
 
 [features]
-<<<<<<< HEAD
-# TODO: I don't think this is a good idea
-# All features on by default.
-default   = ["std", "atomic", "asynch", "cast", "fs", "num", "map", "time", "thread", "constants", "tx-utils"]
-=======
 # All features off by default.
 default   = []
->>>>>>> 521bf877
 std       = []
 atomic    = ["dep:crossbeam"]
 asynch    = ["dep:futures", "dep:rayon"]
@@ -27,11 +21,7 @@
 map       = ["cast", "dep:monero-serai"]
 time      = ["dep:chrono", "std"]
 thread    = ["std", "dep:target_os_lib"]
-<<<<<<< HEAD
-tx-utils  = ["dep:monero-serai"]
-=======
 tx        = ["dep:monero-serai"]
->>>>>>> 521bf877
 
 [dependencies]
 crossbeam    = { workspace = true, optional = true }
