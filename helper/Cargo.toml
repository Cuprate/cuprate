[package]
name = "cuprate-helper"
version = "0.1.0"
edition = "2021"
description = "Helper functions used around Cuprate."
license = "MIT"
authors = ["hinto-janai <hinto.janai@protonmail.com>", "Boog900"]
repository = "https://github.com/Cuprate/cuprate/tree/main/consensus"


[features]
# All features on by default.
default   = ["std", "atomic", "asynch", "fs", "num", "map", "time", "thread", "constants"]
std       = []
atomic    = ["dep:crossbeam"]
asynch    = ["dep:futures", "dep:rayon", "dep:tokio-util", "dep:tokio", "dep:thiserror"]
constants = []
fs        = ["dep:dirs"]
num       = []
map       = ["dep:monero-serai"]
time      = ["dep:chrono", "std"]
thread    = ["std", "dep:target_os_lib"]

[dependencies]
<<<<<<< HEAD
thiserror = { workspace = true, optional = true }
crossbeam = { workspace = true, optional = true }
chrono    = { workspace = true, optional = true, features = ["std", "clock"] }
dirs      = { workspace = true, optional = true }
futures   = { workspace = true, optional = true, features = ["std"] }
tokio = { workspace = true, optional = true, features = ["sync"]}
tokio-util = { workspace = true, optional = true }
rayon     = { workspace = true, optional = true }
=======
crossbeam    = { workspace = true, optional = true }
chrono       = { workspace = true, optional = true, features = ["std", "clock"] }
dirs         = { workspace = true, optional = true }
futures      = { workspace = true, optional = true, features = ["std"] }
monero-serai = { workspace = true, optional = true }
rayon        = { workspace = true, optional = true }
>>>>>>> 75306bab


# This is kinda a stupid work around.
# [thread] needs to activate one of these libs (windows|libc)
# although it depends on what target we're building for.
[target.'cfg(windows)'.dependencies]
target_os_lib = { package = "windows", version = ">=0.51", features = ["Win32_System_Threading", "Win32_Foundation"], optional = true }
[target.'cfg(unix)'.dependencies]
target_os_lib = { package = "libc", version = "0.2.151", optional = true }

[dev-dependencies]
tokio = { workspace = true, features = ["full"] }<|MERGE_RESOLUTION|>--- conflicted
+++ resolved
@@ -13,7 +13,7 @@
 default   = ["std", "atomic", "asynch", "fs", "num", "map", "time", "thread", "constants"]
 std       = []
 atomic    = ["dep:crossbeam"]
-asynch    = ["dep:futures", "dep:rayon", "dep:tokio-util", "dep:tokio", "dep:thiserror"]
+asynch    = ["dep:futures", "dep:rayon"]
 constants = []
 fs        = ["dep:dirs"]
 num       = []
@@ -22,24 +22,12 @@
 thread    = ["std", "dep:target_os_lib"]
 
 [dependencies]
-<<<<<<< HEAD
-thiserror = { workspace = true, optional = true }
-crossbeam = { workspace = true, optional = true }
-chrono    = { workspace = true, optional = true, features = ["std", "clock"] }
-dirs      = { workspace = true, optional = true }
-futures   = { workspace = true, optional = true, features = ["std"] }
-tokio = { workspace = true, optional = true, features = ["sync"]}
-tokio-util = { workspace = true, optional = true }
-rayon     = { workspace = true, optional = true }
-=======
 crossbeam    = { workspace = true, optional = true }
 chrono       = { workspace = true, optional = true, features = ["std", "clock"] }
 dirs         = { workspace = true, optional = true }
 futures      = { workspace = true, optional = true, features = ["std"] }
 monero-serai = { workspace = true, optional = true }
 rayon        = { workspace = true, optional = true }
->>>>>>> 75306bab
-
 
 # This is kinda a stupid work around.
 # [thread] needs to activate one of these libs (windows|libc)
