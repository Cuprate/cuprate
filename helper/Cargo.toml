[package]
name = "cuprate-helper"
version = "0.1.0"
edition = "2021"
description = "Helper functions used around Cuprate."
license = "MIT"
authors = ["hinto-janai <hinto.janai@protonmail.com>", "Boog900"]
repository = "https://github.com/Cuprate/cuprate/tree/main/consensus"


[features]
# All features on by default.
<<<<<<< HEAD
default = ["std", "atomic", "asynch", "num", "time", "thread"]
std     = []
atomic  = ["dep:crossbeam"]
asynch  = ["dep:futures", "dep:rayon", "dep:tokio-util", "dep:tokio", "dep:thiserror"]
num     = []
time    = ["dep:chrono", "std"]
thread  = ["std", "dep:target_os_lib"]
=======
default   = ["std", "atomic", "asynch", "num", "time", "thread", "constants"]
std       = []
atomic    = ["dep:crossbeam"]
asynch    = ["dep:futures", "dep:rayon"]
constants = []
num       = []
time      = ["dep:chrono", "std"]
thread    = ["std", "dep:target_os_lib"]
>>>>>>> 475c8c5a

[dependencies]
thiserror  = { workspace = true, optional = true }
crossbeam  = { workspace = true, optional = true }
chrono     = { workspace = true, optional = true, features = ["std", "clock"] }
futures    = { workspace = true, optional = true, features = ["std"] }
tokio      = { workspace = true, optional = true, features = ["sync"]}
tokio-util = { workspace = true, optional = true }
rayon      = { workspace = true, optional = true }

# This is kinda a stupid work around.
# [thread] needs to activate one of these libs (windows|libc)
# although it depends on what target we're building for.
[target.'cfg(windows)'.dependencies]
target_os_lib = { package = "windows", version = ">=0.51", features = ["Win32_System_Threading", "Win32_Foundation"], optional = true }
[target.'cfg(unix)'.dependencies]
target_os_lib = { package = "libc", version = "0.2.151", optional = true }

[dev-dependencies]
tokio = { workspace = true, features = ["full"] }<|MERGE_RESOLUTION|>--- conflicted
+++ resolved
@@ -10,15 +10,6 @@
 
 [features]
 # All features on by default.
-<<<<<<< HEAD
-default = ["std", "atomic", "asynch", "num", "time", "thread"]
-std     = []
-atomic  = ["dep:crossbeam"]
-asynch  = ["dep:futures", "dep:rayon", "dep:tokio-util", "dep:tokio", "dep:thiserror"]
-num     = []
-time    = ["dep:chrono", "std"]
-thread  = ["std", "dep:target_os_lib"]
-=======
 default   = ["std", "atomic", "asynch", "num", "time", "thread", "constants"]
 std       = []
 atomic    = ["dep:crossbeam"]
@@ -27,16 +18,12 @@
 num       = []
 time      = ["dep:chrono", "std"]
 thread    = ["std", "dep:target_os_lib"]
->>>>>>> 475c8c5a
 
 [dependencies]
-thiserror  = { workspace = true, optional = true }
-crossbeam  = { workspace = true, optional = true }
-chrono     = { workspace = true, optional = true, features = ["std", "clock"] }
-futures    = { workspace = true, optional = true, features = ["std"] }
-tokio      = { workspace = true, optional = true, features = ["sync"]}
-tokio-util = { workspace = true, optional = true }
-rayon      = { workspace = true, optional = true }
+crossbeam = { workspace = true, optional = true }
+chrono    = { workspace = true, optional = true, features = ["std", "clock"] }
+futures   = { workspace = true, optional = true, features = ["std"] }
+rayon     = { workspace = true, optional = true }
 
 # This is kinda a stupid work around.
 # [thread] needs to activate one of these libs (windows|libc)
@@ -47,4 +34,4 @@
 target_os_lib = { package = "libc", version = "0.2.151", optional = true }
 
 [dev-dependencies]
-tokio = { workspace = true, features = ["full"] }+tokio = { workspace = true }