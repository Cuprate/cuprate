--- conflicted
+++ resolved
@@ -11,11 +11,8 @@
 	"net/fixed-bytes",
 	"net/levin",
 	"net/monero-wire",
-<<<<<<< HEAD
 	"p2p/cuprate-p2p",
-=======
 	"p2p/dandelion",
->>>>>>> 75306bab
 	"p2p/monero-p2p",
 	"p2p/address-book",
 	"pruning",
