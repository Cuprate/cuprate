[workspace]
resolver = "2"
members = [
	# Binaries
	"binaries/cuprated",
	# Benchmarks
	"benches/benchmark/bin",
	"benches/benchmark/lib",
	"benches/benchmark/example",
	"benches/criterion/example",
	"benches/criterion/cuprate-json-rpc",
<<<<<<< HEAD
	"benches/criterion/cuprate-helper",
=======
	"benches/criterion/cuprate-database",
>>>>>>> bacda5f0
	# Consensus
	"consensus",
	"consensus/context",
	"consensus/fast-sync",
	"consensus/rules",

	# Net
	"net/epee-encoding",
	"net/fixed-bytes",
	"net/levin",
	"net/wire",

	# P2P
	"p2p/p2p",
	"p2p/p2p-core",
	"p2p/bucket",
	"p2p/dandelion-tower",
	"p2p/async-buffer",
	"p2p/address-book",

	# Storage
	"storage/blockchain",
	"storage/service",
	"storage/txpool",
	"storage/database",

	# RPC
	"rpc/json-rpc",
	"rpc/types",
	"rpc/interface",

	# ZMQ
	"zmq/types",

	# Misc
	"constants",
	"cryptonight",
	"helper",
	"pruning",
	"test-utils",
	"types",
]

[profile.release]
lto           = true   # Build with LTO
strip         = "none" # Keep panic stack traces
codegen-units = 1      # Optimize for binary speed over compile times
opt-level     = 3

[profile.dev]
lto           = false
strip         = "none"
# Not much slower compile times than opt-level 0, but much faster code.
opt-level     = 1

[profile.dev.package."*"]
# Compile dependencies with max optimization.
# This is obviously slower on a cold build,
# but you only build these once.
opt-level = 3

[workspace.dependencies]
# Cuprate members
cuprate-benchmark-lib     = { path = "benches/benchmark/lib",     default-features = false }
cuprate-benchmark-example = { path = "benches/benchmark/example", default-features = false }
cuprate-fast-sync         = { path = "consensus/fast-sync",       default-features = false }
cuprate-consensus-rules   = { path = "consensus/rules",           default-features = false }
cuprate-constants         = { path = "constants",                 default-features = false }
cuprate-consensus         = { path = "consensus",                 default-features = false }
cuprate-consensus-context = { path = "consensus/context",         default-features = false }
cuprate-cryptonight       = { path = "cryptonight",               default-features = false }
cuprate-helper            = { path = "helper",                    default-features = false }
cuprate-epee-encoding     = { path = "net/epee-encoding",         default-features = false }
cuprate-fixed-bytes       = { path = "net/fixed-bytes",           default-features = false }
cuprate-levin             = { path = "net/levin",                 default-features = false }
cuprate-wire              = { path = "net/wire",                  default-features = false }
cuprate-p2p               = { path = "p2p/p2p",                   default-features = false }
cuprate-p2p-core          = { path = "p2p/p2p-core",              default-features = false }
cuprate-p2p-bucket        = { path = "p2p/p2p-bucket",            default-features = false }
cuprate-dandelion-tower   = { path = "p2p/dandelion-tower",       default-features = false }
cuprate-async-buffer      = { path = "p2p/async-buffer",          default-features = false }
cuprate-address-book      = { path = "p2p/address-book",          default-features = false }
cuprate-blockchain        = { path = "storage/blockchain",        default-features = false }
cuprate-database          = { path = "storage/database",          default-features = false }
cuprate-database-service  = { path = "storage/service",           default-features = false }
cuprate-txpool            = { path = "storage/txpool",            default-features = false }
cuprate-pruning           = { path = "pruning",                   default-features = false }
cuprate-test-utils        = { path = "test-utils",                default-features = false }
cuprate-types             = { path = "types",                     default-features = false }
cuprate-json-rpc          = { path = "rpc/json-rpc",              default-features = false }
cuprate-rpc-types         = { path = "rpc/types",                 default-features = false }
cuprate-rpc-interface     = { path = "rpc/interface",             default-features = false }
cuprate-zmq-types         = { path = "zmq/types",                 default-features = false }

# External dependencies
anyhow                = { version = "1", default-features = false }
arrayvec              = { version = "0.7", default-features = false }
async-trait           = { version = "0.1", default-features = false }
bitflags              = { version = "2", default-features = false }
blake3                = { version = "1", default-features = false }
borsh                 = { version = "1", default-features = false }
bytemuck              = { version = "1", default-features = false }
bytes                 = { version = "1", default-features = false }
cfg-if                = { version = "1", default-features = false }
clap                  = { version = "4", default-features = false }
chrono                = { version = "0.4", default-features = false }
crypto-bigint         = { version = "0.5", default-features = false }
crossbeam             = { version = "0.8", default-features = false }
const_format          = { version = "0.2", default-features = false }
curve25519-dalek      = { version = "4", default-features = false }
dashmap               = { version = "6", default-features = false }
dirs                  = { version = "5", default-features = false }
futures               = { version = "0.3", default-features = false }
hex                   = { version = "0.4", default-features = false }
hex-literal           = { version = "0.4", default-features = false }
indexmap              = { version = "2", default-features = false }
monero-serai          = { git = "https://github.com/Cuprate/serai.git", rev = "d5205ce", default-features = false }
paste                 = { version = "1", default-features = false }
pin-project           = { version = "1", default-features = false }
randomx-rs            = { git = "https://github.com/Cuprate/randomx-rs.git", rev = "0028464", default-features = false }
rand                  = { version = "0.8", default-features = false }
rand_distr            = { version = "0.4", default-features = false }
rayon                 = { version = "1", default-features = false }
serde_bytes           = { version = "0.11", default-features = false }
serde_json            = { version = "1", default-features = false }
serde                 = { version = "1", default-features = false }
strum                 = { version = "0.26", default-features = false }
thiserror             = { version = "1", default-features = false }
thread_local          = { version = "1", default-features = false }
tokio-util            = { version = "0.7", default-features = false }
tokio-stream          = { version = "0.1", default-features = false }
tokio                 = { version = "1", default-features = false }
tower                 = { git = "https://github.com/Cuprate/tower.git", rev = "6c7faf0", default-features = false } # <https://github.com/tower-rs/tower/pull/796>
tracing-subscriber    = { version = "0.3", default-features = false }
tracing               = { version = "0.1", default-features = false }

## workspace.dev-dependencies
criterion                 = { version = "0.5" }
function_name             = { version = "0.3" }
monero-rpc                = { git = "https://github.com/Cuprate/serai.git", rev = "d5205ce" }
monero-simple-request-rpc = { git = "https://github.com/Cuprate/serai.git", rev = "d5205ce" }
tempfile                  = { version = "3" }
pretty_assertions         = { version = "1" }
proptest                  = { version = "1" }
proptest-derive           = { version = "0.5" }
tokio-test                = { version = "0.4" }

## TODO:
## Potential dependencies.
# arc-swap  = { version = "1.6.0" }  # Atomically swappable Arc<T>          | https://github.com/vorner/arc-swap
# itoa      = { version = "1.0.9" }  # Fast integer to string formatting    | https://github.com/dtolnay/itoa
# notify    = { version = "6.1.1" }  # Filesystem watching                  | https://github.com/notify-rs/notify
# once_cell = { version = "1.18.0" } # Lazy/one-time initialization         | https://github.com/matklad/once_cell
# open      = { version = "5.0.0" }  # Open PATH/URL, probably for binaries | https://github.com/byron/open-rs
# regex     = { version = "1.10.2" } # Regular expressions                  | https://github.com/rust-lang/regex
# ryu       = { version = "1.0.15" } # Fast float to string formatting      | https://github.com/dtolnay/ryu

# Lints: cold, warm, hot: <https://github.com/Cuprate/cuprate/issues/131>
[workspace.lints.clippy]
# Cold
borrow_as_ptr = "deny"
case_sensitive_file_extension_comparisons = "deny"
cast_lossless = "deny"
cast_ptr_alignment = "deny"
checked_conversions = "deny"
cloned_instead_of_copied = "deny"
const_is_empty = "deny"
doc_lazy_continuation = "deny"
doc_link_with_quotes = "deny"
duplicated_attributes = "deny"
empty_enum = "deny"
enum_glob_use = "deny"
expl_impl_clone_on_copy = "deny"
explicit_into_iter_loop = "deny"
filter_map_next = "deny"
flat_map_option = "deny"
from_iter_instead_of_collect = "deny"
if_not_else = "deny"
ignored_unit_patterns = "deny"
inconsistent_struct_constructor = "deny"
index_refutable_slice = "deny"
inefficient_to_string = "deny"
invalid_upcast_comparisons = "deny"
iter_filter_is_ok = "deny"
iter_filter_is_some = "deny"
implicit_clone = "deny"
legacy_numeric_constants = "deny"
manual_c_str_literals = "deny"
manual_pattern_char_comparison = "deny"
manual_instant_elapsed = "deny"
manual_inspect = "deny"
manual_is_variant_and = "deny"
manual_let_else = "deny"
manual_ok_or = "deny"
manual_string_new = "deny"
manual_unwrap_or_default = "deny"
map_unwrap_or = "deny"
match_bool = "deny"
match_same_arms = "deny"
match_wildcard_for_single_variants = "deny"
mismatching_type_param_order = "deny"
missing_transmute_annotations = "deny"
mut_mut = "deny"
needless_bitwise_bool = "deny"
needless_character_iteration = "deny"
needless_continue = "deny"
needless_for_each = "deny"
needless_maybe_sized = "deny"
needless_raw_string_hashes = "deny"
no_effect_underscore_binding = "deny"
no_mangle_with_rust_abi = "deny"
option_as_ref_cloned = "deny"
option_option = "deny"
ptr_as_ptr = "deny"
ptr_cast_constness = "deny"
pub_underscore_fields = "deny"
redundant_closure_for_method_calls = "deny"
ref_as_ptr = "deny"
ref_option_ref = "deny"
same_functions_in_if_condition = "deny"
semicolon_if_nothing_returned = "deny"
trivially_copy_pass_by_ref = "deny"
uninlined_format_args = "deny"
unnecessary_join = "deny"
unnested_or_patterns = "deny"
unused_async = "deny"
unused_self = "deny"
used_underscore_binding = "deny"
zero_sized_map_values = "deny"
as_ptr_cast_mut = "deny"
clear_with_drain = "deny"
collection_is_never_read = "deny"
debug_assert_with_mut_call = "deny"
derive_partial_eq_without_eq = "deny"
empty_line_after_doc_comments = "deny"
empty_line_after_outer_attr = "deny"
equatable_if_let = "deny"
iter_on_empty_collections = "deny"
iter_on_single_items = "deny"
iter_with_drain = "deny"
needless_collect = "deny"
needless_pass_by_ref_mut = "deny"
negative_feature_names = "deny"
non_send_fields_in_send_ty = "deny"
nonstandard_macro_braces = "deny"
path_buf_push_overwrite = "deny"
read_zero_byte_vec = "deny"
redundant_clone = "deny"
redundant_feature_names = "deny"
trailing_empty_array = "deny"
trait_duplication_in_bounds = "deny"
type_repetition_in_bounds = "deny"
uninhabited_references = "deny"
unnecessary_struct_initialization = "deny"
unused_peekable = "deny"
unused_rounding = "deny"
use_self = "deny"
useless_let_if_seq = "deny"
wildcard_dependencies = "deny"
unseparated_literal_suffix = "deny"
unnecessary_safety_doc = "deny"
unnecessary_safety_comment = "deny"
unnecessary_self_imports = "deny"
string_to_string = "deny"
rest_pat_in_fully_bound_structs = "deny"
redundant_type_annotations = "deny"
infinite_loop = "deny"
zero_repeat_side_effects = "deny"

# Warm
cast_possible_truncation = "deny"
cast_possible_wrap = "deny"
cast_precision_loss = "deny"
cast_sign_loss = "deny"
copy_iterator = "deny"
doc_markdown = "deny"
explicit_deref_methods = "deny"
explicit_iter_loop = "deny"
float_cmp = "deny"
fn_params_excessive_bools = "deny"
into_iter_without_iter = "deny"
iter_without_into_iter = "deny"
iter_not_returning_iterator = "deny"
large_digit_groups = "deny"
large_types_passed_by_value = "deny"
manual_assert = "deny"
maybe_infinite_iter = "deny"
missing_fields_in_debug = "deny"
needless_pass_by_value = "deny"
range_minus_one = "deny"
range_plus_one = "deny"
redundant_else = "deny"
ref_binding_to_reference = "deny"
return_self_not_must_use = "deny"
single_match_else = "deny"
string_add_assign = "deny"
transmute_ptr_to_ptr = "deny"
unchecked_duration_subtraction = "deny"
unnecessary_box_returns = "deny"
unnecessary_wraps = "deny"
branches_sharing_code = "deny"
fallible_impl_from = "deny"
missing_const_for_fn = "deny"
significant_drop_in_scrutinee = "deny"
significant_drop_tightening = "deny"
try_err = "deny"
lossy_float_literal = "deny"
let_underscore_must_use = "deny"
iter_over_hash_type = "deny"
get_unwrap = "deny"
error_impl_error = "deny"
empty_structs_with_brackets = "deny"
empty_enum_variants_with_brackets = "deny"
empty_drop = "deny"
clone_on_ref_ptr = "deny"
upper_case_acronyms  = "deny"
allow_attributes = "deny"

# Hot
# inline_always = "deny"
# large_futures = "deny"
# large_stack_arrays = "deny"
# linkedlist = "deny"
# missing_errors_doc = "deny"
# missing_panics_doc = "deny"
# should_panic_without_expect = "deny"
# similar_names = "deny"
# too_many_lines = "deny"
# unreadable_literal = "deny"
# wildcard_imports = "deny"
# allow_attributes_without_reason = "deny"
# missing_assert_message = "deny"
# missing_docs_in_private_items = "deny"
undocumented_unsafe_blocks = "deny"
# multiple_unsafe_ops_per_block = "deny"
# single_char_lifetime_names = "deny"
# wildcard_enum_match_arm = "deny"

[workspace.lints.rust]
# Cold
future_incompatible = { level = "deny", priority = -1 }
nonstandard_style = { level = "deny", priority = -1 }
absolute_paths_not_starting_with_crate = "deny"
explicit_outlives_requirements = "deny"
keyword_idents_2018 = "deny"
keyword_idents_2024 = "deny"
missing_abi = "deny"
non_ascii_idents = "deny"
non_local_definitions = "deny"
redundant_lifetimes = "deny"
single_use_lifetimes = "deny"
trivial_casts = "deny"
trivial_numeric_casts = "deny"
unsafe_op_in_unsafe_fn = "deny"
unused_crate_dependencies = "deny"
unused_import_braces = "deny"
unused_lifetimes = "deny"
unused_macro_rules = "deny"
ambiguous_glob_imports = "deny"
unused_unsafe = "deny"

# Warm
let_underscore = { level = "deny", priority = -1 }
unreachable_pub = "deny"
unused_qualifications = "deny"
variant_size_differences = "deny"
non_camel_case_types = "deny"

# Hot
# unused_results = "deny"
# non_exhaustive_omitted_patterns = "deny"
# missing_docs = "deny"
# missing_copy_implementations = "deny"<|MERGE_RESOLUTION|>--- conflicted
+++ resolved
@@ -3,17 +3,16 @@
 members = [
 	# Binaries
 	"binaries/cuprated",
+
 	# Benchmarks
 	"benches/benchmark/bin",
 	"benches/benchmark/lib",
 	"benches/benchmark/example",
 	"benches/criterion/example",
 	"benches/criterion/cuprate-json-rpc",
-<<<<<<< HEAD
 	"benches/criterion/cuprate-helper",
-=======
 	"benches/criterion/cuprate-database",
->>>>>>> bacda5f0
+
 	# Consensus
 	"consensus",
 	"consensus/context",
