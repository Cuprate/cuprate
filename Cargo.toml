[workspace]
resolver = "3"
members = [
	# Binaries
	"binaries/cuprated",

	# Consensus
	"consensus",
	"consensus/context",
	"consensus/fast-sync",
	"consensus/rules",

	# Net
	"net/epee-encoding",
	"net/levin",
	"net/wire",

	# P2P
	"p2p/p2p",
	"p2p/p2p-core",
	"p2p/bucket",
	"p2p/dandelion-tower",
	"p2p/async-buffer",
	"p2p/address-book",

	# Storage
	"storage/blockchain",
	"storage/service",
	"storage/txpool",
	"storage/database",

	# Types
	"types/types",
	"types/hex",
	"types/fixed-bytes",

	# RPC
	"rpc/json-rpc",
	"rpc/types",
	"rpc/interface",

	# ZMQ
	"zmq/types",

	# Misc
	"constants",
	"cryptonight",
	"helper",
	"pruning",
	"test-utils",
]

[profile.release]
panic         = "abort"
lto           = true   # Build with LTO
strip         = "none" # Keep panic stack traces
codegen-units = 1      # Optimize for binary speed over compile times
opt-level     = 3

[profile.dev]
panic         = "abort"
lto           = false
strip         = "none"
# Not much slower compile times than opt-level 0, but much faster code.
opt-level     = 1

[profile.dev.package."*"]
# Compile dependencies with max optimization.
# This is obviously slower on a cold build,
# but you only build these once.
opt-level = 3

[workspace.dependencies]
# Cuprate members
cuprate-fast-sync         = { path = "consensus/fast-sync",       default-features = false }
cuprate-consensus-rules   = { path = "consensus/rules",           default-features = false }
cuprate-constants         = { path = "constants",                 default-features = false }
cuprate-consensus         = { path = "consensus",                 default-features = false }
cuprate-consensus-context = { path = "consensus/context",         default-features = false }
cuprate-cryptonight       = { path = "cryptonight",               default-features = false }
cuprate-helper            = { path = "helper",                    default-features = false }
cuprate-epee-encoding     = { path = "net/epee-encoding",         default-features = false }
cuprate-levin             = { path = "net/levin",                 default-features = false }
cuprate-wire              = { path = "net/wire",                  default-features = false }
cuprate-async-buffer      = { path = "p2p/async-buffer",          default-features = false }
cuprate-p2p               = { path = "p2p/p2p",                   default-features = false }
cuprate-p2p-core          = { path = "p2p/p2p-core",              default-features = false }
cuprate-p2p-bucket        = { path = "p2p/p2p-bucket",            default-features = false }
cuprate-dandelion-tower   = { path = "p2p/dandelion-tower",       default-features = false }
cuprate-address-book      = { path = "p2p/address-book",          default-features = false }
cuprate-blockchain        = { path = "storage/blockchain",        default-features = false }
cuprate-database          = { path = "storage/database",          default-features = false }
cuprate-database-service  = { path = "storage/service",           default-features = false }
cuprate-txpool            = { path = "storage/txpool",            default-features = false }
cuprate-pruning           = { path = "pruning",                   default-features = false }
cuprate-test-utils        = { path = "test-utils",                default-features = false }
cuprate-types             = { path = "types/types",               default-features = false }
cuprate-hex               = { path = "types/hex",                 default-features = false }
cuprate-fixed-bytes       = { path = "types/fixed-bytes",         default-features = false }
cuprate-json-rpc          = { path = "rpc/json-rpc",              default-features = false }
cuprate-rpc-types         = { path = "rpc/types",                 default-features = false }
cuprate-rpc-interface     = { path = "rpc/interface",             default-features = false }
cuprate-zmq-types         = { path = "zmq/types",                 default-features = false }

# External dependencies
anyhow                = { version = "1", default-features = false }
arc-swap              = { version = "1", default-features = false }
arrayvec              = { version = "0.7", default-features = false }
async-trait           = { version = "0.1", default-features = false }
bitflags              = { version = "2", default-features = false }
blake3                = { version = "1", default-features = false }
borsh                 = { version = "1", default-features = false }
bytemuck              = { version = "1", default-features = false }
bytes                 = { version = "1", default-features = false }
cfg-if                = { version = "1", default-features = false }
clap                  = { version = "4", default-features = false }
chrono                = { version = "0.4", default-features = false }
crypto-bigint         = { version = "0.5", default-features = false }
crossbeam             = { version = "0.8", default-features = false }
const_format          = { version = "0.2", default-features = false }
curve25519-dalek      = { version = "4", default-features = false }
dashmap               = { version = "6", default-features = false }
dirs                  = { version = "5", default-features = false }
futures               = { version = "0.3", default-features = false }
hex                   = { version = "0.4", default-features = false }
hex-literal           = { version = "0.4", default-features = false }
indexmap              = { version = "2", default-features = false }
<<<<<<< HEAD
monero-address        = { git = "https://github.com/Cuprate/serai.git", rev = "e6fdef6", default-features = false }
monero-serai          = { git = "https://github.com/Cuprate/serai.git", rev = "e6fdef6", default-features = false }
=======
monero-serai          = { git = "https://github.com/Cuprate/serai.git", rev = "e6ae8c2", default-features = false }
nu-ansi-term          = { version = "0.46", default-features = false }
>>>>>>> 3c86c5ed
paste                 = { version = "1", default-features = false }
pin-project           = { version = "1", default-features = false }
randomx-rs            = { git = "https://github.com/Cuprate/randomx-rs.git", rev = "e09955c", default-features = false }
rand                  = { version = "0.8", default-features = false }
rand_distr            = { version = "0.4", default-features = false }
rayon                 = { version = "1", default-features = false }
serde_bytes           = { version = "0.11", default-features = false }
serde_json            = { version = "1", default-features = false }
serde                 = { version = "1", default-features = false }
strum                 = { version = "0.26", default-features = false }
thiserror             = { version = "1", default-features = false }
thread_local          = { version = "1", default-features = false }
tokio-util            = { version = "0.7", default-features = false }
tokio-stream          = { version = "0.1", default-features = false }
tokio                 = { version = "1", default-features = false }
tower                 = { git = "https://github.com/Cuprate/tower.git", rev = "6c7faf0", default-features = false } # <https://github.com/tower-rs/tower/pull/796>
toml                  = { version = "0.8", default-features = false }
tracing-appender      = { version = "0.2", default-features = false }
tracing-subscriber    = { version = "0.3", default-features = false }
tracing               = { version = "0.1", default-features = false }

## workspace.dev-dependencies
monero-rpc                = { git = "https://github.com/Cuprate/serai.git", rev = "e6ae8c2" }
monero-simple-request-rpc = { git = "https://github.com/Cuprate/serai.git", rev = "e6ae8c2" }
tempfile                  = { version = "3" }
pretty_assertions         = { version = "1" }
proptest                  = { version = "1" }
proptest-derive           = { version = "0.5" }
tokio-test                = { version = "0.4" }

## TODO:
## Potential dependencies.
# itoa      = { version = "1.0.9" }  # Fast integer to string formatting    | https://github.com/dtolnay/itoa
# notify    = { version = "6.1.1" }  # Filesystem watching                  | https://github.com/notify-rs/notify
# once_cell = { version = "1.18.0" } # Lazy/one-time initialization         | https://github.com/matklad/once_cell
# open      = { version = "5.0.0" }  # Open PATH/URL, probably for binaries | https://github.com/byron/open-rs
# regex     = { version = "1.10.2" } # Regular expressions                  | https://github.com/rust-lang/regex
# ryu       = { version = "1.0.15" } # Fast float to string formatting      | https://github.com/dtolnay/ryu

# Lints: cold, warm, hot: <https://github.com/Cuprate/cuprate/issues/131>
[workspace.lints.clippy]
# Cold
borrow_as_ptr = "deny"
case_sensitive_file_extension_comparisons = "deny"
cast_lossless = "deny"
cast_ptr_alignment = "deny"
checked_conversions = "deny"
cloned_instead_of_copied = "deny"
const_is_empty = "deny"
doc_lazy_continuation = "deny"
doc_link_with_quotes = "deny"
duplicated_attributes = "deny"
empty_enum = "deny"
enum_glob_use = "deny"
expl_impl_clone_on_copy = "deny"
explicit_into_iter_loop = "deny"
filter_map_next = "deny"
flat_map_option = "deny"
from_iter_instead_of_collect = "deny"
if_not_else = "deny"
ignored_unit_patterns = "deny"
inconsistent_struct_constructor = "deny"
index_refutable_slice = "deny"
inefficient_to_string = "deny"
invalid_upcast_comparisons = "deny"
iter_filter_is_ok = "deny"
iter_filter_is_some = "deny"
implicit_clone = "deny"
legacy_numeric_constants = "deny"
manual_c_str_literals = "deny"
manual_pattern_char_comparison = "deny"
manual_instant_elapsed = "deny"
manual_inspect = "deny"
manual_is_variant_and = "deny"
manual_let_else = "deny"
manual_ok_or = "deny"
manual_string_new = "deny"
manual_unwrap_or_default = "deny"
map_unwrap_or = "deny"
match_bool = "deny"
match_same_arms = "deny"
match_wildcard_for_single_variants = "deny"
mismatching_type_param_order = "deny"
missing_transmute_annotations = "deny"
mut_mut = "deny"
needless_bitwise_bool = "deny"
needless_character_iteration = "deny"
needless_continue = "deny"
needless_for_each = "deny"
needless_maybe_sized = "deny"
needless_raw_string_hashes = "deny"
no_effect_underscore_binding = "deny"
no_mangle_with_rust_abi = "deny"
option_as_ref_cloned = "deny"
option_option = "deny"
ptr_as_ptr = "deny"
ptr_cast_constness = "deny"
pub_underscore_fields = "deny"
redundant_closure_for_method_calls = "deny"
ref_as_ptr = "deny"
ref_option_ref = "deny"
same_functions_in_if_condition = "deny"
semicolon_if_nothing_returned = "deny"
trivially_copy_pass_by_ref = "deny"
uninlined_format_args = "deny"
unnecessary_join = "deny"
unnested_or_patterns = "deny"
unused_async = "deny"
unused_self = "deny"
used_underscore_binding = "deny"
zero_sized_map_values = "deny"
as_ptr_cast_mut = "deny"
clear_with_drain = "deny"
collection_is_never_read = "deny"
debug_assert_with_mut_call = "deny"
derive_partial_eq_without_eq = "deny"
empty_line_after_doc_comments = "deny"
empty_line_after_outer_attr = "deny"
equatable_if_let = "deny"
iter_on_empty_collections = "deny"
iter_on_single_items = "deny"
iter_with_drain = "deny"
needless_collect = "deny"
needless_pass_by_ref_mut = "deny"
negative_feature_names = "deny"
non_send_fields_in_send_ty = "deny"
nonstandard_macro_braces = "deny"
path_buf_push_overwrite = "deny"
read_zero_byte_vec = "deny"
redundant_clone = "deny"
redundant_feature_names = "deny"
trailing_empty_array = "deny"
trait_duplication_in_bounds = "deny"
type_repetition_in_bounds = "deny"
uninhabited_references = "deny"
unnecessary_struct_initialization = "deny"
unused_peekable = "deny"
unused_rounding = "deny"
use_self = "deny"
useless_let_if_seq = "deny"
wildcard_dependencies = "deny"
unseparated_literal_suffix = "deny"
unnecessary_safety_doc = "deny"
unnecessary_safety_comment = "deny"
unnecessary_self_imports = "deny"
string_to_string = "deny"
rest_pat_in_fully_bound_structs = "deny"
redundant_type_annotations = "deny"
infinite_loop = "deny"
zero_repeat_side_effects = "deny"
non_zero_suggestions = "deny"
manual_is_power_of_two = "deny"
used_underscore_items = "deny"
unnecessary_map_or = "deny"
map_all_any_identity = "deny"
unnecessary_literal_bound = "deny"

# Warm
cast_possible_truncation = "deny"
cast_possible_wrap = "deny"
cast_precision_loss = "deny"
cast_sign_loss = "deny"
copy_iterator = "deny"
doc_markdown = "deny"
explicit_deref_methods = "deny"
explicit_iter_loop = "deny"
float_cmp = "deny"
fn_params_excessive_bools = "deny"
into_iter_without_iter = "deny"
iter_without_into_iter = "deny"
iter_not_returning_iterator = "deny"
large_digit_groups = "deny"
large_types_passed_by_value = "deny"
manual_assert = "deny"
maybe_infinite_iter = "deny"
missing_fields_in_debug = "deny"
needless_pass_by_value = "deny"
range_minus_one = "deny"
range_plus_one = "deny"
redundant_else = "deny"
ref_binding_to_reference = "deny"
return_self_not_must_use = "deny"
single_match_else = "deny"
string_add_assign = "deny"
transmute_ptr_to_ptr = "deny"
unchecked_duration_subtraction = "deny"
unnecessary_box_returns = "deny"
unnecessary_wraps = "deny"
branches_sharing_code = "deny"
fallible_impl_from = "deny"
missing_const_for_fn = "deny"
significant_drop_in_scrutinee = "deny"
significant_drop_tightening = "deny"
try_err = "deny"
lossy_float_literal = "deny"
let_underscore_must_use = "deny"
iter_over_hash_type = "deny"
get_unwrap = "deny"
error_impl_error = "deny"
empty_structs_with_brackets = "deny"
empty_enum_variants_with_brackets = "deny"
empty_drop = "deny"
clone_on_ref_ptr = "deny"
upper_case_acronyms  = "deny"
allow_attributes = "deny"

# Hot
# inline_always = "deny"
# large_futures = "deny"
# large_stack_arrays = "deny"
# linkedlist = "deny"
# missing_errors_doc = "deny"
# missing_panics_doc = "deny"
# should_panic_without_expect = "deny"
# similar_names = "deny"
# too_many_lines = "deny"
# unreadable_literal = "deny"
# wildcard_imports = "deny"
# allow_attributes_without_reason = "deny"
# missing_assert_message = "deny"
# missing_docs_in_private_items = "deny"
undocumented_unsafe_blocks = "deny"
# multiple_unsafe_ops_per_block = "deny"
# single_char_lifetime_names = "deny"
# wildcard_enum_match_arm = "deny"

[workspace.lints.rust]
# Cold
future_incompatible = { level = "deny", priority = -1 }
nonstandard_style = { level = "deny", priority = -1 }
absolute_paths_not_starting_with_crate = "deny"
explicit_outlives_requirements = "deny"
keyword_idents_2018 = "deny"
keyword_idents_2024 = "deny"
missing_abi = "deny"
non_ascii_idents = "deny"
non_local_definitions = "deny"
redundant_lifetimes = "deny"
single_use_lifetimes = "deny"
trivial_casts = "deny"
trivial_numeric_casts = "deny"
unsafe_op_in_unsafe_fn = "deny"
unused_crate_dependencies = "deny"
unused_import_braces = "deny"
unused_lifetimes = "deny"
unused_macro_rules = "deny"
ambiguous_glob_imports = "deny"
unused_unsafe = "deny"

# Warm
let_underscore = { level = "deny", priority = -1 }
unreachable_pub = "deny"
unused_qualifications = "deny"
variant_size_differences = "deny"
non_camel_case_types = "deny"

# Hot
# unused_results = "deny"
# non_exhaustive_omitted_patterns = "deny"
# missing_docs = "deny"
# missing_copy_implementations = "deny"<|MERGE_RESOLUTION|>--- conflicted
+++ resolved
@@ -125,13 +125,9 @@
 hex                   = { version = "0.4", default-features = false }
 hex-literal           = { version = "0.4", default-features = false }
 indexmap              = { version = "2", default-features = false }
-<<<<<<< HEAD
-monero-address        = { git = "https://github.com/Cuprate/serai.git", rev = "e6fdef6", default-features = false }
-monero-serai          = { git = "https://github.com/Cuprate/serai.git", rev = "e6fdef6", default-features = false }
-=======
+monero-address        = { git = "https://github.com/Cuprate/serai.git", rev = "e6ae8c2", default-features = false }
 monero-serai          = { git = "https://github.com/Cuprate/serai.git", rev = "e6ae8c2", default-features = false }
 nu-ansi-term          = { version = "0.46", default-features = false }
->>>>>>> 3c86c5ed
 paste                 = { version = "1", default-features = false }
 pin-project           = { version = "1", default-features = false }
 randomx-rs            = { git = "https://github.com/Cuprate/randomx-rs.git", rev = "e09955c", default-features = false }
