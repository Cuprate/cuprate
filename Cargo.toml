[workspace]
resolver = "2"

members = [
	"consensus",
	"consensus/rules",
	"cryptonight",
	"database",
	"helper",
	"net/epee-encoding",
	"net/fixed-bytes",
	"net/levin",
	"net/monero-wire",
	"p2p/monero-p2p",
	"p2p/address-book",
	"pruning",
	"test-utils",
]

[profile.release]
lto           = true   # Build with LTO
strip         = "none" # Keep panic stack traces
codegen-units = 1      # Optimize for binary speed over compile times
opt-level     = 3

[profile.dev]
lto           = false
strip         = "none"
# Not much slower compile times than opt-level 0, but much faster code.
opt-level     = 1

[profile.dev.package."*"]
# Compile dependencies with max optimization.
# This is obviously slower on a cold build,
# but you only build these once.
opt-level = 3

[workspace.dependencies]
async-trait           = { version = "0.1.74", default-features = false }
borsh                 = { version = "1.2.1", default-features = false }
bytes                 = { version = "1.5.0", default-features = false }
cfg-if                = { version = "1.0.0", default-features = false }
clap                  = { version = "4.4.7", default-features = false }
chrono                = { version = "0.4.31", default-features = false }
crypto-bigint         = { version = "0.5.5", default-features = false }
crossbeam             = { version = "0.8.4", default-features = false }
curve25519-dalek      = { version = "4.1.1", default-features = false }
dalek-ff-group        = { git = "https://github.com/Cuprate/serai.git", rev = "f3429ec1ef386da1458f4ed244402f38e3e12930", default-features = false }
dirs                  = { version = "5.0.1", default-features = false }
futures               = { version = "0.3.29", default-features = false }
hex                   = { version = "0.4.3", default-features = false }
hex-literal           = { version = "0.4", default-features = false }
<<<<<<< HEAD
monero-epee-bin-serde = { git = "https://github.com/monero-rs/monero-epee-bin-serde.git", rev = "fae7a23", default-features = false }
monero-serai          = { git = "https://github.com/Cuprate/serai.git", rev = "a59966b", default-features = false }
multiexp              = { git = "https://github.com/Cuprate/serai.git", rev = "a59966b", default-features = false }
paste                 = { version = "1.0.14", default-features = false }
=======
monero-serai          = { git = "https://github.com/Cuprate/serai.git", rev = "f3429ec1ef386da1458f4ed244402f38e3e12930", default-features = false }
multiexp              = { git = "https://github.com/Cuprate/serai.git", rev = "f3429ec1ef386da1458f4ed244402f38e3e12930", default-features = false }
>>>>>>> 630faed2
pin-project           = { version = "1.1.3", default-features = false }
randomx-rs            = { git = "https://github.com/Cuprate/randomx-rs.git", rev = "0028464", default-features = false }
rand                  = { version = "0.8.5", default-features = false }
rayon                 = { version = "1.8.0", default-features = false }
serde_bytes           = { version = "0.11.12", default-features = false }
serde_json            = { version = "1.0.108", default-features = false }
serde                 = { version = "1.0.190", default-features = false }
thiserror             = { version = "1.0.50", default-features = false }
thread_local		  = { version = "1.1.7", default-features = false }
tokio-util            = { version = "0.7.10", default-features = false }
tokio-stream          = { version = "0.1.14", default-features = false }
tokio                 = { version = "1.33.0", default-features = false }
tower                 = { version = "0.4.13", default-features = false }
tracing-subscriber    = { version = "0.3.17", default-features = false }
tracing               = { version = "0.1.40", default-features = false }

## workspace.dev-dependencies
reqwest               = { version = "0.11.24" }
proptest              = { version = "1" }
proptest-derive       = { version = "0.4.0" }


## TODO:
## Potential dependencies.
# arc-swap  = { version = "1.6.0" }  # Atomically swappable Arc<T>          | https://github.com/vorner/arc-swap
# itoa      = { version = "1.0.9" }  # Fast integer to string formatting    | https://github.com/dtolnay/itoa
# notify    = { version = "6.1.1" }  # Filesystem watching                  | https://github.com/notify-rs/notify
# once_cell = { version = "1.18.0" } # Lazy/one-time initialization         | https://github.com/matklad/once_cell
# open      = { version = "5.0.0" }  # Open PATH/URL, probably for binaries | https://github.com/byron/open-rs
# regex     = { version = "1.10.2" } # Regular expressions                  | https://github.com/rust-lang/regex
# ryu       = { version = "1.0.15" } # Fast float to string formatting      | https://github.com/dtolnay/ryu
# strum     = { version = "0.25.0" } # Enum macros/traits                   | https://github.com/Peternator7/strum

# Maybe one day.
# disk     = { version = "*" } # (De)serialization to/from disk with various file formats | https://github.com/hinto-janai/disk
# readable = { version = "*" } # Stack-based string formatting utilities                  | https://github.com/hinto-janai/readable
# json-rpc = { git = "https://github.com/hinto-janai/json-rpc" }                          # JSON-RPC 2.0 types<|MERGE_RESOLUTION|>--- conflicted
+++ resolved
@@ -50,15 +50,9 @@
 futures               = { version = "0.3.29", default-features = false }
 hex                   = { version = "0.4.3", default-features = false }
 hex-literal           = { version = "0.4", default-features = false }
-<<<<<<< HEAD
-monero-epee-bin-serde = { git = "https://github.com/monero-rs/monero-epee-bin-serde.git", rev = "fae7a23", default-features = false }
-monero-serai          = { git = "https://github.com/Cuprate/serai.git", rev = "a59966b", default-features = false }
-multiexp              = { git = "https://github.com/Cuprate/serai.git", rev = "a59966b", default-features = false }
-paste                 = { version = "1.0.14", default-features = false }
-=======
 monero-serai          = { git = "https://github.com/Cuprate/serai.git", rev = "f3429ec1ef386da1458f4ed244402f38e3e12930", default-features = false }
 multiexp              = { git = "https://github.com/Cuprate/serai.git", rev = "f3429ec1ef386da1458f4ed244402f38e3e12930", default-features = false }
->>>>>>> 630faed2
+paste                 = { version = "1.0.14", default-features = false }
 pin-project           = { version = "1.1.3", default-features = false }
 randomx-rs            = { git = "https://github.com/Cuprate/randomx-rs.git", rev = "0028464", default-features = false }
 rand                  = { version = "0.8.5", default-features = false }
