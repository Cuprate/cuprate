--- conflicted
+++ resolved
@@ -190,11 +190,7 @@
 nu-ansi-term          = { version = "0.46", default-features = false }
 paste                 = { version = "1", default-features = false }
 pin-project           = { version = "1", default-features = false }
-<<<<<<< HEAD
-randomx-rs            = { git = "https://github.com/hinto-janai/randomx-rs.git", rev = "656b414", default-features = false }
-=======
 randomx-rs            = { git = "https://github.com/Cuprate/randomx-rs.git", rev = "567bdca", default-features = false }
->>>>>>> 8022de07
 rand                  = { version = "0.8", default-features = false }
 rand_distr            = { version = "0.4", default-features = false }
 rayon                 = { version = "1", default-features = false }
