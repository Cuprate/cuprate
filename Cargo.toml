[workspace]
resolver = "3"
members = [
	# Binaries
	"binaries/cuprated",

	# Consensus
	"consensus",
	"consensus/context",
	"consensus/fast-sync",
	"consensus/rules",

	# Net
	"net/epee-encoding",
	"net/fixed-bytes",
	"net/levin",
	"net/wire",

	# P2P
	"p2p/p2p",
	"p2p/p2p-core",
	"p2p/bucket",
	"p2p/dandelion-tower",
	"p2p/async-buffer",
	"p2p/address-book",

	# Storage
	"storage/blockchain",
	"storage/service",
	"storage/txpool",
	"storage/database",

	# RPC
	"rpc/json-rpc",
	"rpc/types",
	"rpc/interface",

	# ZMQ
	"zmq/types",

	# Misc
	"constants",
	"cryptonight",
	"helper",
	"pruning",
	"test-utils",
	"types",
]

[profile.release]
panic         = "abort"
lto           = true   # Build with LTO
strip         = "none" # Keep panic stack traces
codegen-units = 1      # Optimize for binary speed over compile times
opt-level     = 3

[profile.dev]
panic         = "abort"
lto           = false
strip         = "none"
# Not much slower compile times than opt-level 0, but much faster code.
opt-level     = 1

[profile.dev.package."*"]
# Compile dependencies with max optimization.
# This is obviously slower on a cold build,
# but you only build these once.
opt-level = 3

[workspace.dependencies]
# Cuprate members
cuprate-fast-sync         = { path = "consensus/fast-sync",       default-features = false }
cuprate-consensus-rules   = { path = "consensus/rules",           default-features = false }
cuprate-constants         = { path = "constants",                 default-features = false }
cuprate-consensus         = { path = "consensus",                 default-features = false }
cuprate-consensus-context = { path = "consensus/context",         default-features = false }
cuprate-cryptonight       = { path = "cryptonight",               default-features = false }
cuprate-helper            = { path = "helper",                    default-features = false }
cuprate-epee-encoding     = { path = "net/epee-encoding",         default-features = false }
cuprate-fixed-bytes       = { path = "net/fixed-bytes",           default-features = false }
cuprate-levin             = { path = "net/levin",                 default-features = false }
cuprate-wire              = { path = "net/wire",                  default-features = false }
cuprate-p2p               = { path = "p2p/p2p",                   default-features = false }
cuprate-p2p-core          = { path = "p2p/p2p-core",              default-features = false }
cuprate-p2p-bucket        = { path = "p2p/p2p-bucket",            default-features = false }
cuprate-dandelion-tower   = { path = "p2p/dandelion-tower",       default-features = false }
cuprate-async-buffer      = { path = "p2p/async-buffer",          default-features = false }
cuprate-address-book      = { path = "p2p/address-book",          default-features = false }
cuprate-blockchain        = { path = "storage/blockchain",        default-features = false }
cuprate-database          = { path = "storage/database",          default-features = false }
cuprate-database-service  = { path = "storage/service",           default-features = false }
cuprate-txpool            = { path = "storage/txpool",            default-features = false }
cuprate-pruning           = { path = "pruning",                   default-features = false }
cuprate-test-utils        = { path = "test-utils",                default-features = false }
cuprate-types             = { path = "types",                     default-features = false }
cuprate-json-rpc          = { path = "rpc/json-rpc",              default-features = false }
cuprate-rpc-types         = { path = "rpc/types",                 default-features = false }
cuprate-rpc-interface     = { path = "rpc/interface",             default-features = false }
cuprate-zmq-types         = { path = "zmq/types",                 default-features = false }

# External dependencies
anyhow                = { version = "1", default-features = false }
arc-swap              = { version = "1", default-features = false }
arrayvec              = { version = "0.7", default-features = false }
async-trait           = { version = "0.1", default-features = false }
bitflags              = { version = "2", default-features = false }
blake3                = { version = "1", default-features = false }
borsh                 = { version = "1", default-features = false }
bytemuck              = { version = "1", default-features = false }
bytes                 = { version = "1", default-features = false }
cfg-if                = { version = "1", default-features = false }
clap                  = { version = "4", default-features = false }
chrono                = { version = "0.4", default-features = false }
crypto-bigint         = { version = "0.5", default-features = false }
crossbeam             = { version = "0.8", default-features = false }
const_format          = { version = "0.2", default-features = false }
curve25519-dalek      = { version = "4", default-features = false }
dashmap               = { version = "6", default-features = false }
dirs                  = { version = "5", default-features = false }
futures               = { version = "0.3", default-features = false }
hex                   = { version = "0.4", default-features = false }
hex-literal           = { version = "0.4", default-features = false }
indexmap              = { version = "2", default-features = false }
<<<<<<< HEAD
monero-serai          = { git = "https://github.com/Cuprate/serai.git", rev = "29f904d", default-features = false }
=======
monero-serai          = { git = "https://github.com/Cuprate/serai.git", rev = "e6ae8c2", default-features = false }
nu-ansi-term          = { version = "0.46", default-features = false }
>>>>>>> 5c2b56c7
paste                 = { version = "1", default-features = false }
pin-project           = { version = "1", default-features = false }
randomx-rs            = { git = "https://github.com/Cuprate/randomx-rs.git", rev = "e09955c", default-features = false }
rand                  = { version = "0.8", default-features = false }
rand_distr            = { version = "0.4", default-features = false }
rayon                 = { version = "1", default-features = false }
serde_bytes           = { version = "0.11", default-features = false }
serde_json            = { version = "1", default-features = false }
serde                 = { version = "1", default-features = false }
strum                 = { version = "0.26", default-features = false }
thiserror             = { version = "1", default-features = false }
thread_local          = { version = "1", default-features = false }
tokio-util            = { version = "0.7", default-features = false }
tokio-stream          = { version = "0.1", default-features = false }
tokio                 = { version = "1", default-features = false }
tower                 = { git = "https://github.com/Cuprate/tower.git", rev = "6c7faf0", default-features = false } # <https://github.com/tower-rs/tower/pull/796>
toml                  = { version = "0.8", default-features = false }
tracing-appender      = { version = "0.2", default-features = false }
tracing-subscriber    = { version = "0.3", default-features = false }
tracing               = { version = "0.1", default-features = false }

## workspace.dev-dependencies
<<<<<<< HEAD
monero-rpc                = { git = "https://github.com/Cuprate/serai.git", rev = "29f904d" }
monero-simple-request-rpc = { git = "https://github.com/Cuprate/serai.git", rev = "29f904d" }
=======
monero-rpc                = { git = "https://github.com/Cuprate/serai.git", rev = "e6ae8c2" }
monero-simple-request-rpc = { git = "https://github.com/Cuprate/serai.git", rev = "e6ae8c2" }
>>>>>>> 5c2b56c7
tempfile                  = { version = "3" }
pretty_assertions         = { version = "1" }
proptest                  = { version = "1" }
proptest-derive           = { version = "0.5" }
tokio-test                = { version = "0.4" }

## TODO:
## Potential dependencies.
# itoa      = { version = "1.0.9" }  # Fast integer to string formatting    | https://github.com/dtolnay/itoa
# notify    = { version = "6.1.1" }  # Filesystem watching                  | https://github.com/notify-rs/notify
# once_cell = { version = "1.18.0" } # Lazy/one-time initialization         | https://github.com/matklad/once_cell
# open      = { version = "5.0.0" }  # Open PATH/URL, probably for binaries | https://github.com/byron/open-rs
# regex     = { version = "1.10.2" } # Regular expressions                  | https://github.com/rust-lang/regex
# ryu       = { version = "1.0.15" } # Fast float to string formatting      | https://github.com/dtolnay/ryu

# Lints: cold, warm, hot: <https://github.com/Cuprate/cuprate/issues/131>
[workspace.lints.clippy]
# Cold
borrow_as_ptr = "deny"
case_sensitive_file_extension_comparisons = "deny"
cast_lossless = "deny"
cast_ptr_alignment = "deny"
checked_conversions = "deny"
cloned_instead_of_copied = "deny"
const_is_empty = "deny"
doc_lazy_continuation = "deny"
doc_link_with_quotes = "deny"
duplicated_attributes = "deny"
empty_enum = "deny"
enum_glob_use = "deny"
expl_impl_clone_on_copy = "deny"
explicit_into_iter_loop = "deny"
filter_map_next = "deny"
flat_map_option = "deny"
from_iter_instead_of_collect = "deny"
if_not_else = "deny"
ignored_unit_patterns = "deny"
inconsistent_struct_constructor = "deny"
index_refutable_slice = "deny"
inefficient_to_string = "deny"
invalid_upcast_comparisons = "deny"
iter_filter_is_ok = "deny"
iter_filter_is_some = "deny"
implicit_clone = "deny"
legacy_numeric_constants = "deny"
manual_c_str_literals = "deny"
manual_pattern_char_comparison = "deny"
manual_instant_elapsed = "deny"
manual_inspect = "deny"
manual_is_variant_and = "deny"
manual_let_else = "deny"
manual_ok_or = "deny"
manual_string_new = "deny"
manual_unwrap_or_default = "deny"
map_unwrap_or = "deny"
match_bool = "deny"
match_same_arms = "deny"
match_wildcard_for_single_variants = "deny"
mismatching_type_param_order = "deny"
missing_transmute_annotations = "deny"
mut_mut = "deny"
needless_bitwise_bool = "deny"
needless_character_iteration = "deny"
needless_continue = "deny"
needless_for_each = "deny"
needless_maybe_sized = "deny"
needless_raw_string_hashes = "deny"
no_effect_underscore_binding = "deny"
no_mangle_with_rust_abi = "deny"
option_as_ref_cloned = "deny"
option_option = "deny"
ptr_as_ptr = "deny"
ptr_cast_constness = "deny"
pub_underscore_fields = "deny"
redundant_closure_for_method_calls = "deny"
ref_as_ptr = "deny"
ref_option_ref = "deny"
same_functions_in_if_condition = "deny"
semicolon_if_nothing_returned = "deny"
trivially_copy_pass_by_ref = "deny"
uninlined_format_args = "deny"
unnecessary_join = "deny"
unnested_or_patterns = "deny"
unused_async = "deny"
unused_self = "deny"
used_underscore_binding = "deny"
zero_sized_map_values = "deny"
as_ptr_cast_mut = "deny"
clear_with_drain = "deny"
collection_is_never_read = "deny"
debug_assert_with_mut_call = "deny"
derive_partial_eq_without_eq = "deny"
empty_line_after_doc_comments = "deny"
empty_line_after_outer_attr = "deny"
equatable_if_let = "deny"
iter_on_empty_collections = "deny"
iter_on_single_items = "deny"
iter_with_drain = "deny"
needless_collect = "deny"
needless_pass_by_ref_mut = "deny"
negative_feature_names = "deny"
non_send_fields_in_send_ty = "deny"
nonstandard_macro_braces = "deny"
path_buf_push_overwrite = "deny"
read_zero_byte_vec = "deny"
redundant_clone = "deny"
redundant_feature_names = "deny"
trailing_empty_array = "deny"
trait_duplication_in_bounds = "deny"
type_repetition_in_bounds = "deny"
uninhabited_references = "deny"
unnecessary_struct_initialization = "deny"
unused_peekable = "deny"
unused_rounding = "deny"
use_self = "deny"
useless_let_if_seq = "deny"
wildcard_dependencies = "deny"
unseparated_literal_suffix = "deny"
unnecessary_safety_doc = "deny"
unnecessary_safety_comment = "deny"
unnecessary_self_imports = "deny"
string_to_string = "deny"
rest_pat_in_fully_bound_structs = "deny"
redundant_type_annotations = "deny"
infinite_loop = "deny"
zero_repeat_side_effects = "deny"
non_zero_suggestions = "deny"
manual_is_power_of_two = "deny"
used_underscore_items = "deny"
unnecessary_map_or = "deny"
map_all_any_identity = "deny"
unnecessary_literal_bound = "deny"

# Warm
cast_possible_truncation = "deny"
cast_possible_wrap = "deny"
cast_precision_loss = "deny"
cast_sign_loss = "deny"
copy_iterator = "deny"
doc_markdown = "deny"
explicit_deref_methods = "deny"
explicit_iter_loop = "deny"
float_cmp = "deny"
fn_params_excessive_bools = "deny"
into_iter_without_iter = "deny"
iter_without_into_iter = "deny"
iter_not_returning_iterator = "deny"
large_digit_groups = "deny"
large_types_passed_by_value = "deny"
manual_assert = "deny"
maybe_infinite_iter = "deny"
missing_fields_in_debug = "deny"
needless_pass_by_value = "deny"
range_minus_one = "deny"
range_plus_one = "deny"
redundant_else = "deny"
ref_binding_to_reference = "deny"
return_self_not_must_use = "deny"
single_match_else = "deny"
string_add_assign = "deny"
transmute_ptr_to_ptr = "deny"
unchecked_duration_subtraction = "deny"
unnecessary_box_returns = "deny"
unnecessary_wraps = "deny"
branches_sharing_code = "deny"
fallible_impl_from = "deny"
missing_const_for_fn = "deny"
significant_drop_in_scrutinee = "deny"
significant_drop_tightening = "deny"
try_err = "deny"
lossy_float_literal = "deny"
let_underscore_must_use = "deny"
iter_over_hash_type = "deny"
get_unwrap = "deny"
error_impl_error = "deny"
empty_structs_with_brackets = "deny"
empty_enum_variants_with_brackets = "deny"
empty_drop = "deny"
clone_on_ref_ptr = "deny"
upper_case_acronyms  = "deny"
allow_attributes = "deny"

# Hot
# inline_always = "deny"
# large_futures = "deny"
# large_stack_arrays = "deny"
# linkedlist = "deny"
# missing_errors_doc = "deny"
# missing_panics_doc = "deny"
# should_panic_without_expect = "deny"
# similar_names = "deny"
# too_many_lines = "deny"
# unreadable_literal = "deny"
# wildcard_imports = "deny"
# allow_attributes_without_reason = "deny"
# missing_assert_message = "deny"
# missing_docs_in_private_items = "deny"
undocumented_unsafe_blocks = "deny"
# multiple_unsafe_ops_per_block = "deny"
# single_char_lifetime_names = "deny"
# wildcard_enum_match_arm = "deny"

[workspace.lints.rust]
# Cold
future_incompatible = { level = "deny", priority = -1 }
nonstandard_style = { level = "deny", priority = -1 }
absolute_paths_not_starting_with_crate = "deny"
explicit_outlives_requirements = "deny"
keyword_idents_2018 = "deny"
keyword_idents_2024 = "deny"
missing_abi = "deny"
non_ascii_idents = "deny"
non_local_definitions = "deny"
redundant_lifetimes = "deny"
single_use_lifetimes = "deny"
trivial_casts = "deny"
trivial_numeric_casts = "deny"
unsafe_op_in_unsafe_fn = "deny"
unused_crate_dependencies = "deny"
unused_import_braces = "deny"
unused_lifetimes = "deny"
unused_macro_rules = "deny"
ambiguous_glob_imports = "deny"
unused_unsafe = "deny"

# Warm
let_underscore = { level = "deny", priority = -1 }
unreachable_pub = "deny"
unused_qualifications = "deny"
variant_size_differences = "deny"
non_camel_case_types = "deny"

# Hot
# unused_results = "deny"
# non_exhaustive_omitted_patterns = "deny"
# missing_docs = "deny"
# missing_copy_implementations = "deny"<|MERGE_RESOLUTION|>--- conflicted
+++ resolved
@@ -121,12 +121,8 @@
 hex                   = { version = "0.4", default-features = false }
 hex-literal           = { version = "0.4", default-features = false }
 indexmap              = { version = "2", default-features = false }
-<<<<<<< HEAD
-monero-serai          = { git = "https://github.com/Cuprate/serai.git", rev = "29f904d", default-features = false }
-=======
 monero-serai          = { git = "https://github.com/Cuprate/serai.git", rev = "e6ae8c2", default-features = false }
 nu-ansi-term          = { version = "0.46", default-features = false }
->>>>>>> 5c2b56c7
 paste                 = { version = "1", default-features = false }
 pin-project           = { version = "1", default-features = false }
 randomx-rs            = { git = "https://github.com/Cuprate/randomx-rs.git", rev = "e09955c", default-features = false }
@@ -149,13 +145,8 @@
 tracing               = { version = "0.1", default-features = false }
 
 ## workspace.dev-dependencies
-<<<<<<< HEAD
-monero-rpc                = { git = "https://github.com/Cuprate/serai.git", rev = "29f904d" }
-monero-simple-request-rpc = { git = "https://github.com/Cuprate/serai.git", rev = "29f904d" }
-=======
 monero-rpc                = { git = "https://github.com/Cuprate/serai.git", rev = "e6ae8c2" }
 monero-simple-request-rpc = { git = "https://github.com/Cuprate/serai.git", rev = "e6ae8c2" }
->>>>>>> 5c2b56c7
 tempfile                  = { version = "3" }
 pretty_assertions         = { version = "1" }
 proptest                  = { version = "1" }
