[workspace]
resolver = "2"

members = [
	"consensus",
	"consensus/rules",
	"cryptonight",
	"database",
	"helper",
	"net/epee-encoding",
	"net/fixed-bytes",
	"net/levin",
	"net/monero-wire",
	"p2p/monero-p2p",
	"p2p/cuprate-p2p",
	"p2p/address-book",
	"pruning",
	"test-utils",
]

[profile.release]
lto           = true   # Build with LTO
strip         = "none" # Keep panic stack traces
codegen-units = 1      # Optimize for binary speed over compile times
opt-level     = 3

[profile.dev]
lto           = false
strip         = "none"
# Not much slower compile times than opt-level 0, but much faster code.
opt-level     = 1

[profile.dev.package."*"]
# Compile dependencies with max optimization.
# This is obviously slower on a cold build,
# but you only build these once.
opt-level = 3

[workspace.dependencies]
async-trait           = { version = "0.1.74", default-features = false }
<<<<<<< HEAD
bitflags              = { version = "2.4", default-features = false }
=======
bitflags              = { version = "2.4.2", default-features = false }
>>>>>>> 159c8a3b
borsh                 = { version = "1.2.1", default-features = false }
bytes                 = { version = "1.5.0", default-features = false }
cfg-if                = { version = "1.0.0", default-features = false }
clap                  = { version = "4.4.7", default-features = false }
chrono                = { version = "0.4.31", default-features = false }
crypto-bigint         = { version = "0.5.5", default-features = false }
crossbeam             = { version = "0.8.4", default-features = false }
curve25519-dalek      = { version = "4.1.1", default-features = false }
dalek-ff-group        = { git = "https://github.com/Cuprate/serai.git", rev = "347d4cf", default-features = false }
dirs                  = { version = "5.0.1", default-features = false }
futures               = { version = "0.3.29", default-features = false }
hex                   = { version = "0.4.3", default-features = false }
hex-literal           = { version = "0.4", default-features = false }
indexmap              = { version = "2.2", default-features = false }
monero-serai          = { git = "https://github.com/Cuprate/serai.git", rev = "347d4cf", default-features = false }
multiexp              = { git = "https://github.com/Cuprate/serai.git", rev = "347d4cf", default-features = false }
paste                 = { version = "1.0.14", default-features = false }
pin-project           = { version = "1.1.3", default-features = false }
randomx-rs            = { git = "https://github.com/Cuprate/randomx-rs.git", rev = "0028464", default-features = false }
rand                  = { version = "0.8.5", default-features = false }
rayon                 = { version = "1.8.0", default-features = false }
serde_bytes           = { version = "0.11.12", default-features = false }
serde_json            = { version = "1.0.108", default-features = false }
serde                 = { version = "1.0.190", default-features = false }
thiserror             = { version = "1.0.50", default-features = false }
thread_local		  = { version = "1.1.7", default-features = false }
tokio-util            = { version = "0.7.10", default-features = false }
tokio-stream          = { version = "0.1.14", default-features = false }
tokio                 = { version = "1.33.0", default-features = false }
tower                 = { version = "0.4.13", default-features = false }
tracing-subscriber    = { version = "0.3.17", default-features = false }
tracing               = { version = "0.1.40", default-features = false }

## workspace.dev-dependencies
tempfile              = { version = "3" }
reqwest               = { version = "0.11.24" }
proptest              = { version = "1" }
proptest-derive       = { version = "0.4.0" }


## TODO:
## Potential dependencies.
# arc-swap  = { version = "1.6.0" }  # Atomically swappable Arc<T>          | https://github.com/vorner/arc-swap
# itoa      = { version = "1.0.9" }  # Fast integer to string formatting    | https://github.com/dtolnay/itoa
# notify    = { version = "6.1.1" }  # Filesystem watching                  | https://github.com/notify-rs/notify
# once_cell = { version = "1.18.0" } # Lazy/one-time initialization         | https://github.com/matklad/once_cell
# open      = { version = "5.0.0" }  # Open PATH/URL, probably for binaries | https://github.com/byron/open-rs
# regex     = { version = "1.10.2" } # Regular expressions                  | https://github.com/rust-lang/regex
# ryu       = { version = "1.0.15" } # Fast float to string formatting      | https://github.com/dtolnay/ryu
# strum     = { version = "0.25.0" } # Enum macros/traits                   | https://github.com/Peternator7/strum

# Maybe one day.
# disk     = { version = "*" } # (De)serialization to/from disk with various file formats | https://github.com/hinto-janai/disk
# readable = { version = "*" } # Stack-based string formatting utilities                  | https://github.com/hinto-janai/readable
# json-rpc = { git = "https://github.com/hinto-janai/json-rpc" }                          # JSON-RPC 2.0 types<|MERGE_RESOLUTION|>--- conflicted
+++ resolved
@@ -12,7 +12,6 @@
 	"net/levin",
 	"net/monero-wire",
 	"p2p/monero-p2p",
-	"p2p/cuprate-p2p",
 	"p2p/address-book",
 	"pruning",
 	"test-utils",
@@ -38,11 +37,7 @@
 
 [workspace.dependencies]
 async-trait           = { version = "0.1.74", default-features = false }
-<<<<<<< HEAD
-bitflags              = { version = "2.4", default-features = false }
-=======
 bitflags              = { version = "2.4.2", default-features = false }
->>>>>>> 159c8a3b
 borsh                 = { version = "1.2.1", default-features = false }
 bytes                 = { version = "1.5.0", default-features = false }
 cfg-if                = { version = "1.0.0", default-features = false }
@@ -56,7 +51,6 @@
 futures               = { version = "0.3.29", default-features = false }
 hex                   = { version = "0.4.3", default-features = false }
 hex-literal           = { version = "0.4", default-features = false }
-indexmap              = { version = "2.2", default-features = false }
 monero-serai          = { git = "https://github.com/Cuprate/serai.git", rev = "347d4cf", default-features = false }
 multiexp              = { git = "https://github.com/Cuprate/serai.git", rev = "347d4cf", default-features = false }
 paste                 = { version = "1.0.14", default-features = false }
