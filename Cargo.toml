--- conflicted
+++ resolved
@@ -11,12 +11,8 @@
 	"net/fixed-bytes",
 	"net/levin",
 	"net/monero-wire",
-<<<<<<< HEAD
-	"p2p/async-buffer",
-=======
 	"p2p/cuprate-p2p",
 	"p2p/dandelion",
->>>>>>> 0158c667
 	"p2p/monero-p2p",
 	"p2p/address-book",
 	"pruning",
