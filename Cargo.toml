--- conflicted
+++ resolved
@@ -42,11 +42,7 @@
 chrono                = { version = "0.4.31" }
 crypto-bigint         = { version = "0.5.3" }
 curve25519-dalek      = { version = "4.1.1" }
-<<<<<<< HEAD
-dalek-ff-group        = { git = "https://github.com/Cuprate/serai.git", rev = "39eafae" }
-=======
 dalek-ff-group        = { git = "https://github.com/Cuprate/serai.git", rev = "a59966b" }
->>>>>>> d10b9d3f
 dirs                  = { version = "5.0.1" }
 futures               = { version = "0.3.29" }
 hex                   = { version = "0.4.3" }
