[package]
name = "cuprate"
version = "0.0.1"
edition = "2021"
rust-version = "1.68.0"
description = "An upcoming experimental, modern & secure monero node"
readme = "readme.md"
license = "AGPL-3.0-only"
repository = "https://github.com/SyntheticBird45/cuprate"


# All Contributors on github
authors=[
        "SyntheticBird45",
        "Boog900"
        ]

[workspace]

members = [
<<<<<<< HEAD
        "common",
=======
		"cuprate",
        "database",
>>>>>>> be43216b
        "net/levin",
        "net/monero-wire",
        "p2p",
      #  "p2p/sync-states"
]

[workspace.dependencies]
monero = { version = "*" }
bincode = { version = "2.0.0-rc.3" }
serde = { version = "*", features =["derive"]}
tracing = "*"
tracing-subscriber = "*"

# As suggested by /u/danda :
thiserror = "*"

[profile.release]
opt-level = 3
debug = 0
strip = "symbols"
lto = "thin"
panic = "abort"

[build]
linker="clang"
rustflags=[
	"-Clink-arg=-fuse-ld=mold",
	"-Zcf-protection=full", 
	"-Zsanitizer=cfi", 
	"-Crelocation-model=pie", 
	"-Cstack-protector=all",
]<|MERGE_RESOLUTION|>--- conflicted
+++ resolved
@@ -18,12 +18,9 @@
 [workspace]
 
 members = [
-<<<<<<< HEAD
         "common",
-=======
-		"cuprate",
+	"cuprate",
         "database",
->>>>>>> be43216b
         "net/levin",
         "net/monero-wire",
         "p2p",
