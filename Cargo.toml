--- conflicted
+++ resolved
@@ -193,14 +193,9 @@
 hex                   = { version = "0.4", default-features = false }
 hex-literal           = { version = "1", default-features = false }
 indexmap              = { version = "2", default-features = false }
-<<<<<<< HEAD
 memmap2               = { version = "0.9", default-features = false }
-monero-address        = { git = "https://github.com/monero-oxide/monero-oxide.git", rev = "68d5a5e", default-features = false }
-monero-oxide          = { git = "https://github.com/monero-oxide/monero-oxide.git", rev = "68d5a5e", default-features = false }
-=======
 monero-address        = { git = "https://github.com/monero-oxide/monero-oxide.git", rev = "7c288b058ae7f1e3d36600a2af11b3176102bcfc", default-features = false }
 monero-oxide          = { git = "https://github.com/monero-oxide/monero-oxide.git", rev = "7c288b058ae7f1e3d36600a2af11b3176102bcfc", default-features = false, features = ["std"] }
->>>>>>> 9330b2ae
 nu-ansi-term          = { version = "0.46", default-features = false }
 paste                 = { version = "1", default-features = false }
 pin-project           = { version = "1", default-features = false }
