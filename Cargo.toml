--- conflicted
+++ resolved
@@ -135,23 +135,15 @@
 tracing               = { version = "0.1", default-features = false }
 
 ## workspace.dev-dependencies
-criterion                 = { version = "0.5.1" }
-function_name             = { version = "0.3.0" }
-tempfile                  = { version = "3.13.0" }
+criterion                 = { version = "0.5" }
+function_name             = { version = "0.3" }
 monero-rpc                = { git = "https://github.com/Cuprate/serai.git", rev = "d5205ce" }
 monero-simple-request-rpc = { git = "https://github.com/Cuprate/serai.git", rev = "d5205ce" }
-<<<<<<< HEAD
-pretty_assertions         = { version = "1.4.1" }
-proptest                  = { version = "1.5.0" }
-proptest-derive           = { version = "0.4.0" }
-tokio-test                = { version = "0.4.4" }
-=======
 tempfile                  = { version = "3" }
 pretty_assertions         = { version = "1" }
 proptest                  = { version = "1" }
 proptest-derive           = { version = "0.5" }
 tokio-test                = { version = "0.4" }
->>>>>>> 5a5f88cb
 
 ## TODO:
 ## Potential dependencies.
