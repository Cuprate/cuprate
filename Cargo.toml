--- conflicted
+++ resolved
@@ -81,16 +81,10 @@
 cuprate-rpc-interface       = { path = "rpc/interface"          ,default-features = false}
 
 # External dependencies
-<<<<<<< HEAD
 anyhow                = { version = "1", default-features = false }
+arrayvec              = { version = "0.7", default-features = false }
 async-trait           = { version = "0.1", default-features = false }
 bitflags              = { version = "2", default-features = false }
-=======
-anyhow                = { version = "1.0.89", default-features = false }
-arrayvec              = { version = "0.7", default-features = false }
-async-trait           = { version = "0.1.82", default-features = false }
-bitflags              = { version = "2.6.0", default-features = false }
->>>>>>> b6c4adc8
 blake3                = { version = "1", default-features = false }
 borsh                 = { version = "1", default-features = false }
 bytemuck              = { version = "1", default-features = false }
