--- conflicted
+++ resolved
@@ -23,13 +23,8 @@
 	"test-utils",
 	"types",
 	"rpc/json-rpc",
-<<<<<<< HEAD
 	"rpc/types",
 	"rpc/interface",
-=======
-	"rpc/rpc-types",
-	"rpc/rpc-interface",
->>>>>>> 4b93dbec
 ]
 
 [profile.release]
