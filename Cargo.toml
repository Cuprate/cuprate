[workspace]
resolver = "2"

members = [
	"binaries/cuprated",
	"constants",
	"consensus",
	"consensus/context",
	"consensus/fast-sync",
	"consensus/rules",
	"cryptonight",
	"helper",
	"net/epee-encoding",
	"net/fixed-bytes",
	"net/levin",
	"net/wire",
	"p2p/p2p",
	"p2p/p2p-core",
	"p2p/bucket",
	"p2p/dandelion-tower",
	"p2p/async-buffer",
	"p2p/address-book",
	"storage/blockchain",
	"storage/service",
	"storage/txpool",
	"storage/database",
	"pruning",
	"test-utils",
	"types",
	"rpc/json-rpc",
	"rpc/types",
	"rpc/interface",
]

[profile.release]
lto           = true   # Build with LTO
strip         = "none" # Keep panic stack traces
codegen-units = 1      # Optimize for binary speed over compile times
opt-level     = 3

[profile.dev]
lto           = false
strip         = "none"
# Not much slower compile times than opt-level 0, but much faster code.
opt-level     = 1

[profile.dev.package."*"]
# Compile dependencies with max optimization.
# This is obviously slower on a cold build,
# but you only build these once.
opt-level = 3

[workspace.dependencies]
# Cuprate members
cuprate-fast-sync           = { path = "consensus/fast-sync", default-features = false }
cuprate-consensus-rules     = { path = "consensus/rules",     default-features = false }
cuprate-constants           = { path = "constants",           default-features = false }
cuprate-consensus           = { path = "consensus",           default-features = false }
cuprate-consensus-context   = { path = "consensus/context",   default-features = false }
cuprate-cryptonight         = { path = "cryptonight",         default-features = false }
cuprate-helper              = { path = "helper",              default-features = false }
cuprate-epee-encoding       = { path = "net/epee-encoding",   default-features = false }
cuprate-fixed-bytes         = { path = "net/fixed-bytes",     default-features = false }
cuprate-levin               = { path = "net/levin",           default-features = false }
cuprate-wire                = { path = "net/wire",            default-features = false }
cuprate-p2p                 = { path = "p2p/p2p",             default-features = false }
cuprate-p2p-core            = { path = "p2p/p2p-core",        default-features = false }
cuprate-p2p-bucket          = { path = "p2p/p2p-bucket",      default-features = false }
cuprate-dandelion-tower     = { path = "p2p/dandelion-tower", default-features = false }
cuprate-async-buffer        = { path = "p2p/async-buffer",    default-features = false }
cuprate-address-book        = { path = "p2p/address-book",    default-features = false }
cuprate-blockchain          = { path = "storage/blockchain",  default-features = false }
cuprate-database            = { path = "storage/database",    default-features = false }
cuprate-database-service    = { path = "storage/service",     default-features = false }
cuprate-txpool              = { path = "storage/txpool",      default-features = false }
cuprate-pruning             = { path = "pruning",             default-features = false }
cuprate-test-utils          = { path = "test-utils",          default-features = false }
cuprate-types               = { path = "types",               default-features = false }
cuprate-json-rpc            = { path = "rpc/json-rpc",        default-features = false }
cuprate-rpc-types           = { path = "rpc/types",           default-features = false }
cuprate-rpc-interface       = { path = "rpc/interface",       default-features = false }

# External dependencies
anyhow                = { version = "1", default-features = false }
arrayvec              = { version = "0.7", default-features = false }
async-trait           = { version = "0.1", default-features = false }
bitflags              = { version = "2", default-features = false }
blake3                = { version = "1", default-features = false }
borsh                 = { version = "1", default-features = false }
bytemuck              = { version = "1", default-features = false }
bytes                 = { version = "1", default-features = false }
cfg-if                = { version = "1", default-features = false }
clap                  = { version = "4", default-features = false }
chrono                = { version = "0.4", default-features = false }
crypto-bigint         = { version = "0.5", default-features = false }
crossbeam             = { version = "0.8", default-features = false }
const_format          = { version = "0.2", default-features = false }
curve25519-dalek      = { version = "4", default-features = false }
dashmap               = { version = "6", default-features = false }
dirs                  = { version = "5", default-features = false }
futures               = { version = "0.3", default-features = false }
hex                   = { version = "0.4", default-features = false }
hex-literal           = { version = "0.4", default-features = false }
indexmap              = { version = "2", default-features = false }
monero-serai          = { git = "https://github.com/Cuprate/serai.git", rev = "d5205ce", default-features = false }
paste                 = { version = "1", default-features = false }
pin-project           = { version = "1", default-features = false }
randomx-rs            = { git = "https://github.com/Cuprate/randomx-rs.git", rev = "0028464", default-features = false }
<<<<<<< HEAD
rand                  = { version = "0.8.5", default-features = false }
rand_distr            = { version = "0.4.3", default-features = false }
rayon                 = { version = "1.10.0", default-features = false }
serde_bytes           = { version = "0.11.15", default-features = false }
serde_json            = { version = "1.0.128", default-features = false }
serde                 = { version = "1.0.210", default-features = false }
sha3                  = { version = "0.10.8", default-features = false }
strum                 = { version = "0.26.3", default-features = false }
thiserror             = { version = "1.0.63", default-features = false }
thread_local          = { version = "1.1.8", default-features = false }
tokio-util            = { version = "0.7.12", default-features = false }
tokio-stream          = { version = "0.1.16", default-features = false }
tokio                 = { version = "1.40.0", default-features = false }
=======
rand                  = { version = "0.8", default-features = false }
rand_distr            = { version = "0.4", default-features = false }
rayon                 = { version = "1", default-features = false }
serde_bytes           = { version = "0.11", default-features = false }
serde_json            = { version = "1", default-features = false }
serde                 = { version = "1", default-features = false }
strum                 = { version = "0.26", default-features = false }
thiserror             = { version = "1", default-features = false }
thread_local          = { version = "1", default-features = false }
tokio-util            = { version = "0.7", default-features = false }
tokio-stream          = { version = "0.1", default-features = false }
tokio                 = { version = "1", default-features = false }
>>>>>>> 241088e2
tower                 = { git = "https://github.com/Cuprate/tower.git", rev = "6c7faf0", default-features = false } # <https://github.com/tower-rs/tower/pull/796>
tracing-subscriber    = { version = "0.3", default-features = false }
tracing               = { version = "0.1", default-features = false }

## workspace.dev-dependencies
monero-rpc                = { git = "https://github.com/Cuprate/serai.git", rev = "d5205ce" }
monero-simple-request-rpc = { git = "https://github.com/Cuprate/serai.git", rev = "d5205ce" }
tempfile                  = { version = "3" }
pretty_assertions         = { version = "1" }
proptest                  = { version = "1" }
proptest-derive           = { version = "0.5" }
tokio-test                = { version = "0.4" }

## TODO:
## Potential dependencies.
# arc-swap  = { version = "1.6.0" }  # Atomically swappable Arc<T>          | https://github.com/vorner/arc-swap
# itoa      = { version = "1.0.9" }  # Fast integer to string formatting    | https://github.com/dtolnay/itoa
# notify    = { version = "6.1.1" }  # Filesystem watching                  | https://github.com/notify-rs/notify
# once_cell = { version = "1.18.0" } # Lazy/one-time initialization         | https://github.com/matklad/once_cell
# open      = { version = "5.0.0" }  # Open PATH/URL, probably for binaries | https://github.com/byron/open-rs
# regex     = { version = "1.10.2" } # Regular expressions                  | https://github.com/rust-lang/regex
# ryu       = { version = "1.0.15" } # Fast float to string formatting      | https://github.com/dtolnay/ryu

# Lints: cold, warm, hot: <https://github.com/Cuprate/cuprate/issues/131>
[workspace.lints.clippy]
# Cold
borrow_as_ptr = "deny"
case_sensitive_file_extension_comparisons = "deny"
cast_lossless = "deny"
cast_ptr_alignment = "deny"
checked_conversions = "deny"
cloned_instead_of_copied = "deny"
const_is_empty = "deny"
doc_lazy_continuation = "deny"
doc_link_with_quotes = "deny"
duplicated_attributes = "deny"
empty_enum = "deny"
enum_glob_use = "deny"
expl_impl_clone_on_copy = "deny"
explicit_into_iter_loop = "deny"
filter_map_next = "deny"
flat_map_option = "deny"
from_iter_instead_of_collect = "deny"
if_not_else = "deny"
ignored_unit_patterns = "deny"
inconsistent_struct_constructor = "deny"
index_refutable_slice = "deny"
inefficient_to_string = "deny"
invalid_upcast_comparisons = "deny"
iter_filter_is_ok = "deny"
iter_filter_is_some = "deny"
implicit_clone = "deny"
legacy_numeric_constants = "deny"
manual_c_str_literals = "deny"
manual_pattern_char_comparison = "deny"
manual_instant_elapsed = "deny"
manual_inspect = "deny"
manual_is_variant_and = "deny"
manual_let_else = "deny"
manual_ok_or = "deny"
manual_string_new = "deny"
manual_unwrap_or_default = "deny"
map_unwrap_or = "deny"
match_bool = "deny"
match_same_arms = "deny"
match_wildcard_for_single_variants = "deny"
mismatching_type_param_order = "deny"
missing_transmute_annotations = "deny"
mut_mut = "deny"
needless_bitwise_bool = "deny"
needless_character_iteration = "deny"
needless_continue = "deny"
needless_for_each = "deny"
needless_maybe_sized = "deny"
needless_raw_string_hashes = "deny"
no_effect_underscore_binding = "deny"
no_mangle_with_rust_abi = "deny"
option_as_ref_cloned = "deny"
option_option = "deny"
ptr_as_ptr = "deny"
ptr_cast_constness = "deny"
pub_underscore_fields = "deny"
redundant_closure_for_method_calls = "deny"
ref_as_ptr = "deny"
ref_option_ref = "deny"
same_functions_in_if_condition = "deny"
semicolon_if_nothing_returned = "deny"
trivially_copy_pass_by_ref = "deny"
uninlined_format_args = "deny"
unnecessary_join = "deny"
unnested_or_patterns = "deny"
unused_async = "deny"
unused_self = "deny"
used_underscore_binding = "deny"
zero_sized_map_values = "deny"
as_ptr_cast_mut = "deny"
clear_with_drain = "deny"
collection_is_never_read = "deny"
debug_assert_with_mut_call = "deny"
derive_partial_eq_without_eq = "deny"
empty_line_after_doc_comments = "deny"
empty_line_after_outer_attr = "deny"
equatable_if_let = "deny"
iter_on_empty_collections = "deny"
iter_on_single_items = "deny"
iter_with_drain = "deny"
needless_collect = "deny"
needless_pass_by_ref_mut = "deny"
negative_feature_names = "deny"
non_send_fields_in_send_ty = "deny"
nonstandard_macro_braces = "deny"
path_buf_push_overwrite = "deny"
read_zero_byte_vec = "deny"
redundant_clone = "deny"
redundant_feature_names = "deny"
trailing_empty_array = "deny"
trait_duplication_in_bounds = "deny"
type_repetition_in_bounds = "deny"
uninhabited_references = "deny"
unnecessary_struct_initialization = "deny"
unused_peekable = "deny"
unused_rounding = "deny"
use_self = "deny"
useless_let_if_seq = "deny"
wildcard_dependencies = "deny"
unseparated_literal_suffix = "deny"
unnecessary_safety_doc = "deny"
unnecessary_safety_comment = "deny"
unnecessary_self_imports = "deny"
string_to_string = "deny"
rest_pat_in_fully_bound_structs = "deny"
redundant_type_annotations = "deny"
infinite_loop = "deny"
zero_repeat_side_effects = "deny"

# Warm
cast_possible_truncation = "deny"
cast_possible_wrap = "deny"
cast_precision_loss = "deny"
cast_sign_loss = "deny"
copy_iterator = "deny"
doc_markdown = "deny"
explicit_deref_methods = "deny"
explicit_iter_loop = "deny"
float_cmp = "deny"
fn_params_excessive_bools = "deny"
into_iter_without_iter = "deny"
iter_without_into_iter = "deny"
iter_not_returning_iterator = "deny"
large_digit_groups = "deny"
large_types_passed_by_value = "deny"
manual_assert = "deny"
maybe_infinite_iter = "deny"
missing_fields_in_debug = "deny"
needless_pass_by_value = "deny"
range_minus_one = "deny"
range_plus_one = "deny"
redundant_else = "deny"
ref_binding_to_reference = "deny"
return_self_not_must_use = "deny"
single_match_else = "deny"
string_add_assign = "deny"
transmute_ptr_to_ptr = "deny"
unchecked_duration_subtraction = "deny"
unnecessary_box_returns = "deny"
unnecessary_wraps = "deny"
branches_sharing_code = "deny"
fallible_impl_from = "deny"
missing_const_for_fn = "deny"
significant_drop_in_scrutinee = "deny"
significant_drop_tightening = "deny"
try_err = "deny"
lossy_float_literal = "deny"
let_underscore_must_use = "deny"
iter_over_hash_type = "deny"
get_unwrap = "deny"
error_impl_error = "deny"
empty_structs_with_brackets = "deny"
empty_enum_variants_with_brackets = "deny"
empty_drop = "deny"
clone_on_ref_ptr = "deny"
upper_case_acronyms  = "deny"
allow_attributes = "deny"

# Hot
# inline_always = "deny"
# large_futures = "deny"
# large_stack_arrays = "deny"
# linkedlist = "deny"
# missing_errors_doc = "deny"
# missing_panics_doc = "deny"
# should_panic_without_expect = "deny"
# similar_names = "deny"
# too_many_lines = "deny"
# unreadable_literal = "deny"
# wildcard_imports = "deny"
# allow_attributes_without_reason = "deny"
# missing_assert_message = "deny"
# missing_docs_in_private_items = "deny"
undocumented_unsafe_blocks = "deny"
# multiple_unsafe_ops_per_block = "deny"
# single_char_lifetime_names = "deny"
# wildcard_enum_match_arm = "deny"

[workspace.lints.rust]
# Cold
future_incompatible = { level = "deny", priority = -1 }
nonstandard_style = { level = "deny", priority = -1 }
absolute_paths_not_starting_with_crate = "deny"
explicit_outlives_requirements = "deny"
keyword_idents_2018 = "deny"
keyword_idents_2024 = "deny"
missing_abi = "deny"
non_ascii_idents = "deny"
non_local_definitions = "deny"
redundant_lifetimes = "deny"
single_use_lifetimes = "deny"
trivial_casts = "deny"
trivial_numeric_casts = "deny"
unsafe_op_in_unsafe_fn = "deny"
unused_crate_dependencies = "deny"
unused_import_braces = "deny"
unused_lifetimes = "deny"
unused_macro_rules = "deny"
ambiguous_glob_imports = "deny"
unused_unsafe = "deny"

# Warm
let_underscore = { level = "deny", priority = -1 }
unreachable_pub = "deny"
unused_qualifications = "deny"
variant_size_differences = "deny"
non_camel_case_types = "deny"

# Hot
# unused_results = "deny"
# non_exhaustive_omitted_patterns = "deny"
# missing_docs = "deny"
# missing_copy_implementations = "deny"<|MERGE_RESOLUTION|>--- conflicted
+++ resolved
@@ -106,21 +106,6 @@
 paste                 = { version = "1", default-features = false }
 pin-project           = { version = "1", default-features = false }
 randomx-rs            = { git = "https://github.com/Cuprate/randomx-rs.git", rev = "0028464", default-features = false }
-<<<<<<< HEAD
-rand                  = { version = "0.8.5", default-features = false }
-rand_distr            = { version = "0.4.3", default-features = false }
-rayon                 = { version = "1.10.0", default-features = false }
-serde_bytes           = { version = "0.11.15", default-features = false }
-serde_json            = { version = "1.0.128", default-features = false }
-serde                 = { version = "1.0.210", default-features = false }
-sha3                  = { version = "0.10.8", default-features = false }
-strum                 = { version = "0.26.3", default-features = false }
-thiserror             = { version = "1.0.63", default-features = false }
-thread_local          = { version = "1.1.8", default-features = false }
-tokio-util            = { version = "0.7.12", default-features = false }
-tokio-stream          = { version = "0.1.16", default-features = false }
-tokio                 = { version = "1.40.0", default-features = false }
-=======
 rand                  = { version = "0.8", default-features = false }
 rand_distr            = { version = "0.4", default-features = false }
 rayon                 = { version = "1", default-features = false }
@@ -133,7 +118,6 @@
 tokio-util            = { version = "0.7", default-features = false }
 tokio-stream          = { version = "0.1", default-features = false }
 tokio                 = { version = "1", default-features = false }
->>>>>>> 241088e2
 tower                 = { git = "https://github.com/Cuprate/tower.git", rev = "6c7faf0", default-features = false } # <https://github.com/tower-rs/tower/pull/796>
 tracing-subscriber    = { version = "0.3", default-features = false }
 tracing               = { version = "0.1", default-features = false }
