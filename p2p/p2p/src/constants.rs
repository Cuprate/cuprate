--- conflicted
+++ resolved
@@ -16,18 +16,14 @@
 pub(crate) const OUTBOUND_CONNECTION_ATTEMPT_TIMEOUT: Duration = Duration::from_secs(5);
 
 /// The durations of a short ban.
-<<<<<<< HEAD
-pub const SHORT_BAN: Duration = Duration::from_secs(60 * 10);
-=======
 #[cfg_attr(not(test), expect(dead_code))]
 pub(crate) const SHORT_BAN: Duration = Duration::from_secs(60 * 10);
->>>>>>> 521bf877
 
 /// The durations of a medium ban.
-pub const MEDIUM_BAN: Duration = Duration::from_secs(60 * 60 * 24);
+pub(crate) const MEDIUM_BAN: Duration = Duration::from_secs(60 * 60 * 24);
 
 /// The durations of a long ban.
-pub const LONG_BAN: Duration = Duration::from_secs(60 * 60 * 24 * 7);
+pub(crate) const LONG_BAN: Duration = Duration::from_secs(60 * 60 * 24 * 7);
 
 /// The default amount of time between inbound diffusion flushes.
 pub(crate) const DIFFUSION_FLUSH_AVERAGE_SECONDS_INBOUND: Duration = Duration::from_secs(5);
@@ -57,12 +53,7 @@
 /// The enforced maximum amount of blocks to request in a batch.
 ///
 /// Requesting more than this will cause the peer to disconnect and potentially lead to bans.
-pub const MAX_BLOCK_BATCH_LEN: usize = 100;
-
-/// The enforced maximum amount of block hashes in a blockchain supplement request.
-///
-/// Requesting more than this might cause the peer to disconnect and potentially lead to bans.
-pub const MAX_BLOCKCHAIN_SUPPLEMENT_LEN: usize = 250;
+pub(crate) const MAX_BLOCK_BATCH_LEN: usize = 100;
 
 /// The timeout that the block downloader will use for requests.
 pub(crate) const BLOCK_DOWNLOADER_REQUEST_TIMEOUT: Duration = Duration::from_secs(30);
