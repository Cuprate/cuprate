//! # Block Downloader
//!
//! This module contains the [`BlockDownloader`], which finds a chain to
//! download from our connected peers and downloads it. See the actual
//! `struct` documentation for implementation details.
//!
//! The block downloader is started by [`download_blocks`].
use std::{
    cmp::{max, min, Reverse},
    collections::{BTreeMap, BinaryHeap},
    sync::Arc,
    time::Duration,
};

use futures::TryFutureExt;
use monero_serai::{block::Block, transaction::Transaction};
use tokio::{
    task::JoinSet,
    time::{interval, timeout, MissedTickBehavior},
};
use tower::{Service, ServiceExt};
use tracing::{instrument, Instrument, Span};

use cuprate_async_buffer::{BufferAppender, BufferStream};
use cuprate_p2p_core::{
    handles::ConnectionHandle,
    services::{PeerSyncRequest, PeerSyncResponse},
    NetworkZone, PeerSyncSvc,
};
use cuprate_pruning::{PruningSeed, CRYPTONOTE_MAX_BLOCK_HEIGHT};

use crate::{
    client_pool::{ClientPool, ClientPoolDropGuard},
    constants::{
        BLOCK_DOWNLOADER_REQUEST_TIMEOUT, EMPTY_CHAIN_ENTRIES_BEFORE_TOP_ASSUMED, LONG_BAN,
        MAX_BLOCK_BATCH_LEN, MAX_DOWNLOAD_FAILURES,
    },
};

mod block_queue;
mod chain_tracker;
mod download_batch;
mod request_chain;
#[cfg(test)]
mod tests;

use block_queue::{BlockQueue, ReadyQueueBatch};
use chain_tracker::{BlocksToRetrieve, ChainEntry, ChainTracker};
use download_batch::download_batch_task;
use request_chain::{initial_chain_search, request_chain_entry_from_peer};

/// A downloaded batch of blocks.
#[derive(Debug, Clone)]
pub struct BlockBatch {
    /// The blocks.
    pub blocks: Vec<(Block, Vec<Transaction>)>,
    /// The size in bytes of this batch.
    pub size: usize,
    /// The peer that gave us this batch.
    pub peer_handle: ConnectionHandle,
}

/// The block downloader config.
#[derive(Debug, Copy, Clone, PartialOrd, PartialEq, Ord, Eq)]
pub struct BlockDownloaderConfig {
    /// The size in bytes of the buffer between the block downloader and the place which
    /// is consuming the downloaded blocks.
    pub buffer_size: usize,
    /// The size of the in progress queue (in bytes) at which we stop requesting more blocks.
    pub in_progress_queue_size: usize,
    /// The [`Duration`] between checking the client pool for free peers.
    pub check_client_pool_interval: Duration,
    /// The target size of a single batch of blocks (in bytes).
    pub target_batch_size: usize,
    /// The initial amount of blocks to request (in number of blocks)
    pub initial_batch_size: usize,
}

/// An error that occurred in the [`BlockDownloader`].
#[derive(Debug, thiserror::Error)]
pub enum BlockDownloadError {
    #[error("A request to a peer timed out.")]
    TimedOut,
    #[error("The block buffer was closed.")]
    BufferWasClosed,
    #[error("The peers we requested data from did not have all the data.")]
    PeerDidNotHaveRequestedData,
    #[error("The peers response to a request was invalid.")]
    PeersResponseWasInvalid,
    #[error("The chain we are following is invalid.")]
    ChainInvalid,
    #[error("Failed to find a more advanced chain to follow")]
    FailedToFindAChainToFollow,
    #[error("The peer did not send any overlapping blocks, unknown start height.")]
    PeerSentNoOverlappingBlocks,
    #[error("Service error: {0}")]
    ServiceError(#[from] tower::BoxError),
}

/// The request type for the chain service.
pub enum ChainSvcRequest {
    /// A request for the current chain history.
    CompactHistory,
    /// A request to find the first unknown block ID in a list of block IDs.
    FindFirstUnknown(Vec<[u8; 32]>),
    /// A request for our current cumulative difficulty.
    CumulativeDifficulty,
}

/// The response type for the chain service.
pub enum ChainSvcResponse {
    /// The response for [`ChainSvcRequest::CompactHistory`].
    CompactHistory {
        /// A list of blocks IDs in our chain, starting with the most recent block, all the way to the genesis block.
        ///
        /// These blocks should be in reverse chronological order, not every block is needed.
        block_ids: Vec<[u8; 32]>,
        /// The current cumulative difficulty of the chain.
        cumulative_difficulty: u128,
    },
    /// The response for [`ChainSvcRequest::FindFirstUnknown`].
    ///
    /// Contains the index of the first unknown block and its expected height.
<<<<<<< HEAD
    // TODO: make this a named field variant instead of a tuple
    FindFirstUnknown(usize, usize),
=======
    FindFirstUnknown(Option<(usize, u64)>),
>>>>>>> dced4ed7
    /// The response for [`ChainSvcRequest::CumulativeDifficulty`].
    ///
    /// The current cumulative difficulty of our chain.
    CumulativeDifficulty(u128),
}

/// This function starts the block downloader and returns a [`BufferStream`] that will produce
/// a sequential stream of blocks.
///
/// The block downloader will pick the longest chain and will follow it for as long as possible,
/// the blocks given from the [`BufferStream`] will be in order.
///
/// The block downloader may fail before the whole chain is downloaded. If this is the case you can
/// call this function again, so it can start the search again.
#[instrument(level = "error", skip_all, name = "block_downloader")]
pub fn download_blocks<N: NetworkZone, S, C>(
    client_pool: Arc<ClientPool<N>>,
    peer_sync_svc: S,
    our_chain_svc: C,
    config: BlockDownloaderConfig,
) -> BufferStream<BlockBatch>
where
    S: PeerSyncSvc<N> + Clone,
    C: Service<ChainSvcRequest, Response = ChainSvcResponse, Error = tower::BoxError>
        + Send
        + 'static,
    C::Future: Send + 'static,
{
    let (buffer_appender, buffer_stream) = cuprate_async_buffer::new_buffer(config.buffer_size);

    let block_downloader = BlockDownloader::new(
        client_pool,
        peer_sync_svc,
        our_chain_svc,
        buffer_appender,
        config,
    );

    tokio::spawn(
        block_downloader
            .run()
            .inspect_err(|e| tracing::debug!("Error downloading blocks: {e}"))
            .instrument(Span::current()),
    );

    buffer_stream
}

/// # Block Downloader
///
/// This is the block downloader, which finds a chain to follow and attempts to follow it, adding the
/// downloaded blocks to an [`async_buffer`].
///
/// ## Implementation Details
///
/// The first step to downloading blocks is to find a chain to follow, this is done by [`initial_chain_search`],
/// docs can be found on that function for details on how this is done.
///
/// With an initial list of block IDs to follow the block downloader will then look for available peers
/// to download blocks from.
///
/// For each peer we will then allocate a batch of blocks for them to retrieve, as these blocks come in
/// we add them to the [`BlockQueue`] for pushing into the [`async_buffer`], once we have the oldest block downloaded
/// we send it into the buffer, repeating this until the oldest current block is still being downloaded.
///
/// When a peer has finished downloading blocks we add it to our list of ready peers, so it can be used to
/// request more data from.
///
/// Ready peers will either:
/// - download the next batch of blocks
/// - request the next chain entry
/// - download an already requested batch of blocks (this might happen due to an error in the previous request
///   or because the queue of ready blocks is too large, so we need the oldest block to clear it).
struct BlockDownloader<N: NetworkZone, S, C> {
    /// The client pool.
    client_pool: Arc<ClientPool<N>>,

    /// The service that holds the peer's sync states.
    peer_sync_svc: S,
    /// The service that holds our current chain state.
    our_chain_svc: C,

    /// The amount of blocks to request in the next batch.
    amount_of_blocks_to_request: usize,
    /// The height at which [`Self::amount_of_blocks_to_request`] was updated.
    amount_of_blocks_to_request_updated_at: usize,

    /// The amount of consecutive empty chain entries we received.
    ///
    /// An empty chain entry means we reached the peer's chain tip.
    amount_of_empty_chain_entries: usize,

    /// The running block download tasks.
    block_download_tasks: JoinSet<BlockDownloadTaskResponse<N>>,
    /// The running chain entry tasks.
    ///
    /// Returns a result of the chain entry or an error.
    #[allow(clippy::type_complexity)]
    chain_entry_task: JoinSet<Result<(ClientPoolDropGuard<N>, ChainEntry<N>), BlockDownloadError>>,

    /// The current inflight requests.
    ///
    /// This is a map of batch start heights to block IDs and related information of the batch.
    inflight_requests: BTreeMap<usize, BlocksToRetrieve<N>>,

    /// A queue of start heights from failed batches that should be retried.
    ///
    /// Wrapped in [`Reverse`] so we prioritize early batches.
    failed_batches: BinaryHeap<Reverse<usize>>,

    block_queue: BlockQueue,

    /// The [`BlockDownloaderConfig`].
    config: BlockDownloaderConfig,
}

impl<N: NetworkZone, S, C> BlockDownloader<N, S, C>
where
    S: PeerSyncSvc<N> + Clone,
    C: Service<ChainSvcRequest, Response = ChainSvcResponse, Error = tower::BoxError>
        + Send
        + 'static,
    C::Future: Send + 'static,
{
    /// Creates a new [`BlockDownloader`]
    fn new(
        client_pool: Arc<ClientPool<N>>,

        peer_sync_svc: S,
        our_chain_svc: C,
        buffer_appender: BufferAppender<BlockBatch>,

        config: BlockDownloaderConfig,
    ) -> Self {
        Self {
            client_pool,
            peer_sync_svc,
            our_chain_svc,
            amount_of_blocks_to_request: config.initial_batch_size,
            amount_of_blocks_to_request_updated_at: 0,
            amount_of_empty_chain_entries: 0,
            block_download_tasks: JoinSet::new(),
            chain_entry_task: JoinSet::new(),
            inflight_requests: BTreeMap::new(),
            block_queue: BlockQueue::new(buffer_appender),
            failed_batches: BinaryHeap::new(),
            config,
        }
    }

    /// Checks if we can make use of any peers that are currently pending requests.
    async fn check_pending_peers(
        &mut self,
        chain_tracker: &mut ChainTracker<N>,
        pending_peers: &mut BTreeMap<PruningSeed, Vec<ClientPoolDropGuard<N>>>,
    ) {
        tracing::debug!("Checking if we can give any work to pending peers.");

        for (_, peers) in pending_peers.iter_mut() {
            while let Some(peer) = peers.pop() {
                if peer.info.handle.is_closed() {
                    // Peer has disconnected, drop it.
                    continue;
                }

                if let Some(peer) = self.try_handle_free_client(chain_tracker, peer).await {
                    // This peer is ok however it does not have the data we currently need, this will only happen
                    // because of its pruning seed so just skip over all peers with this pruning seed.
                    peers.push(peer);
                    break;
                }
            }
        }
    }

    /// Attempts to send another request for an inflight batch
    ///
    /// This function will find the batch(es) that we are waiting on to clear our ready queue and sends another request
    /// for them.
    ///
    /// Returns the [`ClientPoolDropGuard`] back if it doesn't have the batch according to its pruning seed.
    async fn request_inflight_batch_again(
        &mut self,
        client: ClientPoolDropGuard<N>,
    ) -> Option<ClientPoolDropGuard<N>> {
        tracing::debug!(
            "Requesting an inflight batch, current ready queue size: {}",
            self.block_queue.size()
        );

        assert!(
            !self.inflight_requests.is_empty(),
            "We need requests inflight to be able to send the request again",
        );

        let oldest_ready_batch = self.block_queue.oldest_ready_batch().unwrap();

        for (_, in_flight_batch) in self.inflight_requests.range_mut(0..oldest_ready_batch) {
            if in_flight_batch.requests_sent >= 2 {
                continue;
            }

            if !client_has_block_in_range(
                &client.info.pruning_seed,
                in_flight_batch.start_height,
                in_flight_batch.ids.len(),
            ) {
                return Some(client);
            }

            self.block_download_tasks.spawn(download_batch_task(
                client,
                in_flight_batch.ids.clone(),
                in_flight_batch.prev_id,
                in_flight_batch.start_height,
                in_flight_batch.requests_sent,
            ));

            return None;
        }

        tracing::debug!("Could not find an inflight request applicable for this peer.");

        Some(client)
    }

    /// Spawns a task to request blocks from the given peer.
    ///
    /// The batch requested will depend on our current state, failed batches will be prioritised.
    ///
    /// Returns the [`ClientPoolDropGuard`] back if it doesn't have the data we currently need according
    /// to its pruning seed.
    async fn request_block_batch(
        &mut self,
        chain_tracker: &mut ChainTracker<N>,
        client: ClientPoolDropGuard<N>,
    ) -> Option<ClientPoolDropGuard<N>> {
        tracing::trace!("Using peer to request a batch of blocks.");
        // First look to see if we have any failed requests.
        while let Some(failed_request) = self.failed_batches.peek() {
            // Check if we still have the request that failed - another peer could have completed it after
            // failure.
            let Some(request) = self.inflight_requests.get_mut(&failed_request.0) else {
                // We don't have the request in flight so remove the failure.
                self.failed_batches.pop();
                continue;
            };
            // Check if this peer has the blocks according to their pruning seed.
            if client_has_block_in_range(
                &client.info.pruning_seed,
                request.start_height,
                request.ids.len(),
            ) {
                tracing::debug!("Using peer to request a failed batch");
                // They should have the blocks so send the re-request to this peer.

                request.requests_sent += 1;

                self.block_download_tasks.spawn(download_batch_task(
                    client,
                    request.ids.clone(),
                    request.prev_id,
                    request.start_height,
                    request.requests_sent,
                ));

                // Remove the failure, we have just handled it.
                self.failed_batches.pop();

                return None;
            }
            // The peer doesn't have the batch according to its pruning seed.
            break;
        }

        // If our ready queue is too large send duplicate requests for the blocks we are waiting on.
        if self.block_queue.size() >= self.config.in_progress_queue_size {
            return self.request_inflight_batch_again(client).await;
        }

        // No failed requests that we can handle, request some new blocks.

        let Some(mut block_entry_to_get) = chain_tracker
            .blocks_to_get(&client.info.pruning_seed, self.amount_of_blocks_to_request)
        else {
            return Some(client);
        };

        tracing::debug!("Requesting a new batch of blocks");

        block_entry_to_get.requests_sent = 1;
        self.inflight_requests
            .insert(block_entry_to_get.start_height, block_entry_to_get.clone());

        self.block_download_tasks.spawn(download_batch_task(
            client,
            block_entry_to_get.ids.clone(),
            block_entry_to_get.prev_id,
            block_entry_to_get.start_height,
            block_entry_to_get.requests_sent,
        ));

        None
    }

    /// Attempts to give work to a free client.
    ///
    /// This function will use our current state to decide if we should send a request for a chain entry
    /// or if we should request a batch of blocks.
    ///
    /// Returns the [`ClientPoolDropGuard`] back if it doesn't have the data we currently need according
    /// to its pruning seed.
    async fn try_handle_free_client(
        &mut self,
        chain_tracker: &mut ChainTracker<N>,
        client: ClientPoolDropGuard<N>,
    ) -> Option<ClientPoolDropGuard<N>> {
        // We send 2 requests, so if one of them is slow or doesn't have the next chain, we still have a backup.
        if self.chain_entry_task.len() < 2
            // If we have had too many failures then assume the tip has been found so no more chain entries.
            && self.amount_of_empty_chain_entries <= EMPTY_CHAIN_ENTRIES_BEFORE_TOP_ASSUMED
            // Check we have a big buffer of pending block IDs to retrieve, we don't want to be waiting around
            // for a chain entry.
            && chain_tracker.block_requests_queued(self.amount_of_blocks_to_request) < 500
            // Make sure this peer actually has the chain.
            && chain_tracker.should_ask_for_next_chain_entry(&client.info.pruning_seed)
        {
            tracing::debug!("Requesting next chain entry");

            let history = chain_tracker.get_simple_history();

            self.chain_entry_task.spawn(
                async move {
                    timeout(
                        BLOCK_DOWNLOADER_REQUEST_TIMEOUT,
                        request_chain_entry_from_peer(client, history),
                    )
                    .await
                    .map_err(|_| BlockDownloadError::TimedOut)?
                }
                .instrument(tracing::debug_span!(
                    "request_chain_entry",
                    current_height = chain_tracker.top_height()
                )),
            );

            return None;
        }

        // Request a batch of blocks instead.
        self.request_block_batch(chain_tracker, client).await
    }

    /// Checks the [`ClientPool`] for free peers.
    async fn check_for_free_clients(
        &mut self,
        chain_tracker: &mut ChainTracker<N>,
        pending_peers: &mut BTreeMap<PruningSeed, Vec<ClientPoolDropGuard<N>>>,
    ) -> Result<(), BlockDownloadError> {
        tracing::debug!("Checking for free peers");

        // This value might be slightly behind but that's ok.
        let ChainSvcResponse::CumulativeDifficulty(current_cumulative_difficulty) = self
            .our_chain_svc
            .ready()
            .await?
            .call(ChainSvcRequest::CumulativeDifficulty)
            .await?
        else {
            panic!("Chain service returned wrong response.");
        };

        let PeerSyncResponse::PeersToSyncFrom(peers) = self
            .peer_sync_svc
            .ready()
            .await?
            .call(PeerSyncRequest::PeersToSyncFrom {
                current_cumulative_difficulty,
                block_needed: None,
            })
            .await?
        else {
            panic!("Peer sync service returned wrong response.");
        };

        tracing::debug!("Response received from peer sync service");

        for client in self.client_pool.borrow_clients(&peers) {
            pending_peers
                .entry(client.info.pruning_seed)
                .or_default()
                .push(client);
        }

        self.check_pending_peers(chain_tracker, pending_peers).await;

        Ok(())
    }

    /// Handles a response to a request to get blocks from a peer.
    async fn handle_download_batch_res(
        &mut self,
        start_height: usize,
        res: Result<(ClientPoolDropGuard<N>, BlockBatch), BlockDownloadError>,
        chain_tracker: &mut ChainTracker<N>,
        pending_peers: &mut BTreeMap<PruningSeed, Vec<ClientPoolDropGuard<N>>>,
    ) -> Result<(), BlockDownloadError> {
        tracing::debug!("Handling block download response");

        match res {
            Err(e) => {
                if matches!(e, BlockDownloadError::ChainInvalid) {
                    // If the chain was invalid ban the peer who told us about it and error here to stop the
                    // block downloader.
                    self.inflight_requests.get(&start_height).inspect(|entry| {
                        tracing::warn!(
                            "Received an invalid chain from peer: {}, exiting block downloader (it should be restarted).",
                            entry.peer_who_told_us
                        );
                        entry.peer_who_told_us_handle.ban_peer(LONG_BAN);
                    });

                    return Err(e);
                }

                // Add the request to the failed list.
                if let Some(batch) = self.inflight_requests.get_mut(&start_height) {
                    tracing::debug!("Error downloading batch: {e}");

                    batch.failures += 1;
                    if batch.failures > MAX_DOWNLOAD_FAILURES {
                        tracing::debug!(
                            "Too many errors downloading blocks, stopping the block downloader."
                        );
                        return Err(BlockDownloadError::TimedOut);
                    }

                    self.failed_batches.push(Reverse(start_height));
                }

                Ok(())
            }
            Ok((client, block_batch)) => {
                // Remove the batch from the inflight batches.
                if self.inflight_requests.remove(&start_height).is_none() {
                    tracing::debug!("Already retrieved batch");
                    // If it was already retrieved then there is nothing else to do.
                    pending_peers
                        .entry(client.info.pruning_seed)
                        .or_default()
                        .push(client);

                    self.check_pending_peers(chain_tracker, pending_peers).await;

                    return Ok(());
                };

                // If the batch is higher than the last time we updated `amount_of_blocks_to_request`, update it
                // again.
                if start_height > self.amount_of_blocks_to_request_updated_at {
                    self.amount_of_blocks_to_request = calculate_next_block_batch_size(
                        block_batch.size,
                        block_batch.blocks.len(),
                        self.config.target_batch_size,
                    );

                    tracing::debug!(
                        "Updating batch size of new batches, new size: {}",
                        self.amount_of_blocks_to_request
                    );

                    self.amount_of_blocks_to_request_updated_at = start_height;
                }

                self.block_queue
                    .add_incoming_batch(
                        ReadyQueueBatch {
                            start_height,
                            block_batch,
                        },
                        self.inflight_requests.first_key_value().map(|(k, _)| *k),
                    )
                    .await?;

                pending_peers
                    .entry(client.info.pruning_seed)
                    .or_default()
                    .push(client);

                self.check_pending_peers(chain_tracker, pending_peers).await;

                Ok(())
            }
        }
    }

    /// Starts the main loop of the block downloader.
    async fn run(mut self) -> Result<(), BlockDownloadError> {
        let mut chain_tracker = initial_chain_search(
            &self.client_pool,
            self.peer_sync_svc.clone(),
            &mut self.our_chain_svc,
        )
        .await?;

        let mut pending_peers = BTreeMap::new();

        tracing::info!("Attempting to download blocks from peers, this may take a while.");

        let mut check_client_pool_interval = interval(self.config.check_client_pool_interval);
        check_client_pool_interval.set_missed_tick_behavior(MissedTickBehavior::Delay);

        self.check_for_free_clients(&mut chain_tracker, &mut pending_peers)
            .await?;

        loop {
            tokio::select! {
                _ = check_client_pool_interval.tick() => {
                    tracing::debug!("Checking client pool for free peers, timer fired.");
                    self.check_for_free_clients(&mut chain_tracker, &mut pending_peers).await?;

                     // If we have no inflight requests, and we have had too many empty chain entries in a row assume the top has been found.
                    if self.inflight_requests.is_empty() && self.amount_of_empty_chain_entries >= EMPTY_CHAIN_ENTRIES_BEFORE_TOP_ASSUMED {
                        tracing::debug!("Failed to find any more chain entries, probably fround the top");
                        return Ok(());
                    }
                }
                Some(res) = self.block_download_tasks.join_next() => {
                    let BlockDownloadTaskResponse {
                        start_height,
                        result
                    } = res.expect("Download batch future panicked");

                    self.handle_download_batch_res(start_height, result, &mut chain_tracker, &mut pending_peers).await?;

                    // If we have no inflight requests, and we have had too many empty chain entries in a row assume the top has been found.
                    if self.inflight_requests.is_empty() && self.amount_of_empty_chain_entries >= EMPTY_CHAIN_ENTRIES_BEFORE_TOP_ASSUMED {
                        tracing::debug!("Failed to find any more chain entries, probably fround the top");
                        return Ok(());
                    }
                }
                Some(Ok(res)) = self.chain_entry_task.join_next() => {
                    match res {
                        Ok((client, entry)) => {
                            if chain_tracker.add_entry(entry).is_ok() {
                                tracing::debug!("Successfully added chain entry to chain tracker.");
                                self.amount_of_empty_chain_entries = 0;
                            } else {
                                tracing::debug!("Failed to add incoming chain entry to chain tracker.");
                                self.amount_of_empty_chain_entries += 1;
                            }

                            pending_peers
                                .entry(client.info.pruning_seed)
                                .or_default()
                                .push(client);

                            self.check_pending_peers(&mut chain_tracker, &mut pending_peers).await;
                        }
                        Err(_) => self.amount_of_empty_chain_entries += 1
                    }
                }
            }
        }
    }
}

/// The return value from the block download tasks.
struct BlockDownloadTaskResponse<N: NetworkZone> {
    /// The start height of the batch.
    start_height: usize,
    /// A result containing the batch or an error.
    result: Result<(ClientPoolDropGuard<N>, BlockBatch), BlockDownloadError>,
}

/// Returns if a peer has all the blocks in a range, according to its [`PruningSeed`].
fn client_has_block_in_range(
    pruning_seed: &PruningSeed,
    start_height: usize,
    length: usize,
) -> bool {
    pruning_seed.has_full_block(start_height, CRYPTONOTE_MAX_BLOCK_HEIGHT)
        && pruning_seed.has_full_block(start_height + length, CRYPTONOTE_MAX_BLOCK_HEIGHT)
}

/// Calculates the next amount of blocks to request in a batch.
///
/// Parameters:
/// - `previous_batch_size` is the size, in bytes, of the last batch
/// - `previous_batch_len` is the amount of blocks in the last batch
/// - `target_batch_size` is the target size, in bytes, of a batch
fn calculate_next_block_batch_size(
    previous_batch_size: usize,
    previous_batch_len: usize,
    target_batch_size: usize,
) -> usize {
    // The average block size of the last batch of blocks, multiplied by 2 as a safety margin for
    // future blocks.
    let adjusted_average_block_size = max((previous_batch_size * 2) / previous_batch_len, 1);

    // Set the amount of blocks to request equal to our target batch size divided by the adjusted_average_block_size.
    let next_batch_len = max(target_batch_size / adjusted_average_block_size, 1);

    // Cap the amount of growth to 1.5x the previous batch len, to prevent a small block causing us to request
    // a huge amount of blocks.
    let next_batch_len = min(next_batch_len, (previous_batch_len * 3).div_ceil(2));

    // Cap the length to the maximum allowed.
    min(next_batch_len, MAX_BLOCK_BATCH_LEN)
}<|MERGE_RESOLUTION|>--- conflicted
+++ resolved
@@ -121,12 +121,7 @@
     /// The response for [`ChainSvcRequest::FindFirstUnknown`].
     ///
     /// Contains the index of the first unknown block and its expected height.
-<<<<<<< HEAD
-    // TODO: make this a named field variant instead of a tuple
-    FindFirstUnknown(usize, usize),
-=======
     FindFirstUnknown(Option<(usize, u64)>),
->>>>>>> dced4ed7
     /// The response for [`ChainSvcRequest::CumulativeDifficulty`].
     ///
     /// The current cumulative difficulty of our chain.
@@ -212,7 +207,7 @@
     /// The amount of blocks to request in the next batch.
     amount_of_blocks_to_request: usize,
     /// The height at which [`Self::amount_of_blocks_to_request`] was updated.
-    amount_of_blocks_to_request_updated_at: usize,
+    amount_of_blocks_to_request_updated_at: u64,
 
     /// The amount of consecutive empty chain entries we received.
     ///
@@ -230,12 +225,12 @@
     /// The current inflight requests.
     ///
     /// This is a map of batch start heights to block IDs and related information of the batch.
-    inflight_requests: BTreeMap<usize, BlocksToRetrieve<N>>,
+    inflight_requests: BTreeMap<u64, BlocksToRetrieve<N>>,
 
     /// A queue of start heights from failed batches that should be retried.
     ///
     /// Wrapped in [`Reverse`] so we prioritize early batches.
-    failed_batches: BinaryHeap<Reverse<usize>>,
+    failed_batches: BinaryHeap<Reverse<u64>>,
 
     block_queue: BlockQueue,
 
@@ -529,7 +524,7 @@
     /// Handles a response to a request to get blocks from a peer.
     async fn handle_download_batch_res(
         &mut self,
-        start_height: usize,
+        start_height: u64,
         res: Result<(ClientPoolDropGuard<N>, BlockBatch), BlockDownloadError>,
         chain_tracker: &mut ChainTracker<N>,
         pending_peers: &mut BTreeMap<PruningSeed, Vec<ClientPoolDropGuard<N>>>,
@@ -697,19 +692,18 @@
 /// The return value from the block download tasks.
 struct BlockDownloadTaskResponse<N: NetworkZone> {
     /// The start height of the batch.
-    start_height: usize,
+    start_height: u64,
     /// A result containing the batch or an error.
     result: Result<(ClientPoolDropGuard<N>, BlockBatch), BlockDownloadError>,
 }
 
 /// Returns if a peer has all the blocks in a range, according to its [`PruningSeed`].
-fn client_has_block_in_range(
-    pruning_seed: &PruningSeed,
-    start_height: usize,
-    length: usize,
-) -> bool {
+fn client_has_block_in_range(pruning_seed: &PruningSeed, start_height: u64, length: usize) -> bool {
     pruning_seed.has_full_block(start_height, CRYPTONOTE_MAX_BLOCK_HEIGHT)
-        && pruning_seed.has_full_block(start_height + length, CRYPTONOTE_MAX_BLOCK_HEIGHT)
+        && pruning_seed.has_full_block(
+            start_height + u64::try_from(length).unwrap(),
+            CRYPTONOTE_MAX_BLOCK_HEIGHT,
+        )
 }
 
 /// Calculates the next amount of blocks to request in a batch.
