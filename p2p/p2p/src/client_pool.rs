--- conflicted
+++ resolved
@@ -166,23 +166,15 @@
         })
     }
 
-<<<<<<< HEAD
-    pub fn outbound_client(&self) -> Option<Client<N>> {
-=======
     /// Returns the first outbound peer when iterating over the peers.
     pub fn outbound_client(self: &Arc<Self>) -> Option<ClientPoolDropGuard<N>> {
->>>>>>> b57ee2f4
         let client = self
             .clients
             .iter()
             .find(|element| element.value().info.direction == ConnectionDirection::Outbound)?;
         let id = *client.key();
 
-<<<<<<< HEAD
-        Some(self.clients.remove(&id).unwrap().1)
-=======
         Some(self.borrow_client(&id).unwrap())
->>>>>>> b57ee2f4
     }
 }
 
