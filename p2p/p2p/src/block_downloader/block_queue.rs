use std::{cmp::Ordering, collections::BinaryHeap};

use cuprate_async_buffer::BufferAppender;

use super::{BlockBatch, BlockDownloadError};

/// A batch of blocks in the ready queue, waiting for previous blocks to come in, so they can
/// be passed into the buffer.
///
/// The [`Eq`] and [`Ord`] impl on this type will only take into account the `start_height`, this
/// is because the block downloader will only download one chain at once so no 2 batches can have
/// the same `start_height`.
///
/// Also, the [`Ord`] impl is reversed so older blocks (lower height) come first in a [`BinaryHeap`].
#[derive(Debug, Clone)]
pub struct ReadyQueueBatch {
    /// The start height of the batch.
    pub start_height: usize,
    /// The batch of blocks.
    pub block_batch: BlockBatch,
}

impl Eq for ReadyQueueBatch {}

impl PartialEq<Self> for ReadyQueueBatch {
    fn eq(&self, other: &Self) -> bool {
        self.start_height.eq(&other.start_height)
    }
}

impl PartialOrd<Self> for ReadyQueueBatch {
    fn partial_cmp(&self, other: &Self) -> Option<Ordering> {
        Some(self.cmp(other))
    }
}

impl Ord for ReadyQueueBatch {
    fn cmp(&self, other: &Self) -> Ordering {
        // reverse the ordering so older blocks (lower height) come first in a [`BinaryHeap`]
        self.start_height.cmp(&other.start_height).reverse()
    }
}

/// The block queue that holds downloaded block batches, adding them to the [`async_buffer`] when the
/// oldest batch has been downloaded.
pub struct BlockQueue {
    /// A queue of ready batches.
    ready_batches: BinaryHeap<ReadyQueueBatch>,
    /// The size, in bytes, of all the batches in [`Self::ready_batches`].
    ready_batches_size: usize,

    /// The [`BufferAppender`] that gives blocks to Cuprate.
    buffer_appender: BufferAppender<BlockBatch>,
}

impl BlockQueue {
    /// Creates a new [`BlockQueue`].
    pub fn new(buffer_appender: BufferAppender<BlockBatch>) -> BlockQueue {
        BlockQueue {
            ready_batches: BinaryHeap::new(),
            ready_batches_size: 0,
            buffer_appender,
        }
    }

    /// Returns the oldest batch that has not been put in the [`async_buffer`] yet.
    pub fn oldest_ready_batch(&self) -> Option<usize> {
        self.ready_batches.peek().map(|batch| batch.start_height)
    }

    /// Returns the size of all the batches that have not been put into the [`async_buffer`] yet.
    pub fn size(&self) -> usize {
        self.ready_batches_size
    }

    /// Adds an incoming batch to the queue and checks if we can push any batches into the [`async_buffer`].
    ///
    /// `oldest_in_flight_start_height` should be the start height of the oldest batch that is still inflight, if
    /// there are no batches inflight then this should be [`None`].
    pub async fn add_incoming_batch(
        &mut self,
        new_batch: ReadyQueueBatch,
        oldest_in_flight_start_height: Option<usize>,
    ) -> Result<(), BlockDownloadError> {
        self.ready_batches_size += new_batch.block_batch.size;
        self.ready_batches.push(new_batch);

        // The height to stop pushing batches into the buffer.
        let height_to_stop_at = oldest_in_flight_start_height.unwrap_or(usize::MAX);

        while self
            .ready_batches
            .peek()
            .is_some_and(|batch| batch.start_height <= height_to_stop_at)
        {
            let batch = self
                .ready_batches
                .pop()
                .expect("We just checked we have a batch in the buffer");

            let batch_size = batch.block_batch.size;

            self.ready_batches_size -= batch_size;
            self.buffer_appender
                .send(batch.block_batch, batch_size)
                .await
                .map_err(|_| BlockDownloadError::BufferWasClosed)?;
        }

        Ok(())
    }
}

#[cfg(test)]
mod tests {
    use std::collections::BTreeSet;

    use futures::StreamExt;
    use proptest::{collection::vec, prelude::*};
    use tokio_test::block_on;

    use cuprate_p2p_core::handles::HandleBuilder;

    use super::*;

    prop_compose! {
<<<<<<< HEAD
        fn ready_batch_strategy()(start_height in 0_usize..500_000_000) -> ReadyQueueBatch {
            // TODO: The permit will not be needed here when
            let (_, peer_handle)  = HandleBuilder::new().with_permit(Arc::new(Semaphore::new(1)).try_acquire_owned().unwrap()).build();
=======
        fn ready_batch_strategy()(start_height in 0_u64..500_000_000) -> ReadyQueueBatch {
            let (_, peer_handle)  = HandleBuilder::new().build();
>>>>>>> dced4ed7

            ReadyQueueBatch {
                start_height,
                block_batch: BlockBatch {
                    blocks: vec![],
                    size: start_height as usize,
                    peer_handle,
                },
            }
        }
    }

    proptest! {
        #[test]
        #[allow(clippy::mutable_key_type)]
        fn block_queue_returns_items_in_order(batches in vec(ready_batch_strategy(), 0..10_000)) {
            block_on(async move {
                let (buffer_tx, mut buffer_rx) = cuprate_async_buffer::new_buffer(usize::MAX);

                let mut queue = BlockQueue::new(buffer_tx);

                let mut sorted_batches = BTreeSet::from_iter(batches.clone());
                let mut soreted_batch_2 = sorted_batches.clone();

                for batch in batches {
                    if sorted_batches.remove(&batch) {
                        queue.add_incoming_batch(batch, sorted_batches.last().map(|batch| batch.start_height)).await.unwrap();
                    }
                }

                assert_eq!(queue.size(), 0);
                assert!(queue.oldest_ready_batch().is_none());
                drop(queue);

                while let Some(batch) = buffer_rx.next().await {
                    let last_batch = soreted_batch_2.pop_last().unwrap();

                    assert_eq!(batch.size, last_batch.block_batch.size);
                }
            });
        }
    }
}<|MERGE_RESOLUTION|>--- conflicted
+++ resolved
@@ -15,7 +15,7 @@
 #[derive(Debug, Clone)]
 pub struct ReadyQueueBatch {
     /// The start height of the batch.
-    pub start_height: usize,
+    pub start_height: u64,
     /// The batch of blocks.
     pub block_batch: BlockBatch,
 }
@@ -64,7 +64,7 @@
     }
 
     /// Returns the oldest batch that has not been put in the [`async_buffer`] yet.
-    pub fn oldest_ready_batch(&self) -> Option<usize> {
+    pub fn oldest_ready_batch(&self) -> Option<u64> {
         self.ready_batches.peek().map(|batch| batch.start_height)
     }
 
@@ -80,13 +80,13 @@
     pub async fn add_incoming_batch(
         &mut self,
         new_batch: ReadyQueueBatch,
-        oldest_in_flight_start_height: Option<usize>,
+        oldest_in_flight_start_height: Option<u64>,
     ) -> Result<(), BlockDownloadError> {
         self.ready_batches_size += new_batch.block_batch.size;
         self.ready_batches.push(new_batch);
 
         // The height to stop pushing batches into the buffer.
-        let height_to_stop_at = oldest_in_flight_start_height.unwrap_or(usize::MAX);
+        let height_to_stop_at = oldest_in_flight_start_height.unwrap_or(u64::MAX);
 
         while self
             .ready_batches
@@ -124,14 +124,8 @@
     use super::*;
 
     prop_compose! {
-<<<<<<< HEAD
-        fn ready_batch_strategy()(start_height in 0_usize..500_000_000) -> ReadyQueueBatch {
-            // TODO: The permit will not be needed here when
-            let (_, peer_handle)  = HandleBuilder::new().with_permit(Arc::new(Semaphore::new(1)).try_acquire_owned().unwrap()).build();
-=======
         fn ready_batch_strategy()(start_height in 0_u64..500_000_000) -> ReadyQueueBatch {
             let (_, peer_handle)  = HandleBuilder::new().build();
->>>>>>> dced4ed7
 
             ReadyQueueBatch {
                 start_height,
