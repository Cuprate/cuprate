use std::{cmp::min, collections::VecDeque};

use cuprate_fixed_bytes::ByteArrayVec;

use cuprate_constants::block::MAX_BLOCK_HEIGHT_USIZE;
use cuprate_p2p_core::{client::InternalPeerID, handles::ConnectionHandle, NetworkZone};
use cuprate_pruning::PruningSeed;

use crate::constants::MEDIUM_BAN;

/// A new chain entry to add to our chain tracker.
#[derive(Debug)]
pub(crate) struct ChainEntry<N: NetworkZone> {
    /// A list of block IDs.
    pub ids: Vec<[u8; 32]>,
    /// The peer who told us about this chain entry.
    pub peer: InternalPeerID<N::Addr>,
    /// The peer who told us about this chain entry's handle
    pub handle: ConnectionHandle,
}

/// A batch of blocks to retrieve.
#[derive(Clone)]
pub(crate) struct BlocksToRetrieve<N: NetworkZone> {
    /// The block IDs to get.
    pub ids: ByteArrayVec<32>,
    /// The hash of the last block before this batch.
    pub prev_id: [u8; 32],
    /// The expected height of the first block in [`BlocksToRetrieve::ids`].
    pub start_height: usize,
    /// The peer who told us about this batch.
    pub peer_who_told_us: InternalPeerID<N::Addr>,
    /// The peer who told us about this batch's handle.
    pub peer_who_told_us_handle: ConnectionHandle,
    /// The number of requests sent for this batch.
    pub requests_sent: usize,
    /// The number of times this batch has been requested from a peer and failed.
    pub failures: usize,
}

/// An error returned from the [`ChainTracker`].
#[derive(Debug, Clone)]
pub(crate) enum ChainTrackerError {
    /// The new chain entry is invalid.
    NewEntryIsInvalid,
    /// The new chain entry does not follow from the top of our chain tracker.
    NewEntryDoesNotFollowChain,
}

/// # Chain Tracker
///
/// This struct allows following a single chain. It takes in [`ChainEntry`]s and
/// allows getting [`BlocksToRetrieve`].
pub(crate) struct ChainTracker<N: NetworkZone> {
    /// A list of [`ChainEntry`]s, in order.
    entries: VecDeque<ChainEntry<N>>,
    /// The height of the first block, in the first entry in [`Self::entries`].
    first_height: usize,
    /// The hash of the last block in the last entry.
    top_seen_hash: [u8; 32],
    /// The hash of the block one below [`Self::first_height`].
    previous_hash: [u8; 32],
    /// The hash of the genesis block.
    our_genesis: [u8; 32],
}

impl<N: NetworkZone> ChainTracker<N> {
    /// Creates a new chain tracker.
    pub(crate) fn new(
        new_entry: ChainEntry<N>,
        first_height: usize,
        our_genesis: [u8; 32],
        previous_hash: [u8; 32],
    ) -> Self {
        let top_seen_hash = *new_entry.ids.last().unwrap();
        let mut entries = VecDeque::with_capacity(1);
        entries.push_back(new_entry);

        Self {
            entries,
            first_height,
            top_seen_hash,
            previous_hash,
            our_genesis,
        }
    }

    /// Returns `true` if the peer is expected to have the next block after our highest seen block
    /// according to their pruning seed.
<<<<<<< HEAD
    pub fn should_ask_for_next_chain_entry(&self, seed: &PruningSeed) -> bool {
        seed.has_full_block(self.top_height(), MAX_BLOCK_HEIGHT_USIZE)
=======
    pub(crate) fn should_ask_for_next_chain_entry(&self, seed: &PruningSeed) -> bool {
        seed.has_full_block(self.top_height(), CRYPTONOTE_MAX_BLOCK_HEIGHT)
>>>>>>> 848a6a71
    }

    /// Returns the simple history, the highest seen block and the genesis block.
    pub(crate) const fn get_simple_history(&self) -> [[u8; 32]; 2] {
        [self.top_seen_hash, self.our_genesis]
    }

    /// Returns the height of the highest block we are tracking.
    pub(crate) fn top_height(&self) -> usize {
        let top_block_idx = self
            .entries
            .iter()
            .map(|entry| entry.ids.len())
            .sum::<usize>();

        self.first_height + top_block_idx
    }

    /// Returns the total number of queued batches for a certain `batch_size`.
    ///
    /// # Panics
    /// This function panics if `batch_size` is `0`.
    pub(crate) fn block_requests_queued(&self, batch_size: usize) -> usize {
        self.entries
            .iter()
            .map(|entry| entry.ids.len().div_ceil(batch_size))
            .sum()
    }

    /// Attempts to add an incoming [`ChainEntry`] to the chain tracker.
    pub(crate) fn add_entry(
        &mut self,
        mut chain_entry: ChainEntry<N>,
    ) -> Result<(), ChainTrackerError> {
        if chain_entry.ids.is_empty() {
            // The peer must send at lest one overlapping block.
            chain_entry.handle.ban_peer(MEDIUM_BAN);
            return Err(ChainTrackerError::NewEntryIsInvalid);
        }

        if chain_entry.ids.len() == 1 {
            return Err(ChainTrackerError::NewEntryDoesNotFollowChain);
        }

        if self
            .entries
            .back()
            .is_some_and(|last_entry| last_entry.ids.last().unwrap() != &chain_entry.ids[0])
        {
            return Err(ChainTrackerError::NewEntryDoesNotFollowChain);
        }

        let new_entry = ChainEntry {
            // ignore the first block - we already know it.
            ids: chain_entry.ids.split_off(1),
            peer: chain_entry.peer,
            handle: chain_entry.handle,
        };

        self.top_seen_hash = *new_entry.ids.last().unwrap();

        self.entries.push_back(new_entry);

        Ok(())
    }

    /// Returns a batch of blocks to request.
    ///
    /// The returned batches length will be less than or equal to `max_blocks`
    pub(crate) fn blocks_to_get(
        &mut self,
        pruning_seed: &PruningSeed,
        max_blocks: usize,
    ) -> Option<BlocksToRetrieve<N>> {
        if !pruning_seed.has_full_block(self.first_height, MAX_BLOCK_HEIGHT_USIZE) {
            return None;
        }

        let entry = self.entries.front_mut()?;

        // Calculate the ending index for us to get in this batch, it will be one of these:
        // - smallest out of `max_blocks`
        // - length of the batch
        // - index of the next pruned block for this seed
        let end_idx = min(
            min(entry.ids.len(), max_blocks),
                pruning_seed
                    .get_next_pruned_block(self.first_height, MAX_BLOCK_HEIGHT_USIZE)
                    .expect("We use local values to calculate height which should be below the sanity limit")
                    // Use a big value as a fallback if the seed does no pruning.
                    .unwrap_or(MAX_BLOCK_HEIGHT_USIZE)
                    - self.first_height,
        );

        if end_idx == 0 {
            return None;
        }

        let ids_to_get = entry.ids.drain(0..end_idx).collect::<Vec<_>>();

        let blocks = BlocksToRetrieve {
            ids: ids_to_get.into(),
            prev_id: self.previous_hash,
            start_height: self.first_height,
            peer_who_told_us: entry.peer,
            peer_who_told_us_handle: entry.handle.clone(),
            requests_sent: 0,
            failures: 0,
        };

        self.first_height += end_idx;
        // TODO: improve ByteArrayVec API.
        self.previous_hash = blocks.ids[blocks.ids.len() - 1];

        if entry.ids.is_empty() {
            self.entries.pop_front();
        }

        Some(blocks)
    }
}<|MERGE_RESOLUTION|>--- conflicted
+++ resolved
@@ -87,13 +87,8 @@
 
     /// Returns `true` if the peer is expected to have the next block after our highest seen block
     /// according to their pruning seed.
-<<<<<<< HEAD
-    pub fn should_ask_for_next_chain_entry(&self, seed: &PruningSeed) -> bool {
+    pub(crate) fn should_ask_for_next_chain_entry(&self, seed: &PruningSeed) -> bool {
         seed.has_full_block(self.top_height(), MAX_BLOCK_HEIGHT_USIZE)
-=======
-    pub(crate) fn should_ask_for_next_chain_entry(&self, seed: &PruningSeed) -> bool {
-        seed.has_full_block(self.top_height(), CRYPTONOTE_MAX_BLOCK_HEIGHT)
->>>>>>> 848a6a71
     }
 
     /// Returns the simple history, the highest seen block and the genesis block.
