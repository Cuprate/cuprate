--- conflicted
+++ resolved
@@ -10,17 +10,9 @@
 use tracing::{instrument, Instrument, Span};
 
 use cuprate_async_buffer::BufferStream;
-use cuprate_p2p_core::{
-    client::Connector,
-    client::InternalPeerID,
-<<<<<<< HEAD
+use cuprate_p2p_core::{client::Connector, client::InternalPeerID, services::{AddressBookRequest, AddressBookResponse}, CoreSyncSvc, NetworkZone, ProtocolRequestHandler, ProtocolRequestHandlerMaker};
     services::{AddressBookRequest, AddressBookResponse, PeerSyncRequest},
     CoreSyncSvc, NetworkZone, ProtocolRequestHandlerMaker,
-=======
-    services::{AddressBookRequest, AddressBookResponse},
-    CoreSyncSvc, NetworkZone, ProtocolRequestHandler,
->>>>>>> 6da9d2d7
-};
 
 mod block_downloader;
 mod broadcast;
@@ -147,14 +139,6 @@
     make_connection_tx: mpsc::Sender<MakeConnectionRequest>,
     /// The address book service.
     address_book: BoxCloneService<AddressBookRequest<N>, AddressBookResponse<N>, tower::BoxError>,
-<<<<<<< HEAD
-    /// The peer's sync states service.
-    sync_states_svc: Buffer<
-        PeerSyncRequest<N>,
-        <sync_states::PeerSyncSvc<N> as Service<PeerSyncRequest<N>>>::Future,
-    >,
-=======
->>>>>>> 6da9d2d7
     /// Background tasks that will be aborted when this interface is dropped.
     _background_tasks: Arc<JoinSet<()>>,
 }
