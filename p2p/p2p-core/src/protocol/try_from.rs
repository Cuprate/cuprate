//! This module contains the implementations of [`TryFrom`] and [`From`] to convert between
//! [`Message`], [`PeerRequest`] and [`PeerResponse`].

use cuprate_wire::{Message, ProtocolMessage};

use crate::{PeerRequest, PeerResponse, ProtocolRequest, ProtocolResponse};

#[derive(Debug)]
pub struct MessageConversionError;

impl From<ProtocolRequest> for ProtocolMessage {
    fn from(value: ProtocolRequest) -> Self {
        match value {
            ProtocolRequest::GetObjects(val) => Self::GetObjectsRequest(val),
            ProtocolRequest::GetChain(val) => Self::ChainRequest(val),
            ProtocolRequest::FluffyMissingTxs(val) => Self::FluffyMissingTransactionsRequest(val),
            ProtocolRequest::GetTxPoolCompliment(val) => Self::GetTxPoolCompliment(val),
            ProtocolRequest::NewBlock(val) => Self::NewBlock(val),
            ProtocolRequest::NewFluffyBlock(val) => Self::NewFluffyBlock(val),
            ProtocolRequest::NewTransactions(val) => Self::NewTransactions(val),
        }
    }
}

impl TryFrom<ProtocolMessage> for ProtocolRequest {
    type Error = MessageConversionError;

    fn try_from(value: ProtocolMessage) -> Result<Self, Self::Error> {
        Ok(match value {
            ProtocolMessage::GetObjectsRequest(val) => Self::GetObjects(val),
            ProtocolMessage::ChainRequest(val) => Self::GetChain(val),
            ProtocolMessage::FluffyMissingTransactionsRequest(val) => Self::FluffyMissingTxs(val),
            ProtocolMessage::GetTxPoolCompliment(val) => Self::GetTxPoolCompliment(val),
            ProtocolMessage::NewBlock(val) => Self::NewBlock(val),
            ProtocolMessage::NewFluffyBlock(val) => Self::NewFluffyBlock(val),
            ProtocolMessage::NewTransactions(val) => Self::NewTransactions(val),
            ProtocolMessage::GetObjectsResponse(_) | ProtocolMessage::ChainEntryResponse(_) => {
                return Err(MessageConversionError)
            }
        })
    }
}

impl From<PeerRequest> for Message {
    fn from(value: PeerRequest) -> Self {
        match value {
            PeerRequest::Admin(val) => Self::Request(val),
            PeerRequest::Protocol(val) => Self::Protocol(val.into()),
        }
    }
}

impl TryFrom<Message> for PeerRequest {
    type Error = MessageConversionError;

    fn try_from(value: Message) -> Result<Self, Self::Error> {
        match value {
            Message::Request(req) => Ok(Self::Admin(req)),
            Message::Protocol(pro) => Ok(Self::Protocol(pro.try_into()?)),
            Message::Response(_) => Err(MessageConversionError),
        }
    }
}

impl TryFrom<ProtocolResponse> for ProtocolMessage {
    type Error = MessageConversionError;

    fn try_from(value: ProtocolResponse) -> Result<Self, Self::Error> {
        Ok(match value {
<<<<<<< HEAD
            ProtocolResponse::NewTransactions(val) => ProtocolMessage::NewTransactions(val),
            ProtocolResponse::NewFluffyBlock(val) => ProtocolMessage::NewFluffyBlock(val),
            ProtocolResponse::GetChain(val) => ProtocolMessage::ChainEntryResponse(val),
            ProtocolResponse::GetObjects(val) => ProtocolMessage::GetObjectsResponse(val),
            ProtocolResponse::FluffyMissingTxs(val) => {
                ProtocolMessage::FluffyMissingTransactionsRequest(val)
            }
=======
            ProtocolResponse::NewTransactions(val) => Self::NewTransactions(val),
            ProtocolResponse::NewFluffyBlock(val) => Self::NewFluffyBlock(val),
            ProtocolResponse::GetChain(val) => Self::ChainEntryResponse(val),
            ProtocolResponse::GetObjects(val) => Self::GetObjectsResponse(val),
>>>>>>> 521bf877
            ProtocolResponse::NA => return Err(MessageConversionError),
        })
    }
}

impl TryFrom<ProtocolMessage> for ProtocolResponse {
    type Error = MessageConversionError;

    fn try_from(value: ProtocolMessage) -> Result<Self, Self::Error> {
        Ok(match value {
            ProtocolMessage::NewTransactions(val) => Self::NewTransactions(val),
            ProtocolMessage::NewFluffyBlock(val) => Self::NewFluffyBlock(val),
            ProtocolMessage::ChainEntryResponse(val) => Self::GetChain(val),
            ProtocolMessage::GetObjectsResponse(val) => Self::GetObjects(val),
            ProtocolMessage::ChainRequest(_)
            | ProtocolMessage::FluffyMissingTransactionsRequest(_)
            | ProtocolMessage::GetObjectsRequest(_)
            | ProtocolMessage::GetTxPoolCompliment(_)
            | ProtocolMessage::NewBlock(_) => return Err(MessageConversionError),
        })
    }
}

impl TryFrom<Message> for PeerResponse {
    type Error = MessageConversionError;

    fn try_from(value: Message) -> Result<Self, Self::Error> {
        match value {
            Message::Response(res) => Ok(Self::Admin(res)),
            Message::Protocol(pro) => Ok(Self::Protocol(pro.try_into()?)),
            Message::Request(_) => Err(MessageConversionError),
        }
    }
}

impl TryFrom<PeerResponse> for Message {
    type Error = MessageConversionError;

    fn try_from(value: PeerResponse) -> Result<Self, Self::Error> {
        Ok(match value {
            PeerResponse::Admin(val) => Self::Response(val),
            PeerResponse::Protocol(val) => Self::Protocol(val.try_into()?),
        })
    }
}<|MERGE_RESOLUTION|>--- conflicted
+++ resolved
@@ -67,20 +67,10 @@
 
     fn try_from(value: ProtocolResponse) -> Result<Self, Self::Error> {
         Ok(match value {
-<<<<<<< HEAD
-            ProtocolResponse::NewTransactions(val) => ProtocolMessage::NewTransactions(val),
-            ProtocolResponse::NewFluffyBlock(val) => ProtocolMessage::NewFluffyBlock(val),
-            ProtocolResponse::GetChain(val) => ProtocolMessage::ChainEntryResponse(val),
-            ProtocolResponse::GetObjects(val) => ProtocolMessage::GetObjectsResponse(val),
-            ProtocolResponse::FluffyMissingTxs(val) => {
-                ProtocolMessage::FluffyMissingTransactionsRequest(val)
-            }
-=======
             ProtocolResponse::NewTransactions(val) => Self::NewTransactions(val),
             ProtocolResponse::NewFluffyBlock(val) => Self::NewFluffyBlock(val),
             ProtocolResponse::GetChain(val) => Self::ChainEntryResponse(val),
             ProtocolResponse::GetObjects(val) => Self::GetObjectsResponse(val),
->>>>>>> 521bf877
             ProtocolResponse::NA => return Err(MessageConversionError),
         })
     }
