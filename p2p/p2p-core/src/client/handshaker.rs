//! Handshake Module
//!
//! This module contains a [`HandShaker`] which is a [`Service`] that takes an open connection and attempts
//! to complete a handshake with them.
//!
//! This module also contains a [`ping`] function that can be used to check if an address is reachable.
use std::{
    future::Future,
    marker::PhantomData,
    pin::Pin,
    sync::{Arc, Mutex},
    task::{Context, Poll},
};

use futures::{FutureExt, SinkExt, Stream, StreamExt};
use tokio::{
    sync::{mpsc, OwnedSemaphorePermit, Semaphore},
    time::{error::Elapsed, timeout},
};
use tower::{Service, ServiceExt};
use tracing::{info_span, Instrument, Span};

use cuprate_pruning::{PruningError, PruningSeed};
use cuprate_wire::{
    admin::{
        HandshakeRequest, HandshakeResponse, PingResponse, SupportFlagsResponse,
        PING_OK_RESPONSE_STATUS_TEXT,
    },
    common::PeerSupportFlags,
    AdminRequestMessage, AdminResponseMessage, BasicNodeData, BucketError, LevinCommand, Message,
};

use crate::{
    client::{
        connection::Connection, request_handler::PeerRequestHandler,
        timeout_monitor::connection_timeout_monitor_task, Client, InternalPeerID, PeerInformation,
    },
    constants::{
        HANDSHAKE_TIMEOUT, MAX_EAGER_PROTOCOL_MESSAGES, MAX_PEERS_IN_PEER_LIST_MESSAGE,
        PING_TIMEOUT,
    },
    handles::HandleBuilder,
    AddressBook, AddressBookRequest, AddressBookResponse, BroadcastMessage, ConnectionDirection,
    CoreSyncDataRequest, CoreSyncDataResponse, CoreSyncSvc, NetZoneAddress, NetworkZone,
<<<<<<< HEAD
    PeerSyncSvc, ProtocolRequestHandlerMaker, SharedError,
=======
    ProtocolRequestHandler, SharedError,
>>>>>>> 6da9d2d7
};

pub mod builder;
pub use builder::HandshakerBuilder;

#[derive(Debug, thiserror::Error)]
pub enum HandshakeError {
    #[error("The handshake timed out")]
    TimedOut(#[from] Elapsed),
    #[error("Peer has the same node ID as us")]
    PeerHasSameNodeID,
    #[error("Peer is on a different network")]
    IncorrectNetwork,
    #[error("Peer sent a peer list with peers from different zones")]
    PeerSentIncorrectPeerList(#[from] crate::services::PeerListConversionError),
    #[error("Peer sent invalid message: {0}")]
    PeerSentInvalidMessage(&'static str),
    #[error("The peers pruning seed is invalid.")]
    InvalidPruningSeed(#[from] PruningError),
    #[error("Levin bucket error: {0}")]
    LevinBucketError(#[from] BucketError),
    #[error("Internal service error: {0}")]
    InternalSvcErr(#[from] tower::BoxError),
    #[error("I/O error: {0}")]
    IO(#[from] std::io::Error),
}

/// A request to complete a handshake.
pub struct DoHandshakeRequest<Z: NetworkZone> {
    /// The [`InternalPeerID`] of the peer we are handshaking with.
    pub addr: InternalPeerID<Z::Addr>,
    /// The receiving side of the connection.
    pub peer_stream: Z::Stream,
    /// The sending side of the connection.
    pub peer_sink: Z::Sink,
    /// The direction of the connection.
    pub direction: ConnectionDirection,
    /// An [`Option`]al permit for this connection.
    pub permit: Option<OwnedSemaphorePermit>,
}

/// The peer handshaking service.
#[derive(Debug, Clone)]
<<<<<<< HEAD
pub struct HandShaker<Z: NetworkZone, AdrBook, CSync, PSync, ProtoHdlrMkr, BrdcstStrmMkr> {
=======
pub struct HandShaker<Z: NetworkZone, AdrBook, CSync, ProtoHdlr, BrdcstStrmMkr> {
>>>>>>> 6da9d2d7
    /// The address book service.
    address_book: AdrBook,
    /// The core sync data service.
    core_sync_svc: CSync,
    /// The protocol request handler service.
    protocol_request_svc_maker: ProtoHdlrMkr,

    /// Our [`BasicNodeData`]
    our_basic_node_data: BasicNodeData,

    /// A function that returns a stream that will give items to be broadcast by a connection.
    broadcast_stream_maker: BrdcstStrmMkr,

    connection_parent_span: Span,

    /// The network zone.
    _zone: PhantomData<Z>,
}

<<<<<<< HEAD
impl<Z: NetworkZone, AdrBook, CSync, PSync, ProtoHdlrMkr, BrdcstStrmMkr>
    HandShaker<Z, AdrBook, CSync, PSync, ProtoHdlrMkr, BrdcstStrmMkr>
=======
impl<Z: NetworkZone, AdrBook, CSync, ProtoHdlr, BrdcstStrmMkr>
    HandShaker<Z, AdrBook, CSync, ProtoHdlr, BrdcstStrmMkr>
>>>>>>> 6da9d2d7
{
    /// Creates a new handshaker.
    const fn new(
        address_book: AdrBook,
        core_sync_svc: CSync,
        protocol_request_svc_maker: ProtoHdlrMkr,
        broadcast_stream_maker: BrdcstStrmMkr,
        our_basic_node_data: BasicNodeData,
        connection_parent_span: Span,
    ) -> Self {
        Self {
            address_book,
            core_sync_svc,
            protocol_request_svc_maker,
            broadcast_stream_maker,
            our_basic_node_data,
            connection_parent_span,
            _zone: PhantomData,
        }
    }
}

<<<<<<< HEAD
impl<Z: NetworkZone, AdrBook, CSync, PSync, ProtoHdlrMkr, BrdcstStrmMkr, BrdcstStrm>
    Service<DoHandshakeRequest<Z>>
    for HandShaker<Z, AdrBook, CSync, PSync, ProtoHdlrMkr, BrdcstStrmMkr>
where
    AdrBook: AddressBook<Z> + Clone,
    CSync: CoreSyncSvc + Clone,
    PSync: PeerSyncSvc<Z> + Clone,
    ProtoHdlrMkr: ProtocolRequestHandlerMaker<Z> + Clone,
=======
impl<Z: NetworkZone, AdrBook, CSync, ProtoHdlr, BrdcstStrmMkr, BrdcstStrm>
    Service<DoHandshakeRequest<Z>> for HandShaker<Z, AdrBook, CSync, ProtoHdlr, BrdcstStrmMkr>
where
    AdrBook: AddressBook<Z> + Clone,
    CSync: CoreSyncSvc + Clone,
    ProtoHdlr: ProtocolRequestHandler + Clone,
>>>>>>> 6da9d2d7
    BrdcstStrm: Stream<Item = BroadcastMessage> + Send + 'static,
    BrdcstStrmMkr: Fn(InternalPeerID<Z::Addr>) -> BrdcstStrm + Clone + Send + 'static,
{
    type Response = Client<Z>;
    type Error = HandshakeError;
    type Future =
        Pin<Box<dyn Future<Output = Result<Self::Response, Self::Error>> + Send + 'static>>;

    fn poll_ready(&mut self, _: &mut Context<'_>) -> Poll<Result<(), Self::Error>> {
        Poll::Ready(Ok(()))
    }

    fn call(&mut self, req: DoHandshakeRequest<Z>) -> Self::Future {
        let broadcast_stream_maker = self.broadcast_stream_maker.clone();

        let address_book = self.address_book.clone();
        let protocol_request_svc_maker = self.protocol_request_svc_maker.clone();
        let core_sync_svc = self.core_sync_svc.clone();
        let our_basic_node_data = self.our_basic_node_data.clone();

        let connection_parent_span = self.connection_parent_span.clone();

        let span = info_span!(parent: &Span::current(), "handshaker", addr=%req.addr);

        async move {
            timeout(
                HANDSHAKE_TIMEOUT,
                handshake(
                    req,
                    broadcast_stream_maker,
                    address_book,
                    core_sync_svc,
<<<<<<< HEAD
                    peer_sync_svc,
                    protocol_request_svc_maker,
=======
                    protocol_request_svc,
>>>>>>> 6da9d2d7
                    our_basic_node_data,
                    connection_parent_span,
                ),
            )
            .await?
        }
        .instrument(span)
        .boxed()
    }
}

/// Send a ping to the requested peer and wait for a response, returning the `peer_id`.
///
/// This function does not put a timeout on the ping.
pub async fn ping<N: NetworkZone>(addr: N::Addr) -> Result<u64, HandshakeError> {
    tracing::debug!("Sending Ping to peer");

    let (mut peer_stream, mut peer_sink) = N::connect_to_peer(addr).await?;

    tracing::debug!("Made outbound connection to peer, sending ping.");

    peer_sink
        .send(Message::Request(AdminRequestMessage::Ping).into())
        .await?;

    if let Some(res) = peer_stream.next().await {
        if let Message::Response(AdminResponseMessage::Ping(ping)) = res? {
            if ping.status == PING_OK_RESPONSE_STATUS_TEXT {
                tracing::debug!("Ping successful.");
                return Ok(ping.peer_id);
            }

            tracing::debug!("Peer's ping response was not `OK`.");
            return Err(HandshakeError::PeerSentInvalidMessage(
                "Ping response was not `OK`",
            ));
        }

        tracing::debug!("Peer sent invalid response to ping.");
        return Err(HandshakeError::PeerSentInvalidMessage(
            "Peer did not send correct response for ping.",
        ));
    }

    tracing::debug!("Connection closed before ping response.");
    Err(BucketError::IO(std::io::Error::new(
        std::io::ErrorKind::ConnectionAborted,
        "The peer stream returned None",
    ))
    .into())
}

/// This function completes a handshake with the requested peer.
<<<<<<< HEAD
#[expect(clippy::too_many_arguments)]
async fn handshake<Z: NetworkZone, AdrBook, CSync, PSync, ProtoHdlrMkr, BrdcstStrmMkr, BrdcstStrm>(
=======
async fn handshake<Z: NetworkZone, AdrBook, CSync, ProtoHdlr, BrdcstStrmMkr, BrdcstStrm>(
>>>>>>> 6da9d2d7
    req: DoHandshakeRequest<Z>,

    broadcast_stream_maker: BrdcstStrmMkr,

    mut address_book: AdrBook,
    mut core_sync_svc: CSync,
<<<<<<< HEAD
    mut peer_sync_svc: PSync,
    mut protocol_request_svc_maker: ProtoHdlrMkr,
=======
    protocol_request_handler: ProtoHdlr,
>>>>>>> 6da9d2d7
    our_basic_node_data: BasicNodeData,
    connection_parent_span: Span,
) -> Result<Client<Z>, HandshakeError>
where
    AdrBook: AddressBook<Z> + Clone,
    CSync: CoreSyncSvc + Clone,
<<<<<<< HEAD
    PSync: PeerSyncSvc<Z> + Clone,
    ProtoHdlrMkr: ProtocolRequestHandlerMaker<Z>,
=======
    ProtoHdlr: ProtocolRequestHandler,
>>>>>>> 6da9d2d7
    BrdcstStrm: Stream<Item = BroadcastMessage> + Send + 'static,
    BrdcstStrmMkr: Fn(InternalPeerID<Z::Addr>) -> BrdcstStrm + Send + 'static,
{
    let DoHandshakeRequest {
        addr,
        mut peer_stream,
        mut peer_sink,
        direction,
        permit,
    } = req;

    // A list of protocol messages the peer has sent during the handshake for us to handle after the handshake.
    // see: [`MAX_EAGER_PROTOCOL_MESSAGES`]
    let mut eager_protocol_messages = Vec::new();

    let (peer_core_sync, peer_node_data) = match direction {
        ConnectionDirection::Inbound => {
            // Inbound handshake the peer sends the request.
            tracing::debug!("waiting for handshake request.");

            let Message::Request(AdminRequestMessage::Handshake(handshake_req)) =
                wait_for_message::<Z>(
                    LevinCommand::Handshake,
                    true,
                    &mut peer_sink,
                    &mut peer_stream,
                    &mut eager_protocol_messages,
                    &our_basic_node_data,
                )
                .await?
            else {
                panic!("wait_for_message returned ok with wrong message.");
            };

            tracing::debug!("Received handshake request.");
            // We will respond to the handshake request later.
            (handshake_req.payload_data, handshake_req.node_data)
        }
        ConnectionDirection::Outbound => {
            // Outbound handshake, we send the request.
            send_hs_request::<Z, _>(
                &mut peer_sink,
                &mut core_sync_svc,
                our_basic_node_data.clone(),
            )
            .await?;

            // Wait for the handshake response.
            let Message::Response(AdminResponseMessage::Handshake(handshake_res)) =
                wait_for_message::<Z>(
                    LevinCommand::Handshake,
                    false,
                    &mut peer_sink,
                    &mut peer_stream,
                    &mut eager_protocol_messages,
                    &our_basic_node_data,
                )
                .await?
            else {
                panic!("wait_for_message returned ok with wrong message.");
            };

            if handshake_res.local_peerlist_new.len() > MAX_PEERS_IN_PEER_LIST_MESSAGE {
                tracing::debug!("peer sent too many peers in response, cancelling handshake");

                return Err(HandshakeError::PeerSentInvalidMessage(
                    "Too many peers in peer list message (>250)",
                ));
            }

            tracing::debug!(
                "Telling address book about new peers, len: {}",
                handshake_res.local_peerlist_new.len()
            );

            // Tell our address book about the new peers.
            address_book
                .ready()
                .await?
                .call(AddressBookRequest::IncomingPeerList(
                    handshake_res
                        .local_peerlist_new
                        .into_iter()
                        .map(TryInto::try_into)
                        .collect::<Result<_, _>>()?,
                ))
                .await?;

            (handshake_res.payload_data, handshake_res.node_data)
        }
    };

    if peer_node_data.network_id != our_basic_node_data.network_id {
        return Err(HandshakeError::IncorrectNetwork);
    }

    if Z::CHECK_NODE_ID && peer_node_data.peer_id == our_basic_node_data.peer_id {
        return Err(HandshakeError::PeerHasSameNodeID);
    }

    /*
    // monerod sends a request for support flags if the peer doesn't specify any but this seems unnecessary
    // as the peer should specify them in the handshake.

    if peer_node_data.support_flags.is_empty() {
        tracing::debug!(
            "Peer didn't send support flags or has no features, sending request to make sure."
        );
        peer_sink
            .send(Message::Request(RequestMessage::SupportFlags).into())
            .await?;

        let Message::Response(ResponseMessage::SupportFlags(support_flags_res)) =
            wait_for_message::<Z>(
                LevinCommand::SupportFlags,
                false,
                &mut peer_sink,
                &mut peer_stream,
                &mut eager_protocol_messages,
                &our_basic_node_data,
            )
            .await?
        else {
            panic!("wait_for_message returned ok with wrong message.");
        };

        tracing::debug!("Received support flag response.");
        peer_node_data.support_flags = support_flags_res.support_flags;
    }

    */

    // Make sure the pruning seed is valid.
    let pruning_seed = PruningSeed::decompress_p2p_rules(peer_core_sync.pruning_seed)?;

    // public_address, if Some, is the reachable address of the node.
    let public_address = 'check_out_addr: {
        match direction {
            ConnectionDirection::Inbound => {
                // First send the handshake response.
                send_hs_response::<Z, _, _>(
                    &mut peer_sink,
                    &mut core_sync_svc,
                    &mut address_book,
                    our_basic_node_data.clone(),
                )
                .await?;

                // Now if the peer specifies a reachable port, open a connection and ping them to check.
                if peer_node_data.my_port != 0 {
                    let InternalPeerID::KnownAddr(mut outbound_address) = addr else {
                        // Anonymity network, we don't know the inbound address.
                        break 'check_out_addr None;
                    };

                    #[expect(
                        clippy::cast_possible_truncation,
                        reason = "u32 does not make sense as a port so just truncate it."
                    )]
                    outbound_address.set_port(peer_node_data.my_port as u16);

                    let Ok(Ok(ping_peer_id)) = timeout(
                        PING_TIMEOUT,
                        ping::<Z>(outbound_address).instrument(info_span!("ping")),
                    )
                    .await
                    else {
                        // The ping was not successful.
                        break 'check_out_addr None;
                    };

                    // Make sure we are talking to the right node.
                    if ping_peer_id == peer_node_data.peer_id {
                        break 'check_out_addr Some(outbound_address);
                    }
                }
                // The peer did not specify a reachable port or the ping was not successful.
                None
            }
            ConnectionDirection::Outbound => {
                let InternalPeerID::KnownAddr(outbound_addr) = addr else {
                    unreachable!("How could we make an outbound connection to an unknown address");
                };

                // This is an outbound connection, this address is obviously reachable.
                Some(outbound_addr)
            }
        }
    };

    tracing::debug!("Handshake complete.");

    let (connection_guard, handle) = HandleBuilder::new().with_permit(permit).build();

    // Tell the address book about the new connection.
    address_book
        .ready()
        .await?
        .call(AddressBookRequest::NewConnection {
            internal_peer_id: addr,
            public_address,
            handle: handle.clone(),
            id: peer_node_data.peer_id,
            pruning_seed,
            rpc_port: peer_node_data.rpc_port,
            rpc_credits_per_hash: peer_node_data.rpc_credits_per_hash,
        })
        .await?;

    // Set up the connection data.
    let error_slot = SharedError::new();
    let (connection_tx, client_rx) = mpsc::channel(1);

    let info = PeerInformation {
        id: addr,
        handle,
        direction,
        pruning_seed,
        core_sync_data: Arc::new(Mutex::new(peer_core_sync)),
    };

    let protocol_request_handler = protocol_request_svc_maker
        .as_service()
        .ready()
        .await?
        .call(info.clone())
        .await?;

    let request_handler = PeerRequestHandler {
        address_book_svc: address_book.clone(),
        our_sync_svc: core_sync_svc.clone(),
        protocol_request_handler,
        our_basic_node_data,
        peer_info: info.clone(),
    };

    let connection = Connection::<Z, _, _, _, _>::new(
        peer_sink,
        client_rx,
        broadcast_stream_maker(addr),
        request_handler,
        connection_guard,
        error_slot.clone(),
    );

    let connection_span =
        tracing::error_span!(parent: &connection_parent_span, "connection", %addr);
    let connection_handle = tokio::spawn(
        connection
            .run(peer_stream.fuse(), eager_protocol_messages)
            .instrument(connection_span),
    );

    let semaphore = Arc::new(Semaphore::new(1));

    let timeout_handle = tokio::spawn(connection_timeout_monitor_task(
        info.clone(),
        connection_tx.clone(),
        Arc::clone(&semaphore),
        address_book,
        core_sync_svc,
    ));

    let client = Client::<Z>::new(
        info,
        connection_tx,
        connection_handle,
        timeout_handle,
        semaphore,
        error_slot,
    );

    Ok(client)
}

/// Sends a [`AdminRequestMessage::Handshake`] down the peer sink.
async fn send_hs_request<Z: NetworkZone, CSync>(
    peer_sink: &mut Z::Sink,
    core_sync_svc: &mut CSync,
    our_basic_node_data: BasicNodeData,
) -> Result<(), HandshakeError>
where
    CSync: CoreSyncSvc,
{
    let CoreSyncDataResponse(our_core_sync_data) = core_sync_svc
        .ready()
        .await?
        .call(CoreSyncDataRequest)
        .await?;

    let req = HandshakeRequest {
        node_data: our_basic_node_data,
        payload_data: our_core_sync_data,
    };

    tracing::debug!("Sending handshake request.");

    peer_sink
        .send(Message::Request(AdminRequestMessage::Handshake(req)).into())
        .await?;

    Ok(())
}

/// Sends a [`AdminResponseMessage::Handshake`] down the peer sink.
async fn send_hs_response<Z: NetworkZone, CSync, AdrBook>(
    peer_sink: &mut Z::Sink,
    core_sync_svc: &mut CSync,
    address_book: &mut AdrBook,
    our_basic_node_data: BasicNodeData,
) -> Result<(), HandshakeError>
where
    AdrBook: AddressBook<Z>,
    CSync: CoreSyncSvc,
{
    let CoreSyncDataResponse(our_core_sync_data) = core_sync_svc
        .ready()
        .await?
        .call(CoreSyncDataRequest)
        .await?;

    let AddressBookResponse::Peers(our_peer_list) = address_book
        .ready()
        .await?
        .call(AddressBookRequest::GetWhitePeers(
            MAX_PEERS_IN_PEER_LIST_MESSAGE,
        ))
        .await?
    else {
        panic!("Address book sent incorrect response");
    };

    let res = HandshakeResponse {
        node_data: our_basic_node_data,
        payload_data: our_core_sync_data,
        local_peerlist_new: our_peer_list.into_iter().map(Into::into).collect(),
    };

    tracing::debug!("Sending handshake response.");

    peer_sink
        .send(Message::Response(AdminResponseMessage::Handshake(res)).into())
        .await?;

    Ok(())
}

/// Waits for a message with a specific [`LevinCommand`].  
///
/// The message needed must not be a protocol message, only request/ response "admin" messages are allowed.
///
/// `levin_command` is the [`LevinCommand`] you need and `request` is for if the message is a request.
async fn wait_for_message<Z: NetworkZone>(
    levin_command: LevinCommand,
    request: bool,

    peer_sink: &mut Z::Sink,
    peer_stream: &mut Z::Stream,

    eager_protocol_messages: &mut Vec<cuprate_wire::ProtocolMessage>,

    our_basic_node_data: &BasicNodeData,
) -> Result<Message, HandshakeError> {
    let mut allow_support_flag_req = true;
    let mut allow_ping = true;

    while let Some(message) = peer_stream.next().await {
        let message = message?;

        match message {
            Message::Protocol(protocol_message) => {
                tracing::debug!(
                    "Received eager protocol message with ID: {}, adding to queue",
                    protocol_message.command()
                );
                eager_protocol_messages.push(protocol_message);
                if eager_protocol_messages.len() > MAX_EAGER_PROTOCOL_MESSAGES {
                    tracing::debug!(
                        "Peer sent too many protocol messages before a handshake response."
                    );
                    return Err(HandshakeError::PeerSentInvalidMessage(
                        "Peer sent too many protocol messages",
                    ));
                }
                continue;
            }
            Message::Request(req_message) => {
                if req_message.command() == levin_command && request {
                    return Ok(Message::Request(req_message));
                }

                match req_message {
                    AdminRequestMessage::SupportFlags => {
                        if !allow_support_flag_req {
                            return Err(HandshakeError::PeerSentInvalidMessage(
                                "Peer sent 2 support flag requests",
                            ));
                        }
                        send_support_flags::<Z>(peer_sink, our_basic_node_data.support_flags)
                            .await?;
                        // don't let the peer send more after the first request.
                        allow_support_flag_req = false;
                        continue;
                    }
                    AdminRequestMessage::Ping => {
                        if !allow_ping {
                            return Err(HandshakeError::PeerSentInvalidMessage(
                                "Peer sent 2 ping requests",
                            ));
                        }

                        send_ping_response::<Z>(peer_sink, our_basic_node_data.peer_id).await?;

                        // don't let the peer send more after the first request.
                        allow_ping = false;
                        continue;
                    }
                    _ => {
                        return Err(HandshakeError::PeerSentInvalidMessage(
                            "Peer sent an admin request before responding to the handshake",
                        ));
                    }
                }
            }
            Message::Response(res_message) if !request => {
                if res_message.command() == levin_command {
                    return Ok(Message::Response(res_message));
                }

                tracing::debug!("Received unexpected response: {}", res_message.command());
                return Err(HandshakeError::PeerSentInvalidMessage(
                    "Peer sent an incorrect response",
                ));
            }

            Message::Response(_) => Err(HandshakeError::PeerSentInvalidMessage(
                "Peer sent an incorrect message",
            )),
        }?;
    }

    Err(BucketError::IO(std::io::Error::new(
        std::io::ErrorKind::ConnectionAborted,
        "The peer stream returned None",
    ))
    .into())
}

/// Sends a [`AdminResponseMessage::SupportFlags`] down the peer sink.
async fn send_support_flags<Z: NetworkZone>(
    peer_sink: &mut Z::Sink,
    support_flags: PeerSupportFlags,
) -> Result<(), HandshakeError> {
    tracing::debug!("Sending support flag response.");
    Ok(peer_sink
        .send(
            Message::Response(AdminResponseMessage::SupportFlags(SupportFlagsResponse {
                support_flags,
            }))
            .into(),
        )
        .await?)
}

/// Sends a [`AdminResponseMessage::Ping`] down the peer sink.
async fn send_ping_response<Z: NetworkZone>(
    peer_sink: &mut Z::Sink,
    peer_id: u64,
) -> Result<(), HandshakeError> {
    tracing::debug!("Sending ping response.");
    Ok(peer_sink
        .send(
            Message::Response(AdminResponseMessage::Ping(PingResponse {
                status: PING_OK_RESPONSE_STATUS_TEXT,
                peer_id,
            }))
            .into(),
        )
        .await?)
}<|MERGE_RESOLUTION|>--- conflicted
+++ resolved
@@ -30,24 +30,13 @@
     AdminRequestMessage, AdminResponseMessage, BasicNodeData, BucketError, LevinCommand, Message,
 };
 
-use crate::{
-    client::{
-        connection::Connection, request_handler::PeerRequestHandler,
-        timeout_monitor::connection_timeout_monitor_task, Client, InternalPeerID, PeerInformation,
-    },
-    constants::{
-        HANDSHAKE_TIMEOUT, MAX_EAGER_PROTOCOL_MESSAGES, MAX_PEERS_IN_PEER_LIST_MESSAGE,
-        PING_TIMEOUT,
-    },
-    handles::HandleBuilder,
-    AddressBook, AddressBookRequest, AddressBookResponse, BroadcastMessage, ConnectionDirection,
-    CoreSyncDataRequest, CoreSyncDataResponse, CoreSyncSvc, NetZoneAddress, NetworkZone,
-<<<<<<< HEAD
-    PeerSyncSvc, ProtocolRequestHandlerMaker, SharedError,
-=======
-    ProtocolRequestHandler, SharedError,
->>>>>>> 6da9d2d7
-};
+use crate::{client::{
+    connection::Connection, request_handler::PeerRequestHandler,
+    timeout_monitor::connection_timeout_monitor_task, Client, InternalPeerID, PeerInformation,
+}, constants::{
+    HANDSHAKE_TIMEOUT, MAX_EAGER_PROTOCOL_MESSAGES, MAX_PEERS_IN_PEER_LIST_MESSAGE,
+    PING_TIMEOUT,
+}, handles::HandleBuilder, AddressBook, AddressBookRequest, AddressBookResponse, BroadcastMessage, ConnectionDirection, CoreSyncDataRequest, CoreSyncDataResponse, CoreSyncSvc, NetZoneAddress, NetworkZone, ProtocolRequestHandler, SharedError, ProtocolRequestHandlerMaker};
 
 pub mod builder;
 pub use builder::HandshakerBuilder;
@@ -90,11 +79,7 @@
 
 /// The peer handshaking service.
 #[derive(Debug, Clone)]
-<<<<<<< HEAD
-pub struct HandShaker<Z: NetworkZone, AdrBook, CSync, PSync, ProtoHdlrMkr, BrdcstStrmMkr> {
-=======
-pub struct HandShaker<Z: NetworkZone, AdrBook, CSync, ProtoHdlr, BrdcstStrmMkr> {
->>>>>>> 6da9d2d7
+pub struct HandShaker<Z: NetworkZone, AdrBook, CSync, ProtoHdlrMkr, BrdcstStrmMkr> {
     /// The address book service.
     address_book: AdrBook,
     /// The core sync data service.
@@ -114,13 +99,8 @@
     _zone: PhantomData<Z>,
 }
 
-<<<<<<< HEAD
-impl<Z: NetworkZone, AdrBook, CSync, PSync, ProtoHdlrMkr, BrdcstStrmMkr>
-    HandShaker<Z, AdrBook, CSync, PSync, ProtoHdlrMkr, BrdcstStrmMkr>
-=======
-impl<Z: NetworkZone, AdrBook, CSync, ProtoHdlr, BrdcstStrmMkr>
-    HandShaker<Z, AdrBook, CSync, ProtoHdlr, BrdcstStrmMkr>
->>>>>>> 6da9d2d7
+impl<Z: NetworkZone, AdrBook, CSync, ProtoHdlrMkr, BrdcstStrmMkr>
+    HandShaker<Z, AdrBook, CSync, ProtoHdlrMkr, BrdcstStrmMkr>
 {
     /// Creates a new handshaker.
     const fn new(
@@ -143,23 +123,13 @@
     }
 }
 
-<<<<<<< HEAD
-impl<Z: NetworkZone, AdrBook, CSync, PSync, ProtoHdlrMkr, BrdcstStrmMkr, BrdcstStrm>
+impl<Z: NetworkZone, AdrBook, CSync, ProtoHdlrMkr, BrdcstStrmMkr, BrdcstStrm>
     Service<DoHandshakeRequest<Z>>
-    for HandShaker<Z, AdrBook, CSync, PSync, ProtoHdlrMkr, BrdcstStrmMkr>
+    for HandShaker<Z, AdrBook, CSync, ProtoHdlrMkr, BrdcstStrmMkr>
 where
     AdrBook: AddressBook<Z> + Clone,
     CSync: CoreSyncSvc + Clone,
-    PSync: PeerSyncSvc<Z> + Clone,
     ProtoHdlrMkr: ProtocolRequestHandlerMaker<Z> + Clone,
-=======
-impl<Z: NetworkZone, AdrBook, CSync, ProtoHdlr, BrdcstStrmMkr, BrdcstStrm>
-    Service<DoHandshakeRequest<Z>> for HandShaker<Z, AdrBook, CSync, ProtoHdlr, BrdcstStrmMkr>
-where
-    AdrBook: AddressBook<Z> + Clone,
-    CSync: CoreSyncSvc + Clone,
-    ProtoHdlr: ProtocolRequestHandler + Clone,
->>>>>>> 6da9d2d7
     BrdcstStrm: Stream<Item = BroadcastMessage> + Send + 'static,
     BrdcstStrmMkr: Fn(InternalPeerID<Z::Addr>) -> BrdcstStrm + Clone + Send + 'static,
 {
@@ -192,12 +162,7 @@
                     broadcast_stream_maker,
                     address_book,
                     core_sync_svc,
-<<<<<<< HEAD
-                    peer_sync_svc,
-                    protocol_request_svc_maker,
-=======
-                    protocol_request_svc,
->>>>>>> 6da9d2d7
+                    protocol_request_svc_maker, ,
                     our_basic_node_data,
                     connection_parent_span,
                 ),
@@ -251,36 +216,21 @@
 }
 
 /// This function completes a handshake with the requested peer.
-<<<<<<< HEAD
-#[expect(clippy::too_many_arguments)]
-async fn handshake<Z: NetworkZone, AdrBook, CSync, PSync, ProtoHdlrMkr, BrdcstStrmMkr, BrdcstStrm>(
-=======
-async fn handshake<Z: NetworkZone, AdrBook, CSync, ProtoHdlr, BrdcstStrmMkr, BrdcstStrm>(
->>>>>>> 6da9d2d7
+async fn handshake<Z: NetworkZone, AdrBook, CSync, ProtoHdlrMkr, BrdcstStrmMkr, BrdcstStrm>(
     req: DoHandshakeRequest<Z>,
 
     broadcast_stream_maker: BrdcstStrmMkr,
 
     mut address_book: AdrBook,
     mut core_sync_svc: CSync,
-<<<<<<< HEAD
-    mut peer_sync_svc: PSync,
     mut protocol_request_svc_maker: ProtoHdlrMkr,
-=======
-    protocol_request_handler: ProtoHdlr,
->>>>>>> 6da9d2d7
     our_basic_node_data: BasicNodeData,
     connection_parent_span: Span,
 ) -> Result<Client<Z>, HandshakeError>
 where
     AdrBook: AddressBook<Z> + Clone,
     CSync: CoreSyncSvc + Clone,
-<<<<<<< HEAD
-    PSync: PeerSyncSvc<Z> + Clone,
     ProtoHdlrMkr: ProtocolRequestHandlerMaker<Z>,
-=======
-    ProtoHdlr: ProtocolRequestHandler,
->>>>>>> 6da9d2d7
     BrdcstStrm: Stream<Item = BroadcastMessage> + Send + 'static,
     BrdcstStrmMkr: Fn(InternalPeerID<Z::Addr>) -> BrdcstStrm + Send + 'static,
 {
