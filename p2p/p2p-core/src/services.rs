use std::time::Instant;

use cuprate_pruning::{PruningError, PruningSeed};
use cuprate_wire::{CoreSyncData, PeerListEntryBase};

use crate::{
    client::InternalPeerID,
    handles::ConnectionHandle,
<<<<<<< HEAD
    types::{BanState, ConnectionInfo, SetBan, Span},
=======
    types::{BanState, ConnectionInfo, SetBan},
>>>>>>> 372cab24
    NetZoneAddress, NetworkAddressIncorrectZone, NetworkZone,
};

/// A request to the core sync service for our node's [`CoreSyncData`].
pub struct CoreSyncDataRequest;

/// A response from the core sync service containing our [`CoreSyncData`].
pub struct CoreSyncDataResponse(pub CoreSyncData);

/// A [`NetworkZone`] specific [`PeerListEntryBase`].
///
/// Using this type instead of [`PeerListEntryBase`] in the address book makes
/// usage easier for the rest of the P2P code as we can guarantee only the correct addresses will be stored and returned.
#[derive(Debug, Copy, Clone, Eq, PartialEq)]
#[cfg_attr(
    feature = "borsh",
    derive(borsh::BorshSerialize, borsh::BorshDeserialize)
)]
pub struct ZoneSpecificPeerListEntryBase<A: NetZoneAddress> {
    pub adr: A,
    pub id: u64,
    pub last_seen: i64,
    pub pruning_seed: PruningSeed,
    pub rpc_port: u16,
    pub rpc_credits_per_hash: u32,
}

impl<A: NetZoneAddress> From<ZoneSpecificPeerListEntryBase<A>> for PeerListEntryBase {
    fn from(value: ZoneSpecificPeerListEntryBase<A>) -> Self {
        Self {
            adr: value.adr.into(),
            id: value.id,
            last_seen: value.last_seen,
            pruning_seed: value.pruning_seed.compress(),
            rpc_port: value.rpc_port,
            rpc_credits_per_hash: value.rpc_credits_per_hash,
        }
    }
}

/// An error converting a [`PeerListEntryBase`] into a [`ZoneSpecificPeerListEntryBase`].
#[derive(Debug, thiserror::Error)]
pub enum PeerListConversionError {
    #[error("Address is in incorrect zone")]
    Address(#[from] NetworkAddressIncorrectZone),
    #[error("Pruning seed error: {0}")]
    PruningSeed(#[from] PruningError),
}

impl<A: NetZoneAddress> TryFrom<PeerListEntryBase> for ZoneSpecificPeerListEntryBase<A> {
    type Error = PeerListConversionError;

    fn try_from(value: PeerListEntryBase) -> Result<Self, Self::Error> {
        Ok(Self {
            adr: value.adr.try_into()?,
            id: value.id,
            last_seen: value.last_seen,
            pruning_seed: PruningSeed::decompress_p2p_rules(value.pruning_seed)?,
            rpc_port: value.rpc_port,
            rpc_credits_per_hash: value.rpc_credits_per_hash,
        })
    }
}

/// A request to the address book service.
pub enum AddressBookRequest<Z: NetworkZone> {
    /// Tells the address book that we have connected or received a connection from a peer.
    NewConnection {
        /// The [`InternalPeerID`] of this connection.
        internal_peer_id: InternalPeerID<Z::Addr>,
        /// The public address of the peer, if this peer has a reachable public address.
        public_address: Option<Z::Addr>,
        /// The [`ConnectionHandle`] to this peer.
        handle: ConnectionHandle,
        /// An ID the peer assigned itself.
        id: u64,
        /// The peers [`PruningSeed`].
        pruning_seed: PruningSeed,
        /// The peers rpc port.
        rpc_port: u16,
        /// The peers rpc credits per hash
        rpc_credits_per_hash: u32,
    },

    /// Tells the address book about a peer list received from a peer.
    IncomingPeerList(Vec<ZoneSpecificPeerListEntryBase<Z::Addr>>),

    /// Takes a random white peer from the peer list. If height is specified
    /// then the peer list should retrieve a peer that should have a full
    /// block at that height according to it's pruning seed
    TakeRandomWhitePeer { height: Option<usize> },

    /// Takes a random gray peer from the peer list. If height is specified
    /// then the peer list should retrieve a peer that should have a full
    /// block at that height according to it's pruning seed
    TakeRandomGrayPeer { height: Option<usize> },

    /// Takes a random peer from the peer list. If height is specified
    /// then the peer list should retrieve a peer that should have a full
    /// block at that height according to it's pruning seed.
    ///
    /// The address book will look in the white peer list first, then the gray
    /// one if no peer is found.
    TakeRandomPeer { height: Option<usize> },

    /// Gets the specified number of white peers, or less if we don't have enough.
    GetWhitePeers(usize),

    /// Get the amount of white & grey peers.
    PeerlistSize,

    /// Get information on all connections.
    ConnectionInfo,

    /// Get the amount of incoming & outgoing connections.
    ConnectionCount,

    /// (Un)ban a peer.
    SetBan(SetBan<Z::Addr>),

    /// Checks if the given peer is banned.
    GetBan(Z::Addr),

    /// Get the state of all bans.
    GetBans,

    /// Get [`Span`] data.
    ///
    /// This is data that describes an active downloading process,
    /// if we are fully synced, this will return an empty [`Vec`].
    Spans,

    /// Get the next [`PruningSeed`] needed for a pruned sync.
    NextNeededPruningSeed,
}

/// A response from the address book service.
pub enum AddressBookResponse<Z: NetworkZone> {
    /// Generic OK response.
    ///
    /// Response to:
    /// - [`AddressBookRequest::NewConnection`]
    /// - [`AddressBookRequest::IncomingPeerList`]
    Ok,

    /// Response to:
    /// - [`AddressBookRequest::TakeRandomWhitePeer`]
    /// - [`AddressBookRequest::TakeRandomGrayPeer`]
    /// - [`AddressBookRequest::TakeRandomPeer`]
    Peer(ZoneSpecificPeerListEntryBase<Z::Addr>),

    /// Response to [`AddressBookRequest::GetWhitePeers`].
    Peers(Vec<ZoneSpecificPeerListEntryBase<Z::Addr>>),

    /// Response to [`AddressBookRequest::PeerlistSize`].
    PeerlistSize { white: usize, grey: usize },

    /// Response to [`AddressBookRequest::ConnectionInfo`].
    ConnectionInfo(Vec<ConnectionInfo<Z::Addr>>),

    /// Response to [`AddressBookRequest::ConnectionCount`].
    ConnectionCount { incoming: usize, outgoing: usize },

    /// Response to [`AddressBookRequest::GetBan`].
    ///
    /// This returns [`None`] if the peer is not banned,
    /// else it returns how long the peer is banned for.
    GetBan { unban_instant: Option<Instant> },

    /// Response to [`AddressBookRequest::GetBans`].
    GetBans(Vec<BanState<Z::Addr>>),

    /// Response to [`AddressBookRequest::Spans`].
    Spans(Vec<Span<Z::Addr>>),

    /// Response to [`AddressBookRequest::NextNeededPruningSeed`].
    NextNeededPruningSeed(PruningSeed),
}<|MERGE_RESOLUTION|>--- conflicted
+++ resolved
@@ -6,11 +6,7 @@
 use crate::{
     client::InternalPeerID,
     handles::ConnectionHandle,
-<<<<<<< HEAD
-    types::{BanState, ConnectionInfo, SetBan, Span},
-=======
     types::{BanState, ConnectionInfo, SetBan},
->>>>>>> 372cab24
     NetZoneAddress, NetworkAddressIncorrectZone, NetworkZone,
 };
 
@@ -137,12 +133,6 @@
     /// Get the state of all bans.
     GetBans,
 
-    /// Get [`Span`] data.
-    ///
-    /// This is data that describes an active downloading process,
-    /// if we are fully synced, this will return an empty [`Vec`].
-    Spans,
-
     /// Get the next [`PruningSeed`] needed for a pruned sync.
     NextNeededPruningSeed,
 }
@@ -183,9 +173,6 @@
     /// Response to [`AddressBookRequest::GetBans`].
     GetBans(Vec<BanState<Z::Addr>>),
 
-    /// Response to [`AddressBookRequest::Spans`].
-    Spans(Vec<Span<Z::Addr>>),
-
     /// Response to [`AddressBookRequest::NextNeededPruningSeed`].
     NextNeededPruningSeed(PruningSeed),
 }