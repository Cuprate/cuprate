[package]
name = "cuprate-p2p-core"
version = "0.1.0"
edition = "2021"
license = "MIT"
authors = ["Boog900"]

[features]
default = ["borsh"]
borsh = ["dep:borsh", "cuprate-pruning/borsh"]

[dependencies]
<<<<<<< HEAD
cuprate-helper = { path = "../../helper", features = ["asynch"], default-features = false }
cuprate-wire = { path = "../../net/wire", features = ["tracing"] }
cuprate-pruning = { path = "../../pruning" }
cuprate-types = { path = "../../types" }
=======
cuprate-helper = { workspace = true, features = ["asynch"], default-features = false }
cuprate-wire = { workspace = true, features = ["tracing"] }
cuprate-pruning = { workspace = true }
>>>>>>> 63216aec

tokio = { workspace = true, features = ["net", "sync", "macros", "time", "rt", "rt-multi-thread"]}
tokio-util = { workspace = true, features = ["codec"] }
tokio-stream = { workspace = true, features = ["sync"]}
futures = { workspace = true, features = ["std"] }
async-trait = { workspace = true }
tower = { workspace = true, features = ["util", "tracing", "make"] }

cfg-if = { workspace = true }
thiserror = { workspace = true }
tracing = { workspace = true, features = ["std", "attributes"] }
hex-literal = { workspace = true }

borsh = { workspace = true, features = ["derive", "std"], optional = true }

[dev-dependencies]
cuprate-test-utils = { workspace = true }

hex = { workspace = true, features = ["std"] }
tokio-test = { workspace = true }

[lints]
workspace = true<|MERGE_RESOLUTION|>--- conflicted
+++ resolved
@@ -10,16 +10,10 @@
 borsh = ["dep:borsh", "cuprate-pruning/borsh"]
 
 [dependencies]
-<<<<<<< HEAD
-cuprate-helper = { path = "../../helper", features = ["asynch"], default-features = false }
-cuprate-wire = { path = "../../net/wire", features = ["tracing"] }
-cuprate-pruning = { path = "../../pruning" }
-cuprate-types = { path = "../../types" }
-=======
-cuprate-helper = { workspace = true, features = ["asynch"], default-features = false }
-cuprate-wire = { workspace = true, features = ["tracing"] }
+cuprate-helper  = { workspace = true, features = ["asynch"], default-features = false }
+cuprate-wire    = { workspace = true, features = ["tracing"] }
 cuprate-pruning = { workspace = true }
->>>>>>> 63216aec
+cuprate-types   = { workspace = true }
 
 tokio = { workspace = true, features = ["net", "sync", "macros", "time", "rt", "rt-multi-thread"]}
 tokio-util = { workspace = true, features = ["codec"] }
