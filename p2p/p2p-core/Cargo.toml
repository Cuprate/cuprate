[package]
name = "cuprate-p2p-core"
version = "0.1.0"
edition = "2021"
license = "MIT"
authors = ["Boog900"]

[features]
default = ["borsh"]
borsh = ["dep:borsh", "cuprate-pruning/borsh"]

[dependencies]
cuprate-helper = { workspace = true, features = ["asynch"], default-features = false }
cuprate-wire = { workspace = true, features = ["tracing"] }
cuprate-pruning = { workspace = true }

<<<<<<< HEAD
tokio = { workspace = true, features = ["net", "sync", "macros", "time", "rt"]}
=======
tokio = { workspace = true, features = ["net", "sync", "macros", "time", "rt", "rt-multi-thread"]}
>>>>>>> 63216aec
tokio-util = { workspace = true, features = ["codec"] }
tokio-stream = { workspace = true, features = ["sync"]}
futures = { workspace = true, features = ["std"] }
async-trait = { workspace = true }
tower = { workspace = true, features = ["util", "tracing", "make"] }

cfg-if = { workspace = true }
thiserror = { workspace = true }
tracing = { workspace = true, features = ["std", "attributes"] }
hex-literal = { workspace = true }

borsh = { workspace = true, features = ["derive", "std"], optional = true }

[dev-dependencies]
cuprate-test-utils = { workspace = true }

hex = { workspace = true, features = ["std"] }
tokio-test = { workspace = true }

[lints]
workspace = true<|MERGE_RESOLUTION|>--- conflicted
+++ resolved
@@ -14,11 +14,7 @@
 cuprate-wire = { workspace = true, features = ["tracing"] }
 cuprate-pruning = { workspace = true }
 
-<<<<<<< HEAD
-tokio = { workspace = true, features = ["net", "sync", "macros", "time", "rt"]}
-=======
 tokio = { workspace = true, features = ["net", "sync", "macros", "time", "rt", "rt-multi-thread"]}
->>>>>>> 63216aec
 tokio-util = { workspace = true, features = ["codec"] }
 tokio-stream = { workspace = true, features = ["sync"]}
 futures = { workspace = true, features = ["std"] }
