--- conflicted
+++ resolved
@@ -32,11 +32,7 @@
 /// or a random u64 if not.
 #[derive(Debug, Copy, Clone, PartialEq, Eq, Hash)]
 pub enum InternalPeerID<A> {
-<<<<<<< HEAD
-    /// A known address
-=======
     /// A known address.
->>>>>>> 00c3692e
     KnownAddr(A),
     /// An unknown address (probably an inbound anonymity network connection).
     Unknown(u64),
@@ -46,11 +42,7 @@
     fn fmt(&self, f: &mut Formatter<'_>) -> std::fmt::Result {
         match self {
             InternalPeerID::KnownAddr(addr) => addr.fmt(f),
-<<<<<<< HEAD
-            InternalPeerID::Unknown(id) => f.write_str(&format!("Unknown, ID: {}", id)),
-=======
             InternalPeerID::Unknown(id) => f.write_str(&format!("Unknown, ID: {id}")),
->>>>>>> 00c3692e
         }
     }
 }
@@ -87,11 +79,7 @@
 
     /// The semaphore that limits the requests sent to the peer.
     semaphore: PollSemaphore,
-<<<<<<< HEAD
-    /// A permit for the semaphore, will be some after `poll_ready` returns ready.
-=======
     /// A permit for the semaphore, will be [`Some`] after `poll_ready` returns ready.
->>>>>>> 00c3692e
     permit: Option<OwnedSemaphorePermit>,
 
     /// The error slot shared between the [`Client`] and [`Connection`](connection::Connection).
@@ -149,14 +137,8 @@
             return Poll::Ready(Ok(()));
         }
 
-<<<<<<< HEAD
-        let Some(permit) = ready!(self.semaphore.poll_acquire(cx)) else {
-            unreachable!("Client semaphore should not be closed!");
-        };
-=======
         let permit = ready!(self.semaphore.poll_acquire(cx))
             .expect("Client semaphore should not be closed!");
->>>>>>> 00c3692e
 
         self.permit = Some(permit);
 
@@ -164,16 +146,10 @@
     }
 
     fn call(&mut self, request: PeerRequest) -> Self::Future {
-<<<<<<< HEAD
-        let Some(permit) = self.permit.take() else {
-            panic!("poll_ready did not return ready before call to call")
-        };
-=======
         let permit = self
             .permit
             .take()
             .expect("poll_ready did not return ready before call to call");
->>>>>>> 00c3692e
 
         let (tx, rx) = oneshot::channel();
         let req = connection::ConnectionTaskRequest {
