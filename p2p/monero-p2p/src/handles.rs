--- conflicted
+++ resolved
@@ -1,23 +1,15 @@
 //! Connection Handles.
 //!
-<<<<<<< HEAD
-=======
 //! This module contains the [`ConnectionHandle`] which allows banning a peer, disconnecting a peer and
 //! checking if the peer is still connected.
->>>>>>> 004bb153
 use std::{
     sync::{Arc, OnceLock},
     time::Duration,
 };
 
-<<<<<<< HEAD
-=======
 use futures::SinkExt;
->>>>>>> 004bb153
 use tokio::sync::{OwnedSemaphorePermit, Semaphore};
-use tokio_util::sync::{
-    CancellationToken, WaitForCancellationFuture, WaitForCancellationFutureOwned,
-};
+use tokio_util::sync::CancellationToken;
 
 /// A [`ConnectionHandle`] builder.
 #[derive(Default, Debug)]
@@ -39,17 +31,11 @@
         self
     }
 
-<<<<<<< HEAD
-    pub fn build(self) -> (ConnectionGuard, ConnectionHandle) {
-        let token = CancellationToken::new();
-        let once_lock = Arc::new(OnceLock::new());
-=======
     /// Builds the [`ConnectionGuard`] which should be handed to the connection task and the [`ConnectionHandle`].
     ///
     /// This will panic if a permit was not set [`HandleBuilder::with_permit`]
     pub fn build(self) -> (ConnectionGuard, ConnectionHandle) {
         let token = CancellationToken::new();
->>>>>>> 004bb153
 
         (
             ConnectionGuard {
@@ -58,14 +44,6 @@
             },
             ConnectionHandle {
                 token: token.clone(),
-<<<<<<< HEAD
-                ban: once_lock,
-            },
-        )
-    }
-}
-
-=======
                 ban: Arc::new(OnceLock::new()),
             },
         )
@@ -73,7 +51,6 @@
 }
 
 /// A struct representing the time a peer should be banned for.
->>>>>>> 004bb153
 #[derive(Debug, Copy, Clone)]
 pub struct BanPeer(pub Duration);
 
@@ -102,13 +79,8 @@
     }
 }
 
-<<<<<<< HEAD
-/// A handle given to a task that needs to close this connection and find out if the connection has
-/// been banned.
-=======
 /// A handle given to a task that needs to ban, disconnect, check if the peer should be banned or check
 /// the peer is still connected.
->>>>>>> 004bb153
 #[derive(Debug, Clone)]
 pub struct ConnectionHandle {
     token: CancellationToken,
@@ -116,18 +88,11 @@
 }
 
 impl ConnectionHandle {
-<<<<<<< HEAD
-    /// Returns a future that resolves when the connection is closed or has asked to be closed.
-    pub fn closed(&self) -> WaitForCancellationFutureOwned {
-        self.token.clone().cancelled_owned()
-    }
-=======
     /// Bans the peer for the given `duration`.
     pub fn ban_peer(&self, duration: Duration) {
         let _ = self.ban.set(BanPeer(duration));
     }
     /// Checks if this connection is closed.
->>>>>>> 004bb153
     pub fn is_closed(&self) -> bool {
         self.token.is_cancelled()
     }
@@ -139,12 +104,4 @@
     pub fn send_close_signal(&self) {
         self.token.cancel()
     }
-<<<<<<< HEAD
-
-    pub fn ban_peer(&mut self, duration: Duration) {
-        let _ = self.ban.set(BanPeer(duration));
-        self.token.cancel()
-    }
-=======
->>>>>>> 004bb153
 }