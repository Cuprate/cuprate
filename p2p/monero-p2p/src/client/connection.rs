--- conflicted
+++ resolved
@@ -130,7 +130,6 @@
             .await
             .map_err(|_| PeerError::TimedOut)
             .and_then(|res| res.map_err(PeerError::BucketError))
-<<<<<<< HEAD
     }
 
     /// Handles a broadcast request from Cuprate.
@@ -147,24 +146,6 @@
         }
     }
 
-=======
-    }
-
-    /// Handles a broadcast request from Cuprate.
-    async fn handle_client_broadcast(&mut self, mes: BroadcastMessage) -> Result<(), PeerError> {
-        match mes {
-            BroadcastMessage::NewFluffyBlock(block) => {
-                self.send_message_to_peer(Message::Protocol(ProtocolMessage::NewFluffyBlock(block)))
-                    .await
-            }
-            BroadcastMessage::NewTransaction(txs) => {
-                self.send_message_to_peer(Message::Protocol(ProtocolMessage::NewTransactions(txs)))
-                    .await
-            }
-        }
-    }
-
->>>>>>> 00c3692e
     /// Handles a request from Cuprate, unlike a broadcast this request will be directed specifically at this peer.
     async fn handle_client_request(&mut self, req: ConnectionTaskRequest) -> Result<(), PeerError> {
         tracing::debug!("handling client request, id: {:?}", req.request.id());
@@ -179,22 +160,6 @@
             self.send_message_to_peer(req.request.into()).await?;
             // Set the timeout after sending the message, TODO: Is this a good idea.
             self.request_timeout = Some(Box::pin(sleep(REQUEST_TIMEOUT)));
-<<<<<<< HEAD
-        } else {
-            // For future devs: This function cannot exit early without sending a response back down the
-            // response channel.
-            let res = self.send_message_to_peer(req.request.into()).await;
-
-            // send the response now, the request does not need a response from the peer.
-            if let Err(e) = res {
-                let err_str = e.to_string();
-                let _ = req.response_channel.send(Err(err_str.clone().into()));
-                Err(e)?
-            } else {
-                // We still need to respond even if the response is this.
-                let _ = req.response_channel.send(Ok(PeerResponse::NA));
-            }
-=======
             return Ok(());
         }
 
@@ -211,7 +176,6 @@
         } else {
             // We still need to respond even if the response is this.
             let _ = req.response_channel.send(Ok(PeerResponse::NA));
->>>>>>> 00c3692e
         }
 
         Ok(())
@@ -318,7 +282,6 @@
             biased;
             _ = self.request_timeout.as_mut().expect("Request timeout was not set!") => {
                 Err(PeerError::ClientChannelClosed)
-<<<<<<< HEAD
             }
             broadcast_req = self.broadcast_stream.next() => {
                 if let Some(broadcast_req) = broadcast_req {
@@ -327,16 +290,6 @@
                     Err(PeerError::ClientChannelClosed)
                 }
             }
-=======
-            }
-            broadcast_req = self.broadcast_stream.next() => {
-                if let Some(broadcast_req) = broadcast_req {
-                    self.handle_client_broadcast(broadcast_req).await
-                } else {
-                    Err(PeerError::ClientChannelClosed)
-                }
-            }
->>>>>>> 00c3692e
             // We don't wait for client requests as we are already handling one.
             peer_message = stream.next() => {
                 if let Some(peer_message) = peer_message {
