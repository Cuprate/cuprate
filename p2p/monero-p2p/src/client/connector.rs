--- conflicted
+++ resolved
@@ -3,11 +3,7 @@
 //! This module handles connecting to peers and giving the sink/stream to the handshaker which will then
 //! perform a handshake and create a [`Client`].
 //!
-<<<<<<< HEAD
-//! This is where outbound connections are crated.
-=======
 //! This is where outbound connections are created.
->>>>>>> 00c3692e
 //!
 use std::{
     future::Future,
@@ -27,11 +23,7 @@
 
 /// A request to connect to a peer.
 pub struct ConnectRequest<Z: NetworkZone> {
-<<<<<<< HEAD
-    /// The peers address
-=======
     /// The peer's address.
->>>>>>> 00c3692e
     pub addr: Z::Addr,
     /// A permit which will be held be the connection allowing you to set limits on the number of
     /// connections.
