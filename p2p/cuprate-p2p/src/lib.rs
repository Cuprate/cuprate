--- conflicted
+++ resolved
@@ -20,25 +20,6 @@
     CoreSyncSvc, NetworkZone, PeerRequestHandler,
 };
 
-use std::sync::Arc;
-
-use futures::FutureExt;
-use tokio::{
-    sync::{mpsc, watch},
-    task::JoinSet,
-};
-use tokio_stream::wrappers::WatchStream;
-use tower::{buffer::Buffer, util::BoxCloneService, ServiceExt};
-use tracing::{instrument, Instrument, Span};
-
-use monero_p2p::{
-    client::Connector,
-    client::InternalPeerID,
-    services::{AddressBookRequest, AddressBookResponse},
-    CoreSyncSvc, NetworkZone, PeerRequestHandler,
-};
-
-pub mod block_downloader;
 mod broadcast;
 mod client_pool;
 pub mod config;
@@ -51,7 +32,6 @@
 use client_pool::ClientPoolDropGuard;
 pub use config::P2PConfig;
 use connection_maintainer::MakeConnectionRequest;
-<<<<<<< HEAD
 use monero_p2p::services::PeerSyncRequest;
 
 /// Initializes the P2P [`NetworkInterface`] for a specific [`NetworkZone`].
@@ -61,18 +41,6 @@
 /// To use you must provide, a peer request handler, which is given to each connection  and a core sync service
 /// which keeps track of the sync state of our node.
 #[instrument(level="debug", name="net", skip_all, fields(zone=N::NAME))]
-=======
-
-/// Initializes the P2P [`NetworkInterface`] for a specific [`NetworkZone`].
-///
-/// This function starts all the tasks to maintain/accept/make connections.
-///
-/// # Usage
-/// You must provide:
-/// - A peer request handler, which is given to each connection
-/// - A core sync service, which keeps track of the sync state of our node
-#[instrument(level = "debug", name = "net", skip_all, fields(zone = N::NAME))]
->>>>>>> 6df67bb9
 pub async fn initialize_network<N, R, CS>(
     peer_req_handler: R,
     core_sync_svc: CS,
@@ -118,11 +86,7 @@
 
     let inbound_handshaker = monero_p2p::client::HandShaker::new(
         address_book.clone(),
-<<<<<<< HEAD
         sync_states_svc.clone(),
-=======
-        sync_states_svc,
->>>>>>> 6df67bb9
         core_sync_svc.clone(),
         peer_req_handler,
         inbound_mkr,
@@ -171,10 +135,7 @@
         broadcast_svc,
         top_block_watch,
         make_connection_tx,
-<<<<<<< HEAD
         sync_states_svc,
-=======
->>>>>>> 6df67bb9
         address_book: address_book.boxed_clone(),
         _background_tasks: Arc::new(background_tasks),
     })
@@ -184,12 +145,8 @@
 #[derive(Clone)]
 pub struct NetworkInterface<N: NetworkZone> {
     /// A pool of free connected peers.
-<<<<<<< HEAD
     // TODO: remove pub
     pub pool: Arc<client_pool::ClientPool<N>>,
-=======
-    pool: Arc<client_pool::ClientPool<N>>,
->>>>>>> 6df67bb9
     /// A [`Service`] that allows broadcasting to all connected peers.
     broadcast_svc: BroadcastSvc<N>,
     /// A [`watch`] channel that contains the highest seen cumulative difficulty and other info
@@ -200,10 +157,7 @@
     make_connection_tx: mpsc::Sender<MakeConnectionRequest>,
     /// The address book service.
     address_book: BoxCloneService<AddressBookRequest<N>, AddressBookResponse<N>, tower::BoxError>,
-<<<<<<< HEAD
     pub sync_states_svc: Buffer<sync_states::PeerSyncSvc<N>, PeerSyncRequest<N>>,
-=======
->>>>>>> 6df67bb9
     /// Background tasks that will be aborted when this interface is dropped.
     _background_tasks: Arc<JoinSet<()>>,
 }
