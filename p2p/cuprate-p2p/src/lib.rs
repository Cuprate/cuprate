--- conflicted
+++ resolved
@@ -1,135 +1,17 @@
 //! Cuprate's P2P Crate.
+//!
+//! This crate contains a [`ClientPool`](client_pool::ClientPool) which holds connected peers on a single [`NetworkZone`](monero_p2p::NetworkZone).
+//!
+//! This crate also contains the different routing methods that control how messages should be sent, i.e. broadcast to all,
+//! or send to a single peer.
 //!
 #![allow(dead_code)]
 
-<<<<<<< HEAD
-use std::sync::Arc;
-use tokio::sync::{mpsc, watch};
-use tower::buffer::Buffer;
-use tracing::{instrument, Instrument, Span};
-
-use monero_p2p::{CoreSyncSvc, NetworkZone, PeerRequestHandler};
-
-mod broadcast;
-mod client_pool;
-pub mod config;
-pub mod connection_maintainer;
-mod constants;
-mod inbound_server;
-mod sync_states;
-
-use crate::connection_maintainer::MakeConnectionRequest;
-pub use config::P2PConfig;
-use monero_p2p::client::Connector;
-
-/// Initializes the P2P [`NetworkInterface`] for a specific [`NetworkZone`].
-///
-/// This function starts all the tasks to maintain connections/ accept connections/ make connections.
-///
-/// To use you must provide, a peer request handler, which is given to each connection  and a core sync service
-/// which keeps track of the sync state of our node.
-#[instrument(level="debug", name="net", skip_all, fields(zone=N::NAME))]
-pub async fn initialize_network<N, R, CS>(
-    peer_req_handler: R,
-    core_sync_svc: CS,
-    config: P2PConfig<N>,
-) -> Result<NetworkInterface<N>, tower::BoxError>
-where
-    N: NetworkZone,
-    R: PeerRequestHandler + Clone,
-    CS: CoreSyncSvc + Clone,
-{
-    let address_book =
-        monero_address_book::init_address_book(config.address_book_config.clone()).await?;
-    let address_book = Buffer::new(
-        address_book,
-        config.max_inbound_connections + config.outbound_connections,
-    );
-
-    let (sync_states_svc, top_block_watch) = sync_states::PeerSyncSvc::new();
-    let sync_states_svc = Buffer::new(
-        sync_states_svc,
-        config.max_inbound_connections + config.outbound_connections,
-    );
-
-    // Use the default config. Changing the defaults effects tx fluff times, which could effect D++ so for now don't allow changing
-    // this.
-    let (broadcast_svc, outbound_mkr, inbound_mkr) =
-        broadcast::init_broadcast_channels(&broadcast::BroadcastConfig::default());
-
-    let mut basic_node_data = config.basic_node_data();
-
-    if !N::CHECK_NODE_ID {
-        // TODO: make sure this is the value monerod sets for anon networks.
-        basic_node_data.peer_id = 1;
-    }
-
-    let outbound_handshaker = monero_p2p::client::HandShaker::new(
-        address_book.clone(),
-        sync_states_svc.clone(),
-        core_sync_svc.clone(),
-        peer_req_handler.clone(),
-        outbound_mkr,
-        basic_node_data.clone(),
-    );
-
-    let inbound_handshaker = monero_p2p::client::HandShaker::new(
-        address_book.clone(),
-        sync_states_svc,
-        core_sync_svc.clone(),
-        peer_req_handler,
-        inbound_mkr,
-        basic_node_data,
-    );
-
-    let client_pool = client_pool::ClientPool::new();
-
-    let (make_connection_tx, make_connection_rx) = mpsc::channel(3);
-
-    let outbound_connector = Connector::new(outbound_handshaker);
-    let outbound_connection_maintainer = connection_maintainer::OutboundConnectionKeeper::new(
-        config.clone(),
-        client_pool.clone(),
-        make_connection_rx,
-        address_book.clone(),
-        outbound_connector,
-    );
-
-    tokio::spawn(
-        outbound_connection_maintainer
-            .run()
-            .instrument(Span::current()),
-    );
-    tokio::spawn(
-        inbound_server::inbound_server(client_pool.clone(), inbound_handshaker, config)
-            .instrument(Span::current()),
-    );
-
-    Ok(NetworkInterface {
-        pool: client_pool,
-        broadcast_svc,
-        top_block_watch,
-        make_connection_tx,
-    })
-}
-=======
 mod broadcast;
 pub mod client_pool;
 pub mod config;
 pub mod connection_maintainer;
 mod constants;
 mod sync_states;
->>>>>>> 0158c667
 
-/// The interface to Monero's P2P network on a certain [`NetworkZone`].
-pub struct NetworkInterface<N: NetworkZone> {
-    /// A pool of free connected peers.
-    pool: Arc<client_pool::ClientPool<N>>,
-    /// A [`Service`](tower::Service) that allows broadcasting to all connected peers.
-    broadcast_svc: broadcast::BroadcastSvc<N>,
-    /// A [`watch`] channel that contains the highest seen cumulative difficulty and other info
-    /// on that claimed chain.
-    top_block_watch: watch::Receiver<sync_states::NewSyncInfo>,
-    /// A channel to request extra connections.
-    make_connection_tx: mpsc::Sender<MakeConnectionRequest>,
-}+pub use config::P2PConfig;