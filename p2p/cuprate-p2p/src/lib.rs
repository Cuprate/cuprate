--- conflicted
+++ resolved
@@ -1,7 +1,12 @@
 //! Cuprate's P2P Crate.
 //!
-//! This crate contains a [`NetworkInterface`] which allows interacting with the Monero P2P network on
-//! a certain [`NetworkZone`]
+//! This crate contains a [`ClientPool`](client_pool::ClientPool) which holds connected peers on a single [`NetworkZone`](monero_p2p::NetworkZone).
+//!
+//! This crate also contains the different routing methods that control how messages should be sent, i.e. broadcast to all,
+//! or send to a single peer.
+//!
+#![allow(dead_code)]
+
 use std::sync::Arc;
 
 use futures::FutureExt;
@@ -20,13 +25,6 @@
     CoreSyncSvc, NetworkZone, PeerRequestHandler,
 };
 
-use std::sync::Arc;
-use tokio::sync::{mpsc, watch};
-use tower::buffer::Buffer;
-use tracing::{instrument, Instrument, Span};
-
-use monero_p2p::{CoreSyncSvc, NetworkZone, PeerRequestHandler};
-
 pub mod block_downloader;
 mod broadcast;
 mod client_pool;
@@ -36,17 +34,11 @@
 mod inbound_server;
 mod sync_states;
 
-<<<<<<< HEAD
-use crate::connection_maintainer::MakeConnectionRequest;
-pub use config::P2PConfig;
-use monero_p2p::client::Connector;
-use monero_p2p::services::PeerSyncRequest;
-=======
 pub use broadcast::{BroadcastRequest, BroadcastSvc};
 use client_pool::ClientPoolDropGuard;
 pub use config::P2PConfig;
 use connection_maintainer::MakeConnectionRequest;
->>>>>>> cbcfbff8
+use monero_p2p::services::PeerSyncRequest;
 
 /// Initializes the P2P [`NetworkInterface`] for a specific [`NetworkZone`].
 ///
@@ -78,11 +70,7 @@
         config.max_inbound_connections + config.outbound_connections,
     );
 
-<<<<<<< HEAD
-    // Use the default config. Changing the defaults affects tx fluff times, which could effect D++ so for now don't allow changing
-=======
     // Use the default config. Changing the defaults affects tx fluff times, which could affect D++ so for now don't allow changing
->>>>>>> cbcfbff8
     // this.
     let (broadcast_svc, outbound_mkr, inbound_mkr) =
         broadcast::init_broadcast_channels(broadcast::BroadcastConfig::default());
@@ -90,10 +78,6 @@
     let mut basic_node_data = config.basic_node_data();
 
     if !N::CHECK_NODE_ID {
-<<<<<<< HEAD
-        // TODO: make sure this is the value monerod sets for anon networks.
-=======
->>>>>>> cbcfbff8
         basic_node_data.peer_id = 1;
     }
 
@@ -108,11 +92,7 @@
 
     let inbound_handshaker = monero_p2p::client::HandShaker::new(
         address_book.clone(),
-<<<<<<< HEAD
         sync_states_svc.clone(),
-=======
-        sync_states_svc,
->>>>>>> cbcfbff8
         core_sync_svc.clone(),
         peer_req_handler,
         inbound_mkr,
@@ -132,22 +112,13 @@
         outbound_connector,
     );
 
-<<<<<<< HEAD
-    tokio::spawn(
-=======
     let mut background_tasks = JoinSet::new();
 
     background_tasks.spawn(
->>>>>>> cbcfbff8
         outbound_connection_maintainer
             .run()
             .instrument(Span::current()),
     );
-<<<<<<< HEAD
-    tokio::spawn(
-        inbound_server::inbound_server(client_pool.clone(), inbound_handshaker, config)
-            .instrument(Span::current()),
-=======
     background_tasks.spawn(
         inbound_server::inbound_server(
             client_pool.clone(),
@@ -163,7 +134,6 @@
             tracing::info!("Inbound connection listener shutdown")
         })
         .instrument(Span::current()),
->>>>>>> cbcfbff8
     );
 
     Ok(NetworkInterface {
@@ -171,43 +141,28 @@
         broadcast_svc,
         top_block_watch,
         make_connection_tx,
-<<<<<<< HEAD
         sync_states_svc,
-=======
         address_book: address_book.boxed_clone(),
         _background_tasks: Arc::new(background_tasks),
->>>>>>> cbcfbff8
     })
 }
 
 /// The interface to Monero's P2P network on a certain [`NetworkZone`].
-<<<<<<< HEAD
-pub struct NetworkInterface<N: NetworkZone> {
-    /// A pool of free connected peers.
-    pub pool: Arc<client_pool::ClientPool<N>>,
-    /// A [`Service`](tower::Service) that allows broadcasting to all connected peers.
-    broadcast_svc: broadcast::BroadcastSvc<N>,
-=======
 #[derive(Clone)]
 pub struct NetworkInterface<N: NetworkZone> {
     /// A pool of free connected peers.
     pool: Arc<client_pool::ClientPool<N>>,
     /// A [`Service`] that allows broadcasting to all connected peers.
     broadcast_svc: BroadcastSvc<N>,
->>>>>>> cbcfbff8
     /// A [`watch`] channel that contains the highest seen cumulative difficulty and other info
     /// on that claimed chain.
     top_block_watch: watch::Receiver<sync_states::NewSyncInfo>,
     /// A channel to request extra connections.
-<<<<<<< HEAD
-    make_connection_tx: mpsc::Sender<MakeConnectionRequest>,
-
-    pub sync_states_svc: Buffer<sync_states::PeerSyncSvc<N>, PeerSyncRequest<N>>,
-=======
     #[allow(dead_code)] // will be used eventually
     make_connection_tx: mpsc::Sender<MakeConnectionRequest>,
     /// The address book service.
     address_book: BoxCloneService<AddressBookRequest<N>, AddressBookResponse<N>, tower::BoxError>,
+    pub sync_states_svc: Buffer<sync_states::PeerSyncSvc<N>, PeerSyncRequest<N>>,
     /// Background tasks that will be aborted when this interface is dropped.
     _background_tasks: Arc<JoinSet<()>>,
 }
@@ -235,5 +190,4 @@
     pub fn borrow_client(&self, peer: &InternalPeerID<N::Addr>) -> Option<ClientPoolDropGuard<N>> {
         self.pool.borrow_client(peer)
     }
->>>>>>> cbcfbff8
 }