--- conflicted
+++ resolved
@@ -9,10 +9,6 @@
 /// The timeout for when we fail to find a peer to connect to.
 pub(crate) const OUTBOUND_CONNECTION_ATTEMPT_TIMEOUT: Duration = Duration::from_secs(5);
 
-<<<<<<< HEAD
-/// The durations of a short ban.
-pub(crate) const SHORT_BAN: Duration = Duration::from_secs(60 * 10);
-=======
 /// The default amount of time between inbound diffusion flushes.
 pub(crate) const DIFFUSION_FLUSH_AVERAGE_SECONDS_INBOUND: Duration = Duration::from_secs(5);
 
@@ -30,4 +26,6 @@
 /// Because of internal implementation details this value is _always_ hit, i.e. transactions will not be dropped until
 /// 50 more after it are added.
 pub(crate) const MAX_TXS_IN_BROADCAST_CHANNEL: usize = 50;
->>>>>>> 191a1723
+
+/// The durations of a short ban.
+pub(crate) const SHORT_BAN: Duration = Duration::from_secs(60 * 10);