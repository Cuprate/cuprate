//! # Sync States
//!
//! This module contains a [`PeerSyncSvc`], which keeps track of the claimed chain states of connected peers.
//! This allows checking if we are behind and getting a list of peers who claim they are ahead.
use std::{
    cmp::Ordering,
    collections::{BTreeMap, HashMap, HashSet},
    future::{ready, Ready},
    task::{Context, Poll},
};

use futures::{stream::FuturesUnordered, StreamExt};
use tokio::sync::watch;
use tower::Service;

use monero_p2p::{
    client::InternalPeerID,
    handles::ConnectionHandle,
    services::{PeerSyncRequest, PeerSyncResponse},
    NetworkZone,
};
use monero_pruning::{PruningSeed, CRYPTONOTE_MAX_BLOCK_HEIGHT};
use monero_wire::CoreSyncData;

use crate::{client_pool::disconnect_monitor::PeerDisconnectFut, constants::SHORT_BAN};

/// The highest claimed sync info from our connected peers.
<<<<<<< HEAD
#[derive(Debug, Copy, Clone)]
=======
#[derive(Debug, Copy, Clone, PartialEq, Eq, PartialOrd, Ord, Hash)]
>>>>>>> 6df67bb9
pub struct NewSyncInfo {
    /// The peers chain height.
    pub chain_height: u64,
    /// The peers top block's hash.
    pub top_hash: [u8; 32],
    /// The peers cumulative difficulty.
    pub cumulative_difficulty: u128,
}

/// A service that keeps track of our peers blockchains.
///
/// This is the service that handles:
/// 1. Finding out if we need to sync
/// 1. Giving the peers that should be synced _from_, to the requester
pub struct PeerSyncSvc<N: NetworkZone> {
    /// A map of cumulative difficulties to peers.
    cumulative_difficulties: BTreeMap<u128, HashSet<InternalPeerID<N::Addr>>>,
    /// A map of peers to cumulative difficulties.
    peers: HashMap<InternalPeerID<N::Addr>, (u128, PruningSeed)>,
    /// A watch channel for *a* top synced peer info.
    new_height_watcher: watch::Sender<NewSyncInfo>,
    /// The handle to the peer that has data in `new_height_watcher`.
    last_peer_in_watcher_handle: Option<ConnectionHandle>,
    /// A [`FuturesUnordered`] that resolves when a peer disconnects.
    closed_connections: FuturesUnordered<PeerDisconnectFut<N>>,
}

impl<N: NetworkZone> PeerSyncSvc<N> {
    /// Creates a new [`PeerSyncSvc`] with a [`Receiver`](watch::Receiver) that will be updated with
    /// the highest seen sync data, this makes no guarantees about which peer will be chosen in case of a tie.
    pub fn new() -> (Self, watch::Receiver<NewSyncInfo>) {
        let (watch_tx, mut watch_rx) = watch::channel(NewSyncInfo {
            chain_height: 0,
            top_hash: [0; 32],
            cumulative_difficulty: 0,
        });

        watch_rx.mark_unchanged();

        (
            Self {
                cumulative_difficulties: BTreeMap::new(),
                peers: HashMap::new(),
                new_height_watcher: watch_tx,
                last_peer_in_watcher_handle: None,
                closed_connections: FuturesUnordered::new(),
            },
            watch_rx,
        )
    }

    /// This function checks if any peers have disconnected, removing them if they have.
    fn poll_disconnected(&mut self, cx: &mut Context<'_>) {
        while let Poll::Ready(Some(peer_id)) = self.closed_connections.poll_next_unpin(cx) {
            tracing::trace!("Peer {peer_id} disconnected, removing from peers sync info service.");
            let (peer_cum_diff, _) = self.peers.remove(&peer_id).unwrap();

            let cum_diff_peers = self
                .cumulative_difficulties
                .get_mut(&peer_cum_diff)
                .unwrap();
            cum_diff_peers.remove(&peer_id);
            if cum_diff_peers.is_empty() {
                // If this was the last peer remove the whole entry for this cumulative difficulty.
                self.cumulative_difficulties.remove(&peer_cum_diff);
            }
        }
    }

    /// Returns a list of peers that claim to have a higher cumulative difficulty than `current_cum_diff`.
    fn peers_to_sync_from(
        &self,
        current_cum_diff: u128,
        block_needed: Option<u64>,
    ) -> Vec<InternalPeerID<N::Addr>> {
        self.cumulative_difficulties
            .range((current_cum_diff + 1)..)
            .flat_map(|(_, peers)| peers)
            .filter(|peer| {
                if let Some(block_needed) = block_needed {
                    // we just use CRYPTONOTE_MAX_BLOCK_HEIGHT as the blockchain height, this only means
                    // we don't take into account the tip blocks which are not pruned.
                    self.peers
                        .get(peer)
                        .unwrap()
                        .1
                        .has_full_block(block_needed, CRYPTONOTE_MAX_BLOCK_HEIGHT)
                } else {
                    true
                }
            })
            .copied()
            .collect()
    }

    /// Updates a peers sync state.
    fn update_peer_sync_info(
        &mut self,
        peer_id: InternalPeerID<N::Addr>,
        handle: ConnectionHandle,
        core_sync_data: CoreSyncData,
    ) -> Result<(), tower::BoxError> {
        tracing::trace!(
            "Received new core sync data from peer, top hash: {}",
            hex::encode(core_sync_data.top_id)
        );

        let new_cumulative_difficulty = core_sync_data.cumulative_difficulty();

        if let Some((old_cum_diff, _)) = self.peers.get_mut(&peer_id) {
            match (*old_cum_diff).cmp(&new_cumulative_difficulty) {
                Ordering::Equal => {
                    // If the cumulative difficulty of the peers chain hasn't changed then no need to update anything.
                    return Ok(());
                }
                Ordering::Greater => {
                    // This will only happen if a peer lowers its cumulative difficulty during the connection.
                    // This won't happen if a peer re-syncs their blockchain as then the connection would have closed.
                    tracing::debug!(
                        "Peer's claimed cumulative difficulty has dropped, closing connection and banning peer for: {} seconds.", SHORT_BAN.as_secs()
                    );
                    handle.ban_peer(SHORT_BAN);
                    return Err("Peers cumulative difficulty dropped".into());
                }
                Ordering::Less => (),
            }

            // Remove the old cumulative difficulty entry for this peer
            let old_cum_diff_peers = self.cumulative_difficulties.get_mut(old_cum_diff).unwrap();
            old_cum_diff_peers.remove(&peer_id);
            if old_cum_diff_peers.is_empty() {
                // If this was the last peer remove the whole entry for this cumulative difficulty.
                self.cumulative_difficulties.remove(old_cum_diff);
            }
            // update the cumulative difficulty
            *old_cum_diff = new_cumulative_difficulty;
        } else {
            // The peer is new so add it the list of peers.
            self.peers.insert(
                peer_id,
                (
                    new_cumulative_difficulty,
                    PruningSeed::decompress_p2p_rules(core_sync_data.pruning_seed)?,
                ),
            );

            // add it to the list of peers to watch for disconnection.
            self.closed_connections.push(PeerDisconnectFut {
                closed_fut: handle.closed(),
                peer_id: Some(peer_id),
            })
        }

        self.cumulative_difficulties
            .entry(new_cumulative_difficulty)
            .or_default()
            .insert(peer_id);

        // If the claimed cumulative difficulty is higher than the current one in the watcher
        // or if the peer in the watch has disconnected, update it.
        if self.new_height_watcher.borrow().cumulative_difficulty < new_cumulative_difficulty
            || self
                .last_peer_in_watcher_handle
                .as_ref()
                .is_some_and(|handle| handle.is_closed())
        {
            tracing::debug!(
                "Updating sync watcher channel with new highest seen cumulative difficulty: {new_cumulative_difficulty}"
            );
            let _ = self.new_height_watcher.send(NewSyncInfo {
                top_hash: core_sync_data.top_id,
                chain_height: core_sync_data.current_height,
                cumulative_difficulty: new_cumulative_difficulty,
            });
            self.last_peer_in_watcher_handle.replace(handle);
        }

        Ok(())
    }
}

impl<N: NetworkZone> Service<PeerSyncRequest<N>> for PeerSyncSvc<N> {
    type Response = PeerSyncResponse<N>;
    type Error = tower::BoxError;
    type Future = Ready<Result<Self::Response, Self::Error>>;

    fn poll_ready(&mut self, cx: &mut Context<'_>) -> Poll<Result<(), Self::Error>> {
        self.poll_disconnected(cx);

        Poll::Ready(Ok(()))
    }

    fn call(&mut self, req: PeerSyncRequest<N>) -> Self::Future {
        let res = match req {
            PeerSyncRequest::PeersToSyncFrom {
                current_cumulative_difficulty,
                block_needed,
            } => Ok(PeerSyncResponse::PeersToSyncFrom(self.peers_to_sync_from(
                current_cumulative_difficulty,
                block_needed,
            ))),
            PeerSyncRequest::IncomingCoreSyncData(peer_id, handle, sync_data) => self
                .update_peer_sync_info(peer_id, handle, sync_data)
                .map(|_| PeerSyncResponse::Ok),
        };

        ready(res)
    }
}

#[cfg(test)]
mod tests {
    use std::sync::Arc;

    use tokio::sync::Semaphore;
    use tower::{Service, ServiceExt};

    use monero_p2p::{client::InternalPeerID, handles::HandleBuilder, services::PeerSyncRequest};
    use monero_wire::CoreSyncData;

    use cuprate_test_utils::test_netzone::TestNetZone;
    use monero_p2p::services::PeerSyncResponse;

    use super::PeerSyncSvc;

    #[tokio::test]
    async fn top_sync_channel_updates() {
        let semaphore = Arc::new(Semaphore::new(1));

        let (_g, handle) = HandleBuilder::new()
            .with_permit(semaphore.try_acquire_owned().unwrap())
            .build();

        let (mut svc, mut watch) = PeerSyncSvc::<TestNetZone<true, true, true>>::new();

        assert!(!watch.has_changed().unwrap());

        svc.ready()
            .await
            .unwrap()
            .call(PeerSyncRequest::IncomingCoreSyncData(
                InternalPeerID::Unknown(0),
                handle.clone(),
                CoreSyncData {
                    cumulative_difficulty: 1_000,
                    cumulative_difficulty_top64: 0,
                    current_height: 0,
                    pruning_seed: 0,
                    top_id: [0; 32],
                    top_version: 0,
                },
            ))
            .await
            .unwrap();

        assert!(watch.has_changed().unwrap());

        assert_eq!(watch.borrow().top_hash, [0; 32]);
        assert_eq!(watch.borrow().cumulative_difficulty, 1000);
        assert_eq!(watch.borrow_and_update().chain_height, 0);

        svc.ready()
            .await
            .unwrap()
            .call(PeerSyncRequest::IncomingCoreSyncData(
                InternalPeerID::Unknown(1),
                handle.clone(),
                CoreSyncData {
                    cumulative_difficulty: 1_000,
                    cumulative_difficulty_top64: 0,
                    current_height: 0,
                    pruning_seed: 0,
                    top_id: [0; 32],
                    top_version: 0,
                },
            ))
            .await
            .unwrap();

        assert!(!watch.has_changed().unwrap());

        svc.ready()
            .await
            .unwrap()
            .call(PeerSyncRequest::IncomingCoreSyncData(
                InternalPeerID::Unknown(2),
                handle.clone(),
                CoreSyncData {
                    cumulative_difficulty: 1_001,
                    cumulative_difficulty_top64: 0,
                    current_height: 0,
                    pruning_seed: 0,
                    top_id: [1; 32],
                    top_version: 0,
                },
            ))
            .await
            .unwrap();

        assert!(watch.has_changed().unwrap());

        assert_eq!(watch.borrow().top_hash, [1; 32]);
        assert_eq!(watch.borrow().cumulative_difficulty, 1001);
        assert_eq!(watch.borrow_and_update().chain_height, 0);
    }

    #[tokio::test]
    async fn peer_sync_info_updates() {
        let semaphore = Arc::new(Semaphore::new(1));

        let (_g, handle) = HandleBuilder::new()
            .with_permit(semaphore.try_acquire_owned().unwrap())
            .build();

        let (mut svc, _watch) = PeerSyncSvc::<TestNetZone<true, true, true>>::new();

        svc.ready()
            .await
            .unwrap()
            .call(PeerSyncRequest::IncomingCoreSyncData(
                InternalPeerID::Unknown(0),
                handle.clone(),
                CoreSyncData {
                    cumulative_difficulty: 1_000,
                    cumulative_difficulty_top64: 0,
                    current_height: 0,
                    pruning_seed: 0,
                    top_id: [0; 32],
                    top_version: 0,
                },
            ))
            .await
            .unwrap();

        assert_eq!(svc.peers.len(), 1);
        assert_eq!(svc.cumulative_difficulties.len(), 1);

        svc.ready()
            .await
            .unwrap()
            .call(PeerSyncRequest::IncomingCoreSyncData(
                InternalPeerID::Unknown(0),
                handle.clone(),
                CoreSyncData {
                    cumulative_difficulty: 1_001,
                    cumulative_difficulty_top64: 0,
                    current_height: 0,
                    pruning_seed: 0,
                    top_id: [0; 32],
                    top_version: 0,
                },
            ))
            .await
            .unwrap();

        assert_eq!(svc.peers.len(), 1);
        assert_eq!(svc.cumulative_difficulties.len(), 1);

        svc.ready()
            .await
            .unwrap()
            .call(PeerSyncRequest::IncomingCoreSyncData(
                InternalPeerID::Unknown(1),
                handle.clone(),
                CoreSyncData {
                    cumulative_difficulty: 10,
                    cumulative_difficulty_top64: 0,
                    current_height: 0,
                    pruning_seed: 0,
                    top_id: [0; 32],
                    top_version: 0,
                },
            ))
            .await
            .unwrap();

        assert_eq!(svc.peers.len(), 2);
        assert_eq!(svc.cumulative_difficulties.len(), 2);

        let PeerSyncResponse::PeersToSyncFrom(peers) = svc
            .ready()
            .await
            .unwrap()
            .call(PeerSyncRequest::PeersToSyncFrom {
                block_needed: None,
                current_cumulative_difficulty: 0,
            })
            .await
            .unwrap()
        else {
            panic!("Wrong response for request.")
        };

        assert!(
            peers.contains(&InternalPeerID::Unknown(0))
                && peers.contains(&InternalPeerID::Unknown(1))
        )
    }
}<|MERGE_RESOLUTION|>--- conflicted
+++ resolved
@@ -25,11 +25,7 @@
 use crate::{client_pool::disconnect_monitor::PeerDisconnectFut, constants::SHORT_BAN};
 
 /// The highest claimed sync info from our connected peers.
-<<<<<<< HEAD
-#[derive(Debug, Copy, Clone)]
-=======
 #[derive(Debug, Copy, Clone, PartialEq, Eq, PartialOrd, Ord, Hash)]
->>>>>>> 6df67bb9
 pub struct NewSyncInfo {
     /// The peers chain height.
     pub chain_height: u64,
