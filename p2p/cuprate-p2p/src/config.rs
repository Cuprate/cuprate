use cuprate_helper::network::Network;
use monero_address_book::AddressBookConfig;
use monero_p2p::NetworkZone;
use monero_wire::{common::PeerSupportFlags, BasicNodeData};

/// P2P config.
#[derive(Clone, Debug)]
pub struct P2PConfig<N: NetworkZone> {
    /// The [`Network`] we should connect to.
    pub network: Network,

    /// The number of outbound connections to make and try keep.
    pub outbound_connections: usize,
    /// The amount of extra connections we can make if we are under load from the rest of Cuprate.
    pub extra_outbound_connections: usize,
    /// The maximum amount of inbound connections, only relevant if [`P2PConfig::server_config`] is set to [`Some`]
    pub max_inbound_connections: usize,
    /// The percent of outbound peers that should be gray aka never connected to before.
    ///
    /// Only values 0..=1 are valid.
    pub gray_peers_percent: f64,
    /// The inbound server configuration,
    ///
    /// If this is [`None`] no inbound connections will be accepted.
    pub server_config: Option<N::ServerCfg>,

    /// The port to listen on for inbound connections, only relevant if [`P2PConfig::server_config`] is set to [`Some`].
    pub p2p_port: u16,
    /// The public RPC port to tell peers about so wallets can use our node. `0` if we do not have a public RPC port.
    pub rpc_port: u16,

    /// The [`AddressBookConfig`].
    pub address_book_config: AddressBookConfig,
}

impl<N: NetworkZone> P2PConfig<N> {
    /// Returns the [`BasicNodeData`] for this [`P2PConfig`].
    ///
    /// [`BasicNodeData::peer_id`] is set to a random u64, so this function should only be called once
    /// per [`NetworkZone`] per run.
    pub(crate) fn basic_node_data(&self) -> BasicNodeData {
        BasicNodeData {
<<<<<<< HEAD
            my_port: self.p2p_port as u32,
=======
            my_port: u32::from(self.p2p_port),
>>>>>>> 6df67bb9
            network_id: self.network.network_id(),
            peer_id: rand::random(),
            support_flags: PeerSupportFlags::FLUFFY_BLOCKS,
            rpc_port: self.rpc_port,
            // We do not (and probably will never) support paying for RPC with hashes.
            rpc_credits_per_hash: 0,
        }
    }
}<|MERGE_RESOLUTION|>--- conflicted
+++ resolved
@@ -40,11 +40,7 @@
     /// per [`NetworkZone`] per run.
     pub(crate) fn basic_node_data(&self) -> BasicNodeData {
         BasicNodeData {
-<<<<<<< HEAD
-            my_port: self.p2p_port as u32,
-=======
             my_port: u32::from(self.p2p_port),
->>>>>>> 6df67bb9
             network_id: self.network.network_id(),
             peer_id: rand::random(),
             support_flags: PeerSupportFlags::FLUFFY_BLOCKS,
