--- conflicted
+++ resolved
@@ -10,16 +10,10 @@
 serde_config = ["dep:serde", "dep:cuprate-helper"]
 
 [dependencies]
-<<<<<<< HEAD
-cuprate-constants = { path = "../../constants" }
-cuprate-helper = { path = "../../helper", features = ["std", "fs"], optional = true }
-cuprate-pruning = { path = "../../pruning" }
-cuprate-p2p-core = { path = "../p2p-core" }
-=======
 cuprate-constants   = { workspace = true }
+cuprate-helper      = { workspace = true, features = ["std", "fs"], optional = true }
 cuprate-pruning     = { workspace = true }
 cuprate-p2p-core    = { workspace = true }
->>>>>>> 63216aec
 
 tower = { workspace = true, features = ["util"] }
 tokio = { workspace = true, features = ["time", "fs", "rt"]}
