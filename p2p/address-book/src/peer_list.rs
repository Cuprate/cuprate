use std::collections::{BTreeMap, HashMap, HashSet};

use indexmap::IndexMap;
use rand::prelude::*;

use monero_p2p::{services::ZoneSpecificPeerListEntryBase, NetZoneAddress, NetworkZone};
use monero_pruning::{PruningSeed, CRYPTONOTE_MAX_BLOCK_HEIGHT};

#[cfg(test)]
pub mod tests;

/// A Peer list in the address book.
///
/// This could either be the white list or gray list.
#[derive(Debug)]
pub struct PeerList<Z: NetworkZone> {
    /// The peers with their peer data.
    pub peers: IndexMap<Z::Addr, ZoneSpecificPeerListEntryBase<Z::Addr>>,
    /// An index of Pruning seed to address, so can quickly grab peers with the blocks
    /// we want.
    ///
    /// Pruning seeds are sorted by first their log_stripes and then their stripe.
    /// This means the first peers in this list will store more blocks than peers
    /// later on. So when we need a peer with a certain block we look at the peers
    /// storing more blocks first then work our way to the peers storing less.
    ///  
    pruning_seeds: BTreeMap<PruningSeed, Vec<Z::Addr>>,
    /// A hashmap linking ban_ids to addresses.
    ban_ids: HashMap<<Z::Addr as NetZoneAddress>::BanID, Vec<Z::Addr>>,
}

impl<Z: NetworkZone> PeerList<Z> {
    /// Creates a new peer list.
    pub fn new(list: Vec<ZoneSpecificPeerListEntryBase<Z::Addr>>) -> PeerList<Z> {
        let mut peers = IndexMap::with_capacity(list.len());
        let mut pruning_seeds = BTreeMap::new();
        let mut ban_ids = HashMap::with_capacity(list.len());

        for peer in list {
            pruning_seeds
                .entry(peer.pruning_seed)
                .or_insert_with(Vec::new)
                .push(peer.adr);

            ban_ids
                .entry(peer.adr.ban_id())
                .or_insert_with(Vec::new)
                .push(peer.adr);

            peers.insert(peer.adr, peer);
        }
        PeerList {
            peers,
            pruning_seeds,
            ban_ids,
        }
    }

    /// Gets the length of the peer list
    pub fn len(&self) -> usize {
        self.peers.len()
    }

    /// Adds a new peer to the peer list
    pub fn add_new_peer(&mut self, peer: ZoneSpecificPeerListEntryBase<Z::Addr>) {
        if self.peers.insert(peer.adr, peer).is_none() {
            // It's more clear with this
            #[allow(clippy::unwrap_or_default)]
            self.pruning_seeds
                .entry(peer.pruning_seed)
                .or_insert_with(Vec::new)
                .push(peer.adr);

            #[allow(clippy::unwrap_or_default)]
            self.ban_ids
                .entry(peer.adr.ban_id())
                .or_insert_with(Vec::new)
                .push(peer.adr);
        }
    }

    /// Returns a random peer.
    /// If the pruning seed is specified then we will get a random peer with
    /// that pruning seed otherwise we will just get a random peer in the whole
    /// list.
    ///
    /// The given peer will be removed from the peer list.
    pub fn take_random_peer<R: Rng>(
        &mut self,
        r: &mut R,
        block_needed: Option<u64>,
        must_keep_peers: &HashSet<Z::Addr>,
    ) -> Option<ZoneSpecificPeerListEntryBase<Z::Addr>> {
        // Take a random peer and see if it's in the list of must_keep_peers, if it is try again.
        // TODO: improve this

        for _ in 0..3 {
            if let Some(needed_height) = block_needed {
                let (_, addresses_with_block) = self.pruning_seeds.iter().find(|(seed, _)| {
                    // TODO: factor in peer blockchain height?
                    seed.get_next_unpruned_block(needed_height, CRYPTONOTE_MAX_BLOCK_HEIGHT)
                        .expect("Block needed is higher than max block allowed.")
                        == needed_height
                })?;
                let n = r.gen_range(0..addresses_with_block.len());
                let peer = addresses_with_block[n];
                if must_keep_peers.contains(&peer) {
                    continue;
                }

                return self.remove_peer(&peer);
<<<<<<< HEAD
            } else {
                let len = self.len();
                if len == 0 {
                    return None;
                } else {
                    let n = r.gen_range(0..len);

                    let (&key, _) = self.peers.get_index(n).unwrap();
                    if must_keep_peers.contains(&key) {
                        continue;
                    }

                    return self.remove_peer(&key);
                }
=======
            }
            let len = self.len();

            if len == 0 {
                return None;
            }

            let n = r.gen_range(0..len);

            let (&key, _) = self.peers.get_index(n).unwrap();
            if !must_keep_peers.contains(&key) {
                return self.remove_peer(&key);
>>>>>>> 00c3692e
            }
        }

        None
    }

    pub fn get_random_peers<R: Rng>(
        &self,
        r: &mut R,
        len: usize,
    ) -> Vec<ZoneSpecificPeerListEntryBase<Z::Addr>> {
        let mut peers = self.peers.values().copied().choose_multiple(r, len);
        // Order of the returned peers is not random, I am unsure of the impact of this, potentially allowing someone to make guesses about which peers
        // were connected first.
        // So to mitigate this shuffle the result.
        peers.shuffle(r);
        peers.drain(len.min(peers.len())..peers.len());
        peers
    }

    /// Returns a mutable reference to a peer.
    pub fn get_peer_mut(
        &mut self,
        peer: &Z::Addr,
    ) -> Option<&mut ZoneSpecificPeerListEntryBase<Z::Addr>> {
        self.peers.get_mut(peer)
    }

    /// Returns true if the list contains this peer.
    pub fn contains_peer(&self, peer: &Z::Addr) -> bool {
        self.peers.contains_key(peer)
    }

    /// Removes a peer from the pruning idx
    ///
    /// MUST NOT BE USED ALONE
    fn remove_peer_pruning_idx(&mut self, peer: &ZoneSpecificPeerListEntryBase<Z::Addr>) {
        remove_peer_idx::<Z>(self.pruning_seeds.get_mut(&peer.pruning_seed), &peer.adr);
        if self
            .pruning_seeds
            .get(&peer.pruning_seed)
            .expect("There must be a peer with this id")
            .is_empty()
        {
            self.pruning_seeds.remove(&peer.pruning_seed);
        }
    }

    /// Removes a peer from the ban idx
    ///
    /// MUST NOT BE USED ALONE
    fn remove_peer_ban_idx(&mut self, peer: &ZoneSpecificPeerListEntryBase<Z::Addr>) {
        remove_peer_idx::<Z>(self.ban_ids.get_mut(&peer.adr.ban_id()), &peer.adr);
        if self
            .ban_ids
            .get(&peer.adr.ban_id())
            .expect("There must be a peer with this id")
            .is_empty()
        {
            self.ban_ids.remove(&peer.adr.ban_id());
        }
    }

    /// Removes a peer from all the indexes
    ///
    /// MUST NOT BE USED ALONE
    fn remove_peer_from_all_idxs(&mut self, peer: &ZoneSpecificPeerListEntryBase<Z::Addr>) {
        self.remove_peer_pruning_idx(peer);
        self.remove_peer_ban_idx(peer)
    }

    /// Removes a peer from the peer list
    pub fn remove_peer(
        &mut self,
        peer: &Z::Addr,
    ) -> Option<ZoneSpecificPeerListEntryBase<Z::Addr>> {
        let peer_eb = self.peers.swap_remove(peer)?;
        self.remove_peer_from_all_idxs(&peer_eb);
        Some(peer_eb)
    }

    /// Removes all peers with a specific ban id.
    pub fn remove_peers_with_ban_id(&mut self, ban_id: &<Z::Addr as NetZoneAddress>::BanID) {
        let Some(addresses) = self.ban_ids.get(ban_id) else {
            // No peers to ban
            return;
        };

        for addr in addresses.clone() {
            self.remove_peer(&addr);
        }
    }

    /// Tries to reduce the peer list to `new_len`.
    ///
    /// This function could keep the list bigger than `new_len` if `must_keep_peers`s length
    /// is larger than new_len, in that case we will remove as much as we can.
    pub fn reduce_list(&mut self, must_keep_peers: &HashSet<Z::Addr>, new_len: usize) {
        if new_len >= self.len() {
            return;
        }

        let target_removed = self.len() - new_len;
        let mut removed_count = 0;
        let mut peers_to_remove: Vec<Z::Addr> = Vec::with_capacity(target_removed);

        for peer_adr in self.peers.keys() {
            if removed_count >= target_removed {
                break;
            }
            if !must_keep_peers.contains(peer_adr) {
                peers_to_remove.push(*peer_adr);
                removed_count += 1;
            }
        }

        for peer_adr in peers_to_remove {
            let _ = self.remove_peer(&peer_adr);
        }
    }
}

/// Remove a peer from an index.
fn remove_peer_idx<Z: NetworkZone>(peer_list: Option<&mut Vec<Z::Addr>>, addr: &Z::Addr) {
    if let Some(peer_list) = peer_list {
        if let Some(idx) = peer_list.iter().position(|peer_adr| peer_adr == addr) {
            peer_list.swap_remove(idx);
        } else {
            unreachable!("This function will only be called when the peer exists.");
        }
    } else {
        unreachable!("Index must exist if a peer has that index");
    }
}<|MERGE_RESOLUTION|>--- conflicted
+++ resolved
@@ -109,22 +109,6 @@
                 }
 
                 return self.remove_peer(&peer);
-<<<<<<< HEAD
-            } else {
-                let len = self.len();
-                if len == 0 {
-                    return None;
-                } else {
-                    let n = r.gen_range(0..len);
-
-                    let (&key, _) = self.peers.get_index(n).unwrap();
-                    if must_keep_peers.contains(&key) {
-                        continue;
-                    }
-
-                    return self.remove_peer(&key);
-                }
-=======
             }
             let len = self.len();
 
@@ -137,7 +121,6 @@
             let (&key, _) = self.peers.get_index(n).unwrap();
             if !must_keep_peers.contains(&key) {
                 return self.remove_peer(&key);
->>>>>>> 00c3692e
             }
         }
 
