--- conflicted
+++ resolved
@@ -95,13 +95,8 @@
         if let Some(needed_height) = block_needed {
             let (_, addresses_with_block) = self.pruning_seeds.iter().find(|(seed, _)| {
                 // TODO: factor in peer blockchain height?
-<<<<<<< HEAD
-                seed.get_next_unpruned_block(needed_height, CRYPTONOTE_MAX_BLOCK_NUMBER)
+                seed.get_next_unpruned_block(needed_height, CRYPTONOTE_MAX_BLOCK_HEIGHT)
                     .expect("Block needed is higher than max block allowed.")
-=======
-                seed.get_next_unpruned_block(needed_height, CRYPTONOTE_MAX_BLOCK_HEIGHT)
-                    .expect("Explain")
->>>>>>> 729b0fb0
                     == needed_height
             })?;
             let n = r.gen_range(0..addresses_with_block.len());
@@ -130,6 +125,7 @@
         // were connected first.
         // So to mitigate this shuffle the result.
         peers.shuffle(r);
+        peers.drain(len.min(peers.len())..peers.len());
         peers
     }
 
