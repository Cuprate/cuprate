#![expect(
    single_use_lifetimes,
    reason = "false positive on generated derive code on `SerPeerDataV1`"
)]

use std::fs;

use borsh::{from_slice, to_vec, BorshDeserialize, BorshSerialize};
use tokio::task::{spawn_blocking, JoinHandle};

use cuprate_p2p_core::{services::ZoneSpecificPeerListEntryBase, NetZoneAddress};

use crate::{peer_list::PeerList, AddressBookConfig, BorshNetworkZone};

// TODO: store anchor and ban list.

#[derive(BorshSerialize)]
struct SerPeerDataV1<'a, A: NetZoneAddress> {
    white_list: Vec<&'a ZoneSpecificPeerListEntryBase<A>>,
    gray_list: Vec<&'a ZoneSpecificPeerListEntryBase<A>>,
}

#[derive(BorshDeserialize)]
struct DeserPeerDataV1<A: NetZoneAddress> {
    white_list: Vec<ZoneSpecificPeerListEntryBase<A>>,
    gray_list: Vec<ZoneSpecificPeerListEntryBase<A>>,
}

pub(crate) fn save_peers_to_disk<Z: BorshNetworkZone>(
    cfg: &AddressBookConfig,
    white_list: &PeerList<Z>,
    gray_list: &PeerList<Z>,
) -> JoinHandle<std::io::Result<()>> {
    // maybe move this to another thread but that would require cloning the data ... this
    // happens so infrequently that it's probably not worth it.
    let data = to_vec(&SerPeerDataV1 {
        white_list: white_list.peers.values().collect::<Vec<_>>(),
        gray_list: gray_list.peers.values().collect::<Vec<_>>(),
    })
    .unwrap();

    let file = cfg
        .peer_store_directory
        .join(format!("{}_p2p_state", Z::NAME));
<<<<<<< HEAD

    spawn_blocking(move || {
        fs::create_dir_all(file.parent().unwrap())?;
        fs::write(&file, &data)
    })
=======
    spawn_blocking(move || fs::write(&file, &data))
>>>>>>> 7b8756fa
}

pub(crate) async fn read_peers_from_disk<Z: BorshNetworkZone>(
    cfg: &AddressBookConfig,
) -> Result<
    (
        Vec<ZoneSpecificPeerListEntryBase<Z::Addr>>,
        Vec<ZoneSpecificPeerListEntryBase<Z::Addr>>,
    ),
    std::io::Error,
> {
    let file = cfg
        .peer_store_directory
        .join(format!("{}_p2p_state", Z::NAME));

    tracing::info!("Loading peers from file: {} ", file.display());

    let data = spawn_blocking(move || fs::read(file)).await.unwrap()?;

    let de_ser: DeserPeerDataV1<Z::Addr> = from_slice(&data)?;
    Ok((de_ser.white_list, de_ser.gray_list))
}

#[cfg(test)]
mod tests {
    use super::*;
    use crate::peer_list::{tests::make_fake_peer_list, PeerList};

    use cuprate_test_utils::test_netzone::{TestNetZone, TestNetZoneAddr};

    #[test]
    fn ser_deser_peer_list() {
        let white_list = make_fake_peer_list(0, 50);
        let gray_list = make_fake_peer_list(50, 100);

        let data = to_vec(&SerPeerDataV1 {
            white_list: white_list.peers.values().collect::<Vec<_>>(),
            gray_list: gray_list.peers.values().collect::<Vec<_>>(),
        })
        .unwrap();

        let de_ser: DeserPeerDataV1<TestNetZoneAddr> = from_slice(&data).unwrap();

        let white_list_2: PeerList<TestNetZone<true>> = PeerList::new(de_ser.white_list);
        let gray_list_2: PeerList<TestNetZone<true>> = PeerList::new(de_ser.gray_list);

        assert_eq!(white_list.peers.len(), white_list_2.peers.len());
        assert_eq!(gray_list.peers.len(), gray_list_2.peers.len());

        for addr in white_list.peers.keys() {
            assert!(white_list_2.contains_peer(addr));
        }

        for addr in gray_list.peers.keys() {
            assert!(gray_list_2.contains_peer(addr));
        }
    }
}<|MERGE_RESOLUTION|>--- conflicted
+++ resolved
@@ -42,15 +42,7 @@
     let file = cfg
         .peer_store_directory
         .join(format!("{}_p2p_state", Z::NAME));
-<<<<<<< HEAD
-
-    spawn_blocking(move || {
-        fs::create_dir_all(file.parent().unwrap())?;
-        fs::write(&file, &data)
-    })
-=======
     spawn_blocking(move || fs::write(&file, &data))
->>>>>>> 7b8756fa
 }
 
 pub(crate) async fn read_peers_from_disk<Z: BorshNetworkZone>(
