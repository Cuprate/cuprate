--- conflicted
+++ resolved
@@ -46,14 +46,7 @@
 
     spawn_blocking(move || {
         fs::create_dir_all(dir)?;
-<<<<<<< HEAD
-        match fs::write(&tmp_file, &data) {
-            Ok(()) => fs::rename(tmp_file, file),
-            Err(x) => Err(x),
-        }
-=======
         fs::write(&tmp_file, &data).and_then(|()| fs::rename(tmp_file, file))
->>>>>>> 474ff9ed
     })
 }
 
