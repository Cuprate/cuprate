--- conflicted
+++ resolved
@@ -424,13 +424,8 @@
             | AddressBookRequest::ConnectionCount
             | AddressBookRequest::SetBan(_)
             | AddressBookRequest::GetBans
-<<<<<<< HEAD
             | AddressBookRequest::ConnectionInfo
-            | AddressBookRequest::NextNeededPruningSeed
-            | AddressBookRequest::Spans => {
-=======
-            | AddressBookRequest::ConnectionInfo => {
->>>>>>> 372cab24
+            | AddressBookRequest::NextNeededPruningSeed => {
                 todo!("finish https://github.com/Cuprate/cuprate/pull/297")
             }
         };
