name: CI

on:
  push:
    branches: [ "main" ]
  pull_request:
    branches: [ "main" ]
  workflow_dispatch:

env:
  # Show colored output in CI.
  CARGO_TERM_COLOR: always
  # Show full panics.
  RUST_BACKTRACE: "full"
  # Increase thread stack size to 8 megabytes.
  RUST_MIN_STACK: 8000000
  # Fail on documentation warnings.
  RUSTDOCFLAGS: '-D warnings'
  # Enable debug information generation for build dependencies.
  CARGO_PROFILE_DEV_BUILD_OVERRIDE_DEBUG: true
  # Build commands.
  CMD_DOC: cargo doc --workspace --all-features --no-deps
  CMD_CLIPPY: cargo clippy --workspace --all-features --all-targets -- -D warnings
  CMD_TEST: |
    # HACK: how to test both DB backends that are feature-gated?
    cargo test --all-features --workspace
    cargo test --package cuprate-blockchain --no-default-features --features redb
  CMD_BUILD: cargo build --all-features --all-targets --workspace
  CMD_HACK: |
    cargo install cargo-hack --locked
    cargo hack --workspace check --feature-powerset --no-dev-deps

jobs:
  # Run format separately.
  #
  # This will fast-cancel other CI early if this fails.
  #
  # `cargo fmt` checks _all_ code, regardless of the OS
  # or any `#[cfg]`'s, so this only needs to run on Linux.
  fmt:
    runs-on: ubuntu-latest
    steps:
      - name: Checkout
        uses: actions/checkout@v4
      - name: Install Rust
        uses: dtolnay/rust-toolchain@master
        with:
          toolchain: stable
          components: rustfmt
      - name: Format
        run: cargo fmt --all --check

  # Run typo checker separately.
  # This will fast-cancel other CI early if this fails.
  typo:
    runs-on: ubuntu-latest
    steps:
    - name: Checkout
      uses: actions/checkout@v4
    - name: Spell Check
      uses: crate-ci/typos@master

  # Run 32-bit WASM support check separately.
  wasm-32-bit-support:
    runs-on: ubuntu-latest

    strategy:
      matrix:
        # The list of crates to check for WASM 32 bit support
        #  TODO: check features.
        crate: [
            cuprate-epee-encoding,
            cuprate-rpc-types,
            cuprate-fixed-bytes,
        ]

    steps:
      - name: Checkout
        uses: actions/checkout@v4
        with:
          submodules: recursive

      - name: Install Rust
        uses: dtolnay/rust-toolchain@master
        with:
          toolchain: stable
          targets: wasm32-unknown-unknown

      - name: Build WASM 32-bit
        run: cargo build --target wasm32-unknown-unknown -p ${{ matrix.crate }}

  # CI, runs on GitHub provided OSs.
  ci:
    runs-on: ${{ matrix.os }}

    strategy:
      matrix:
        os: [
            windows-2022, # EOL = 2026-10-13 | <https://endoflife.date/windows-server>
            macos-15,     # EOL = 2027-09-16 | <https://endoflife.date/macos>
            macos-13,     # EOL = 2025-10-24 | For x64.
            ubuntu-22.04, # EOL = 2027-04-01 | <https://endoflife.date/ubuntu>
            ubuntu-22.04-arm,
        ]

    steps:
      - name: Checkout
        uses: actions/checkout@v4
        with:
          submodules: recursive

      - name: Install Rust
        uses: dtolnay/rust-toolchain@master
        with:
          toolchain: stable
          components: clippy

      - name: Cache
        uses: actions/cache@v4
        with:
          path: target
          key: ${{ matrix.os }}

      - name: Download monerod
        uses: ./.github/actions/monerod-download

      - name: Install dependencies (Windows)
        if: matrix.os == 'windows-2022'
        uses: lukka/get-cmake@v3.31.6 # Needed for `randomx-rs`

      - name: Documentation
        run: ${{ env.CMD_DOC }}

<<<<<<< HEAD
      - name: Clippy (fail on warnings)
        run: ${{ env.CMD_CLIPPY }}

      - name: Test
        run: ${{ env.CMD_TEST }}

      - name: Build
        run: ${{ env.CMD_BUILD }}

      - name: Hack Check
        run: ${{ env.CMD_HACK }}

  # CI, runs in a Docker image.
  ci-docker:
    runs-on: ubuntu-22.04
    container:
      image: ${{ matrix.os.image }}

    strategy:
      matrix:
        os:
        - { image: archlinux:latest, commands: "pacman -Syyu --noconfirm base-devel git cmake" }
        - { image: debian:stable, commands: "apt update && apt -y install build-essential curl cmake git" }
        # - { image: alpine:latest, commands: "apt -y install build-essential cmake git" }
        # - {
        #   image: ghcr.io/cross-rs/x86_64-unknown-linux-musl:latest,
        #   target: x86_64-unknown-linux-musl,
        #   commands: "sudo pacman -Syyu --noconfirm base-devel git cmake",
        # }
        # - {
        #   image: ghcr.io/cross-rs/ riscv64gc-unknown-linux-gnu:latest,
        #   target:  riscv64gc-unknown-linux-gnu,
        #   commands: "sudo pacman -Syyu --noconfirm base-devel git cmake",
        # }
        # - { image: ghcr.io/cross-rs/x86_64-unknown-freebsd:latest, commands: "pkg install -y cmake git" }

    steps:
      - name: Checkout
        uses: actions/checkout@v4
        with:
          clean: false

      - name: Cache
        uses: actions/cache@v4
        with:
          path: target
          key: ${{ matrix.os.image }}

      - name: Dependencies
        run: ${{ matrix.os.commands }}

      - name: Install Rust
        uses: dtolnay/rust-toolchain@master
        with:
          toolchain: stable
          components: clippy

      - name: Download monerod
        uses: ./.github/actions/monerod-download

      - name: Documentation
        run: ${{ env.CMD_DOC }}

      - name: Clippy (fail on warnings)
        run: ${{ env.CMD_CLIPPY }}

      - name: Test
        run: ${{ env.CMD_TEST }}

      - name: Build
        run: ${{ env.CMD_BUILD }}

      - name: Hack Check
        run: ${{ env.CMD_HACK }}

  # CI, runs in a VM.
  ci-vm:
    runs-on: ubuntu-22.04

    steps:
      - name: Checkout
        uses: actions/checkout@v4

      # - name: Cache
      #   uses: actions/cache@v4
      #   with:
      #     path: target
      #     key: ${{ matrix.os.image }}

      # - name: Download monerod
      #   uses: ./.github/actions/monerod-download

      - name: CI
        uses: cross-platform-actions/action@v0.27.0
        with:
          operating_system: freebsd
          architecture: x86_64
          version: '14.2'
          memory: 6G
          cpu_count: 8
          run: |
            # Rust toolchain
            curl -sSf https://sh.rustup.rs -o rustup-init
            chmod +x rustup-init
            ./rustup-init -y --target x86_64-unknown-freebsd
            . "$HOME/.cargo/env"

            # Dependencies
            sudo pkg install -y cmake gmake git

            # Commands
            # ${{ env.CMD_DOC }}
            # ${{ env.CMD_CLIPPY }}
            # ${{ env.CMD_TEST }}
            ${{ env.CMD_BUILD }}
            # ${{ env.CMD_HACK }}
=======
    - name: Documentation
      run: cargo doc --all-features --no-deps

    - name: Clippy (fail on warnings)
      run: cargo clippy --all-features --all-targets -- -D warnings

    # HACK: how to test both DB backends that are feature-gated?
    - name: Test
      run: |
        cargo test --all-features
        cargo test --package cuprate-blockchain --no-default-features --features redb

    - name: Build
      run: cargo build --all-features --all-targets

    - name: Hack Check
      run: |
        cargo install cargo-hack --locked
        cargo hack check --feature-powerset --no-dev-deps 
>>>>>>> 1b28c3b7
<|MERGE_RESOLUTION|>--- conflicted
+++ resolved
@@ -19,16 +19,16 @@
   # Enable debug information generation for build dependencies.
   CARGO_PROFILE_DEV_BUILD_OVERRIDE_DEBUG: true
   # Build commands.
-  CMD_DOC: cargo doc --workspace --all-features --no-deps
-  CMD_CLIPPY: cargo clippy --workspace --all-features --all-targets -- -D warnings
+  CMD_DOC: cargo doc --all-features --no-deps
+  CMD_CLIPPY: cargo clippy --all-features --all-targets -- -D warnings
   CMD_TEST: |
     # HACK: how to test both DB backends that are feature-gated?
-    cargo test --all-features --workspace
+    cargo test --all-features
     cargo test --package cuprate-blockchain --no-default-features --features redb
-  CMD_BUILD: cargo build --all-features --all-targets --workspace
+  CMD_BUILD: cargo build --all-features --all-targets
   CMD_HACK: |
     cargo install cargo-hack --locked
-    cargo hack --workspace check --feature-powerset --no-dev-deps
+    cargo hack check --feature-powerset --no-dev-deps
 
 jobs:
   # Run format separately.
@@ -131,7 +131,6 @@
       - name: Documentation
         run: ${{ env.CMD_DOC }}
 
-<<<<<<< HEAD
       - name: Clippy (fail on warnings)
         run: ${{ env.CMD_CLIPPY }}
 
@@ -155,24 +154,13 @@
         os:
         - { image: archlinux:latest, commands: "pacman -Syyu --noconfirm base-devel git cmake" }
         - { image: debian:stable, commands: "apt update && apt -y install build-essential curl cmake git" }
-        # - { image: alpine:latest, commands: "apt -y install build-essential cmake git" }
-        # - {
-        #   image: ghcr.io/cross-rs/x86_64-unknown-linux-musl:latest,
-        #   target: x86_64-unknown-linux-musl,
-        #   commands: "sudo pacman -Syyu --noconfirm base-devel git cmake",
-        # }
-        # - {
-        #   image: ghcr.io/cross-rs/ riscv64gc-unknown-linux-gnu:latest,
-        #   target:  riscv64gc-unknown-linux-gnu,
-        #   commands: "sudo pacman -Syyu --noconfirm base-devel git cmake",
-        # }
-        # - { image: ghcr.io/cross-rs/x86_64-unknown-freebsd:latest, commands: "pkg install -y cmake git" }
+        - { image: fedora:stable, commands: "dnf install --assumeyes @development-tools gcc gcc-c++ cmake git" }
 
     steps:
       - name: Checkout
         uses: actions/checkout@v4
         with:
-          clean: false
+          submodules: recursive
 
       - name: Cache
         uses: actions/cache@v4
@@ -205,67 +193,4 @@
         run: ${{ env.CMD_BUILD }}
 
       - name: Hack Check
-        run: ${{ env.CMD_HACK }}
-
-  # CI, runs in a VM.
-  ci-vm:
-    runs-on: ubuntu-22.04
-
-    steps:
-      - name: Checkout
-        uses: actions/checkout@v4
-
-      # - name: Cache
-      #   uses: actions/cache@v4
-      #   with:
-      #     path: target
-      #     key: ${{ matrix.os.image }}
-
-      # - name: Download monerod
-      #   uses: ./.github/actions/monerod-download
-
-      - name: CI
-        uses: cross-platform-actions/action@v0.27.0
-        with:
-          operating_system: freebsd
-          architecture: x86_64
-          version: '14.2'
-          memory: 6G
-          cpu_count: 8
-          run: |
-            # Rust toolchain
-            curl -sSf https://sh.rustup.rs -o rustup-init
-            chmod +x rustup-init
-            ./rustup-init -y --target x86_64-unknown-freebsd
-            . "$HOME/.cargo/env"
-
-            # Dependencies
-            sudo pkg install -y cmake gmake git
-
-            # Commands
-            # ${{ env.CMD_DOC }}
-            # ${{ env.CMD_CLIPPY }}
-            # ${{ env.CMD_TEST }}
-            ${{ env.CMD_BUILD }}
-            # ${{ env.CMD_HACK }}
-=======
-    - name: Documentation
-      run: cargo doc --all-features --no-deps
-
-    - name: Clippy (fail on warnings)
-      run: cargo clippy --all-features --all-targets -- -D warnings
-
-    # HACK: how to test both DB backends that are feature-gated?
-    - name: Test
-      run: |
-        cargo test --all-features
-        cargo test --package cuprate-blockchain --no-default-features --features redb
-
-    - name: Build
-      run: cargo build --all-features --all-targets
-
-    - name: Hack Check
-      run: |
-        cargo install cargo-hack --locked
-        cargo hack check --feature-powerset --no-dev-deps 
->>>>>>> 1b28c3b7
+        run: ${{ env.CMD_HACK }}