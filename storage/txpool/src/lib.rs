#![doc = include_str!("../README.md")]
#![allow(
    // See `cuprate-database` for reasoning.
    clippy::significant_drop_tightening
)]

pub mod config;
mod free;
pub mod ops;
#[cfg(feature = "service")]
pub mod service;
pub mod tables;
mod tx;
pub mod types;

pub use config::Config;
<<<<<<< HEAD
pub use free::{open, transaction_blob_hash};
=======
pub use free::open;
pub use tx::TxEntry;
>>>>>>> f9b847b2

//re-exports
pub use cuprate_database;

// TODO: remove when used.
use tower as _;
#[cfg(test)]
mod test {
    use cuprate_test_utils as _;
    use hex_literal as _;
    use tempfile as _;
    use tokio as _;
}<|MERGE_RESOLUTION|>--- conflicted
+++ resolved
@@ -14,12 +14,8 @@
 pub mod types;
 
 pub use config::Config;
-<<<<<<< HEAD
 pub use free::{open, transaction_blob_hash};
-=======
-pub use free::open;
 pub use tx::TxEntry;
->>>>>>> f9b847b2
 
 //re-exports
 pub use cuprate_database;
