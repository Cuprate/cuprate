#![doc = include_str!("../README.md")]
#![allow(
    // See `cuprate-database` for reasoning.
    clippy::significant_drop_tightening
)]

pub mod config;
mod free;
pub mod ops;
#[cfg(feature = "service")]
pub mod service;
pub mod tables;
mod tx;
pub mod types;

pub use config::Config;
<<<<<<< HEAD
pub use free::open;
pub use tx::{BlockTemplateTxEntry, TxEntry};
=======
pub use free::{open, transaction_blob_hash};
pub use tx::TxEntry;
>>>>>>> b57ee2f4

//re-exports
pub use cuprate_database;

// TODO: remove when used.
use tower as _;
#[cfg(test)]
mod test {
    use cuprate_test_utils as _;
    use hex_literal as _;
    use tempfile as _;
    use tokio as _;
}<|MERGE_RESOLUTION|>--- conflicted
+++ resolved
@@ -14,13 +14,8 @@
 pub mod types;
 
 pub use config::Config;
-<<<<<<< HEAD
-pub use free::open;
+pub use free::{open, transaction_blob_hash};
 pub use tx::{BlockTemplateTxEntry, TxEntry};
-=======
-pub use free::{open, transaction_blob_hash};
-pub use tx::TxEntry;
->>>>>>> b57ee2f4
 
 //re-exports
 pub use cuprate_database;
