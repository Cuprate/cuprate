#![doc = include_str!("../README.md")]
#![allow(
    // See `cuprate-database` for reasoning.
    clippy::significant_drop_tightening
)]

// Used in docs: <https://github.com/Cuprate/cuprate/pull/170#discussion_r1823644357>.
use tower as _;

pub mod config;
mod free;
pub mod ops;
pub mod service;
pub mod tables;
mod tx;
pub mod types;

pub use config::Config;
<<<<<<< HEAD
pub use free::open;
pub use tx::{BlockTemplateTxEntry, TxEntry};
=======
pub use free::{open, transaction_blob_hash};
pub use tx::TxEntry;
>>>>>>> 372cab24

//re-exports
pub use cuprate_database;

#[cfg(test)]
mod test {
    use cuprate_test_utils as _;
    use hex_literal as _;
    use tempfile as _;
    use tokio as _;
}<|MERGE_RESOLUTION|>--- conflicted
+++ resolved
@@ -16,13 +16,8 @@
 pub mod types;
 
 pub use config::Config;
-<<<<<<< HEAD
-pub use free::open;
-pub use tx::{BlockTemplateTxEntry, TxEntry};
-=======
 pub use free::{open, transaction_blob_hash};
 pub use tx::TxEntry;
->>>>>>> 372cab24
 
 //re-exports
 pub use cuprate_database;
