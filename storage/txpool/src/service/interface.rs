//! Tx-pool [`service`](super) interface.
//!
//! This module contains `cuprate_txpool`'s [`tower::Service`] request and response enums.
use std::{
    collections::{HashMap, HashSet},
    sync::Arc,
};

use cuprate_types::TransactionVerificationData;

use crate::{
    tx::TxEntry,
    types::{KeyImage, TransactionBlobHash, TransactionHash},
};

//---------------------------------------------------------------------------------------------------- TxpoolReadRequest
/// The transaction pool [`tower::Service`] read request type.
#[derive(Clone)]
pub enum TxpoolReadRequest {
    /// Get the blob (raw bytes) of a transaction with the given hash.
    TxBlob(TransactionHash),

    /// Get the [`TransactionVerificationData`] of a transaction in the tx pool.
    TxVerificationData(TransactionHash),

<<<<<<< HEAD
    /// A request to filter (remove) all **known** transactions from the set.
=======
    /// Filter (remove) all **known** transactions from the set.
>>>>>>> b57ee2f4
    ///
    /// The hash is **not** the transaction hash, it is the hash of the serialized tx-blob.
    FilterKnownTxBlobHashes(HashSet<TransactionBlobHash>),

<<<<<<< HEAD
    /// A request to pull some transactions for an incoming block.
=======
    /// Get some transactions for an incoming block.
>>>>>>> b57ee2f4
    TxsForBlock(Vec<TransactionHash>),

    /// Get information on all transactions in the pool.
    Backlog,

    /// Get the number of transactions in the pool.
    Size,
}

//---------------------------------------------------------------------------------------------------- TxpoolReadResponse
/// The transaction pool [`tower::Service`] read response type.
#[expect(clippy::large_enum_variant)]
pub enum TxpoolReadResponse {
<<<<<<< HEAD
    /// A response containing the raw bytes of a transaction.
    TxBlob { tx_blob: Vec<u8>, state_stem: bool },

    /// A response of [`TransactionVerificationData`].
=======
    /// The response for [`TxpoolReadRequest::TxBlob`].
    TxBlob { tx_blob: Vec<u8>, state_stem: bool },

    /// The response for [`TxpoolReadRequest::TxVerificationData`].
>>>>>>> b57ee2f4
    TxVerificationData(TransactionVerificationData),

    /// The response for [`TxpoolReadRequest::FilterKnownTxBlobHashes`].
    FilterKnownTxBlobHashes {
        /// The blob hashes that are unknown.
        unknown_blob_hashes: HashSet<TransactionBlobHash>,
        /// The tx hashes of the blob hashes that were known but were in the stem pool.
        stem_pool_hashes: Vec<TransactionHash>,
    },

    /// The response for [`TxpoolReadRequest::TxsForBlock`].
    TxsForBlock {
        /// The txs we had in the txpool.
        txs: HashMap<[u8; 32], TransactionVerificationData>,
        /// The indexes of the missing txs.
        missing: Vec<usize>,
    },

    /// Response to [`TxpoolReadRequest::Backlog`].
    ///
    /// The inner `Vec` contains information on all
    /// the transactions currently in the pool.
    Backlog(Vec<TxEntry>),

    /// Response to [`TxpoolReadRequest::Size`].
    ///
    /// The inner value is the amount of
    /// transactions currently in the pool.
    Size(usize),
}

//---------------------------------------------------------------------------------------------------- TxpoolWriteRequest
/// The transaction pool [`tower::Service`] write request type.
#[derive(Clone)]
pub enum TxpoolWriteRequest {
    /// Add a transaction to the pool.
    ///
    /// Returns [`TxpoolWriteResponse::AddTransaction`].
    AddTransaction {
        /// The tx to add.
        tx: Arc<TransactionVerificationData>,
        /// A [`bool`] denoting the routing state of this tx.
        ///
        /// [`true`] if this tx is in the stem state.
        state_stem: bool,
    },

    /// Remove a transaction with the given hash from the pool.
    RemoveTransaction(TransactionHash),

    /// Promote a transaction from the stem pool to the fluff pool.
    /// If the tx is already in the fluff pool this does nothing.
<<<<<<< HEAD
    ///
    /// Returns [`TxpoolWriteResponse::Ok`].
=======
>>>>>>> b57ee2f4
    Promote(TransactionHash),

    /// Tell the tx-pool about a new block.
    NewBlock {
        /// The spent key images in the new block.
        spent_key_images: Vec<KeyImage>,
    },
}

//---------------------------------------------------------------------------------------------------- TxpoolWriteResponse
/// The transaction pool [`tower::Service`] write response type.
#[derive(Clone, Debug, Ord, PartialOrd, Eq, PartialEq)]
pub enum TxpoolWriteResponse {
    /// Response to:
    /// - [`TxpoolWriteRequest::RemoveTransaction`]
    /// - [`TxpoolWriteRequest::Promote`]
    /// - [`TxpoolWriteRequest::NewBlock`]
    Ok,

    /// Response to [`TxpoolWriteRequest::AddTransaction`].
    ///
    /// If the inner value is [`Some`] the tx was not added to the pool as it double spends a tx with the given hash.
    AddTransaction(Option<TransactionHash>),
}<|MERGE_RESOLUTION|>--- conflicted
+++ resolved
@@ -23,20 +23,12 @@
     /// Get the [`TransactionVerificationData`] of a transaction in the tx pool.
     TxVerificationData(TransactionHash),
 
-<<<<<<< HEAD
-    /// A request to filter (remove) all **known** transactions from the set.
-=======
     /// Filter (remove) all **known** transactions from the set.
->>>>>>> b57ee2f4
     ///
     /// The hash is **not** the transaction hash, it is the hash of the serialized tx-blob.
     FilterKnownTxBlobHashes(HashSet<TransactionBlobHash>),
 
-<<<<<<< HEAD
-    /// A request to pull some transactions for an incoming block.
-=======
     /// Get some transactions for an incoming block.
->>>>>>> b57ee2f4
     TxsForBlock(Vec<TransactionHash>),
 
     /// Get information on all transactions in the pool.
@@ -50,17 +42,10 @@
 /// The transaction pool [`tower::Service`] read response type.
 #[expect(clippy::large_enum_variant)]
 pub enum TxpoolReadResponse {
-<<<<<<< HEAD
-    /// A response containing the raw bytes of a transaction.
-    TxBlob { tx_blob: Vec<u8>, state_stem: bool },
-
-    /// A response of [`TransactionVerificationData`].
-=======
     /// The response for [`TxpoolReadRequest::TxBlob`].
     TxBlob { tx_blob: Vec<u8>, state_stem: bool },
 
     /// The response for [`TxpoolReadRequest::TxVerificationData`].
->>>>>>> b57ee2f4
     TxVerificationData(TransactionVerificationData),
 
     /// The response for [`TxpoolReadRequest::FilterKnownTxBlobHashes`].
@@ -113,11 +98,6 @@
 
     /// Promote a transaction from the stem pool to the fluff pool.
     /// If the tx is already in the fluff pool this does nothing.
-<<<<<<< HEAD
-    ///
-    /// Returns [`TxpoolWriteResponse::Ok`].
-=======
->>>>>>> b57ee2f4
     Promote(TransactionHash),
 
     /// Tell the tx-pool about a new block.
