--- conflicted
+++ resolved
@@ -8,11 +8,7 @@
 
 use cuprate_types::TransactionVerificationData;
 
-<<<<<<< HEAD
-use crate::types::{KeyImage, TransactionBlobHash, TransactionHash};
-=======
-use crate::{tx::TxEntry, types::TransactionHash};
->>>>>>> f9b847b2
+use crate::{tx::TxEntry, types::{KeyImage, TransactionBlobHash, TransactionHash}};
 
 //---------------------------------------------------------------------------------------------------- TxpoolReadRequest
 /// The transaction pool [`tower::Service`] read request type.
@@ -23,32 +19,32 @@
 
     /// A request for the [`TransactionVerificationData`] of a transaction in the tx pool.
     TxVerificationData(TransactionHash),
-<<<<<<< HEAD
+
     /// A request to filter (remove) all **known** transactions from the set.
     ///
     /// The hash is **not** the transaction hash, it is the hash of the serialized tx-blob.
     FilterKnownTxBlobHashes(HashSet<TransactionBlobHash>),
+
     /// A request to pull some transactions for an incoming block.
     TxsForBlock(Vec<TransactionHash>),
-=======
 
     /// Get information on all transactions in the pool.
     Backlog,
 
     /// Get the number of transactions in the pool.
     Size,
->>>>>>> f9b847b2
 }
 
 //---------------------------------------------------------------------------------------------------- TxpoolReadResponse
 /// The transaction pool [`tower::Service`] read response type.
 #[expect(clippy::large_enum_variant)]
 pub enum TxpoolReadResponse {
-<<<<<<< HEAD
     /// A response containing the raw bytes of a transaction.
     TxBlob { tx_blob: Vec<u8>, state_stem: bool },
+
     /// A response of [`TransactionVerificationData`].
     TxVerificationData(TransactionVerificationData),
+
     /// The response for [`TxpoolReadRequest::FilterKnownTxBlobHashes`].
     FilterKnownTxBlobHashes {
         /// The blob hashes that are unknown.
@@ -56,6 +52,7 @@
         /// The tx hashes of the blob hashes that were known but were in the stem pool.
         stem_pool_hashes: Vec<TransactionHash>,
     },
+
     /// The response for [`TxpoolReadRequest::TxsForBlock`].
     TxsForBlock {
         /// The txs we had in the txpool.
@@ -63,15 +60,6 @@
         /// The indexes of the missing txs.
         missing: Vec<usize>,
     },
-=======
-    /// Response to [`TxpoolReadRequest::TxBlob`].
-    ///
-    /// The inner value is the raw bytes of a transaction.
-    // TODO: use bytes::Bytes.
-    TxBlob(Vec<u8>),
-
-    /// Response to [`TxpoolReadRequest::TxVerificationData`].
-    TxVerificationData(TransactionVerificationData),
 
     /// Response to [`TxpoolReadRequest::Backlog`].
     ///
@@ -84,7 +72,6 @@
     /// The inner value is the amount of
     /// transactions currently in the pool.
     Size(usize),
->>>>>>> f9b847b2
 }
 
 //---------------------------------------------------------------------------------------------------- TxpoolWriteRequest
@@ -107,11 +94,13 @@
     ///
     /// Returns [`TxpoolWriteResponse::Ok`].
     RemoveTransaction(TransactionHash),
+
     /// Promote a transaction from the stem pool to the fluff pool.
     /// If the tx is already in the fluff pool this does nothing.
     ///
     /// Returns [`TxpoolWriteResponse::Ok`].
     Promote(TransactionHash),
+
     /// Tell the tx-pool about a new block.
     NewBlock {
         /// The new blockchain height.
