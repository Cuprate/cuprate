//! Tx-pool [`service`](super) interface.
//!
//! This module contains `cuprate_txpool`'s [`tower::Service`] request and response enums.
<<<<<<< HEAD
use std::{
    collections::{HashMap, HashSet},
    num::NonZero,
    sync::Arc,
};
=======
use std::collections::{HashMap, HashSet};
>>>>>>> 7e8e6213

use cuprate_types::{
    rpc::{PoolInfo, SpentKeyImageInfo, TxInfo, TxpoolStats},
    TransactionVerificationData, TxInPool,
};

use crate::{
    tx::TxEntry,
    types::{KeyImage, TransactionBlobHash, TransactionHash},
};

//---------------------------------------------------------------------------------------------------- TxpoolReadRequest
/// The transaction pool [`tower::Service`] read request type.
///
/// ### `include_sensitive_txs`
/// This field exists in many requests.
/// If this is [`true`], the request will include private (local) transactions in the response.
#[derive(Clone)]
pub enum TxpoolReadRequest {
    /// Get the blob (raw bytes) of a transaction with the given hash.
    TxBlob(TransactionHash),

    /// Get the [`TransactionVerificationData`] of a transaction in the tx pool.
    TxVerificationData(TransactionHash),

    /// Filter (remove) all **known** transactions from the set.
    ///
    /// The hash is **not** the transaction hash, it is the hash of the serialized tx-blob.
    FilterKnownTxBlobHashes(HashSet<TransactionBlobHash>),

    /// Get some transactions for an incoming block.
    TxsForBlock(Vec<TransactionHash>),

    /// Get information on all transactions in the pool.
    Backlog,

    /// Get the number of transactions in the pool.
    Size { include_sensitive_txs: bool },

    /// Get general information on the txpool.
    PoolInfo {
        include_sensitive_txs: bool,
        /// The maximum amount of transactions to retrieve.
        max_tx_count: usize,
        /// Fetch transactions that start from this time.
        ///
        /// [`None`] means all transactions.
        start_time: Option<NonZero<usize>>,
    },

    /// Get transactions by their hashes.
    TxsByHash {
        tx_hashes: Vec<[u8; 32]>,
        include_sensitive_txs: bool,
    },

    /// Check if any individual key images of a set exist in the txpool.
    KeyImagesSpent {
        key_images: HashSet<[u8; 32]>,
        include_sensitive_txs: bool,
    },

    /// Same as [`TxpoolReadRequest::KeyImagesSpent`] but with a [`Vec`].
    ///
    /// The response will be in the same order as the request.
    KeyImagesSpentVec {
        key_images: Vec<[u8; 32]>,
        include_sensitive_txs: bool,
    },

    /// Get txpool info.
    Pool { include_sensitive_txs: bool },

    /// Get txpool stats.
    PoolStats { include_sensitive_txs: bool },

    /// Get the hashes of all transaction in the pool.
    AllHashes { include_sensitive_txs: bool },
}

//---------------------------------------------------------------------------------------------------- TxpoolReadResponse
/// The transaction pool [`tower::Service`] read response type.
#[expect(clippy::large_enum_variant)]
pub enum TxpoolReadResponse {
    /// The response for [`TxpoolReadRequest::TxBlob`].
    TxBlob { tx_blob: Vec<u8>, state_stem: bool },

    /// The response for [`TxpoolReadRequest::TxVerificationData`].
    TxVerificationData(TransactionVerificationData),

    /// The response for [`TxpoolReadRequest::FilterKnownTxBlobHashes`].
    FilterKnownTxBlobHashes {
        /// The blob hashes that are unknown.
        unknown_blob_hashes: HashSet<TransactionBlobHash>,
        /// The tx hashes of the blob hashes that were known but were in the stem pool.
        stem_pool_hashes: Vec<TransactionHash>,
    },

    /// The response for [`TxpoolReadRequest::TxsForBlock`].
    TxsForBlock {
        /// The txs we had in the txpool.
        txs: HashMap<[u8; 32], TransactionVerificationData>,
        /// The indexes of the missing txs.
        missing: Vec<usize>,
    },

    /// Response to [`TxpoolReadRequest::Backlog`].
    ///
    /// The inner [`Vec`] contains information on all
    /// the transactions currently in the pool.
    Backlog(Vec<TxEntry>),

    /// Response to [`TxpoolReadRequest::Size`].
    ///
    /// The inner value is the amount of
    /// transactions currently in the pool.
    Size(usize),

    /// Response to [`TxpoolReadRequest::PoolInfo`].
    PoolInfo(PoolInfo),

    /// Response to [`TxpoolReadRequest::TxsByHash`].
    TxsByHash(Vec<TxInPool>),

    /// Response to [`TxpoolReadRequest::KeyImagesSpent`].
    KeyImagesSpent(bool),

    /// Response to [`TxpoolReadRequest::KeyImagesSpentVec`].
    ///
    /// Inner value is a `Vec` the same length as the input.
    ///
    /// The index of each entry corresponds with the request.
    /// `true` means that the key image was spent.
    KeyImagesSpentVec(Vec<bool>),

    /// Response to [`TxpoolReadRequest::Pool`].
    Pool {
        txs: Vec<TxInfo>,
        spent_key_images: Vec<SpentKeyImageInfo>,
    },

    /// Response to [`TxpoolReadRequest::PoolStats`].
    PoolStats(TxpoolStats),

    /// Response to [`TxpoolReadRequest::AllHashes`].
    AllHashes(Vec<[u8; 32]>),
}

//---------------------------------------------------------------------------------------------------- TxpoolWriteRequest
/// The transaction pool [`tower::Service`] write request type.
#[derive(Clone)]
pub enum TxpoolWriteRequest {
    /// Add a transaction to the pool.
    ///
    /// Returns [`TxpoolWriteResponse::AddTransaction`].
    AddTransaction {
        /// The tx to add.
        tx: Box<TransactionVerificationData>,
        /// A [`bool`] denoting the routing state of this tx.
        ///
        /// [`true`] if this tx is in the stem state.
        state_stem: bool,
    },

    /// Remove a transaction with the given hash from the pool.
    RemoveTransaction(TransactionHash),

    /// Promote a transaction from the stem pool to the fluff pool.
    /// If the tx is already in the fluff pool this does nothing.
    Promote(TransactionHash),

    /// Tell the tx-pool about a new block.
    NewBlock {
        /// The spent key images in the new block.
        spent_key_images: Vec<KeyImage>,
    },
}

//---------------------------------------------------------------------------------------------------- TxpoolWriteResponse
/// The transaction pool [`tower::Service`] write response type.
#[derive(Clone, Debug, Ord, PartialOrd, Eq, PartialEq)]
pub enum TxpoolWriteResponse {
    /// Response to:
    /// - [`TxpoolWriteRequest::RemoveTransaction`]
    /// - [`TxpoolWriteRequest::Promote`]
    /// - [`TxpoolWriteRequest::NewBlock`]
    Ok,

    /// Response to [`TxpoolWriteRequest::AddTransaction`].
    ///
    /// If the inner value is [`Some`] the tx was not added to the pool as it double spends a tx with the given hash.
    AddTransaction(Option<TransactionHash>),
}<|MERGE_RESOLUTION|>--- conflicted
+++ resolved
@@ -1,15 +1,11 @@
 //! Tx-pool [`service`](super) interface.
 //!
 //! This module contains `cuprate_txpool`'s [`tower::Service`] request and response enums.
-<<<<<<< HEAD
+
 use std::{
     collections::{HashMap, HashSet},
     num::NonZero,
-    sync::Arc,
 };
-=======
-use std::collections::{HashMap, HashSet};
->>>>>>> 7e8e6213
 
 use cuprate_types::{
     rpc::{PoolInfo, SpentKeyImageInfo, TxInfo, TxpoolStats},
