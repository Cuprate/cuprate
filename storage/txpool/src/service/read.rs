#![expect(
    unreachable_code,
    unused_variables,
    clippy::unnecessary_wraps,
    reason = "TODO: finish implementing the signatures from <https://github.com/Cuprate/cuprate/pull/297>"
)]
use std::{
    collections::{HashMap, HashSet},
    sync::Arc,
};

use rayon::ThreadPool;

use cuprate_database::{ConcreteEnv, DatabaseRo, Env, EnvInner, RuntimeError};
use cuprate_database_service::{init_thread_pool, DatabaseReadService, ReaderThreads};

use crate::{
    ops::{get_transaction_verification_data, in_stem_pool},
    service::{
        interface::{TxpoolReadRequest, TxpoolReadResponse},
        types::{ReadResponseResult, TxpoolReadHandle},
    },
    tables::{KnownBlobHashes, OpenTables, TransactionBlobs, TransactionInfos},
    types::{TransactionBlobHash, TransactionHash},
};

// TODO: update the docs here
//---------------------------------------------------------------------------------------------------- init_read_service
/// Initialize the [`TxpoolReadHandle`] thread-pool backed by `rayon`.
///
/// This spawns `threads` amount of reader threads
/// attached to `env` and returns a handle to the pool.
///
/// Should be called _once_ per actual database.
#[cold]
#[inline(never)] // Only called once.
pub(super) fn init_read_service(env: Arc<ConcreteEnv>, threads: ReaderThreads) -> TxpoolReadHandle {
    init_read_service_with_pool(env, init_thread_pool(threads))
}

/// Initialize the [`TxpoolReadHandle`], with a specific rayon thread-pool instead of
/// creating a new one.
///
/// Should be called _once_ per actual database.
#[cold]
#[inline(never)] // Only called once.
fn init_read_service_with_pool(env: Arc<ConcreteEnv>, pool: Arc<ThreadPool>) -> TxpoolReadHandle {
    DatabaseReadService::new(env, pool, map_request)
}

//---------------------------------------------------------------------------------------------------- Request Mapping
// This function maps [`Request`]s to function calls
// executed by the rayon DB reader threadpool.

/// Map [`TxpoolReadRequest`]'s to specific database handler functions.
///
/// This is the main entrance into all `Request` handler functions.
/// The basic structure is:
/// 1. `Request` is mapped to a handler function
/// 2. Handler function is called
/// 3. [`TxpoolReadResponse`] is returned
fn map_request(
    env: &ConcreteEnv,          // Access to the database
    request: TxpoolReadRequest, // The request we must fulfill
) -> ReadResponseResult {
    match request {
        TxpoolReadRequest::TxBlob(tx_hash) => tx_blob(env, &tx_hash),
        TxpoolReadRequest::TxVerificationData(tx_hash) => tx_verification_data(env, &tx_hash),
        TxpoolReadRequest::FilterKnownTxBlobHashes(blob_hashes) => {
            filter_known_tx_blob_hashes(env, blob_hashes)
        }
        TxpoolReadRequest::TxsForBlock(txs_needed) => txs_for_block(env, txs_needed),
        TxpoolReadRequest::Backlog => backlog(env),
<<<<<<< HEAD
        TxpoolReadRequest::BlockTemplateBacklog => block_template_backlog(env),
=======
>>>>>>> 372cab24
        TxpoolReadRequest::Size {
            include_sensitive_txs,
        } => size(env, include_sensitive_txs),
    }
}

//---------------------------------------------------------------------------------------------------- Handler functions
// These are the actual functions that do stuff according to the incoming [`TxpoolReadRequest`].
//
// Each function name is a 1-1 mapping (from CamelCase -> snake_case) to
// the enum variant name, e.g: `TxBlob` -> `tx_blob`.
//
// Each function will return the [`TxpoolReadResponse`] that we
// should send back to the caller in [`map_request()`].
//
// INVARIANT:
// These functions are called above in `tower::Service::call()`
// using a custom threadpool which means any call to `par_*()` functions
// will be using the custom rayon DB reader thread-pool, not the global one.
//
// All functions below assume that this is the case, such that
// `par_*()` functions will not block the _global_ rayon thread-pool.

/// [`TxpoolReadRequest::TxBlob`].
#[inline]
fn tx_blob(env: &ConcreteEnv, tx_hash: &TransactionHash) -> ReadResponseResult {
    let inner_env = env.env_inner();
    let tx_ro = inner_env.tx_ro()?;

    let tx_blobs_table = inner_env.open_db_ro::<TransactionBlobs>(&tx_ro)?;
    let tx_infos_table = inner_env.open_db_ro::<TransactionInfos>(&tx_ro)?;

    let tx_blob = tx_blobs_table.get(tx_hash)?.0;

    Ok(TxpoolReadResponse::TxBlob {
        tx_blob,
        state_stem: in_stem_pool(tx_hash, &tx_infos_table)?,
    })
}

/// [`TxpoolReadRequest::TxVerificationData`].
#[inline]
fn tx_verification_data(env: &ConcreteEnv, tx_hash: &TransactionHash) -> ReadResponseResult {
    let inner_env = env.env_inner();
    let tx_ro = inner_env.tx_ro()?;

    let tables = inner_env.open_tables(&tx_ro)?;

    get_transaction_verification_data(tx_hash, &tables).map(TxpoolReadResponse::TxVerificationData)
}

/// [`TxpoolReadRequest::FilterKnownTxBlobHashes`].
fn filter_known_tx_blob_hashes(
    env: &ConcreteEnv,
    mut blob_hashes: HashSet<TransactionBlobHash>,
) -> ReadResponseResult {
    let inner_env = env.env_inner();
    let tx_ro = inner_env.tx_ro()?;

    let tx_blob_hashes = inner_env.open_db_ro::<KnownBlobHashes>(&tx_ro)?;
    let tx_infos = inner_env.open_db_ro::<TransactionInfos>(&tx_ro)?;

    let mut stem_pool_hashes = Vec::new();

    // A closure that returns `true` if a tx with a certain blob hash is unknown.
    // This also fills in `stem_tx_hashes`.
    let mut tx_unknown = |blob_hash| -> Result<bool, RuntimeError> {
        match tx_blob_hashes.get(&blob_hash) {
            Ok(tx_hash) => {
                if in_stem_pool(&tx_hash, &tx_infos)? {
                    stem_pool_hashes.push(tx_hash);
                }
                Ok(false)
            }
            Err(RuntimeError::KeyNotFound) => Ok(true),
            Err(e) => Err(e),
        }
    };

    let mut err = None;
    blob_hashes.retain(|blob_hash| match tx_unknown(*blob_hash) {
        Ok(res) => res,
        Err(e) => {
            err = Some(e);
            false
        }
    });

    if let Some(e) = err {
        return Err(e);
    }

    Ok(TxpoolReadResponse::FilterKnownTxBlobHashes {
        unknown_blob_hashes: blob_hashes,
        stem_pool_hashes,
    })
}

/// [`TxpoolReadRequest::TxsForBlock`].
fn txs_for_block(env: &ConcreteEnv, txs: Vec<TransactionHash>) -> ReadResponseResult {
    let inner_env = env.env_inner();
    let tx_ro = inner_env.tx_ro()?;

    let tables = inner_env.open_tables(&tx_ro)?;

    let mut missing_tx_indexes = Vec::with_capacity(txs.len());
    let mut txs_verification_data = HashMap::with_capacity(txs.len());

    for (i, tx_hash) in txs.into_iter().enumerate() {
        match get_transaction_verification_data(&tx_hash, &tables) {
            Ok(tx) => {
                txs_verification_data.insert(tx_hash, tx);
            }
            Err(RuntimeError::KeyNotFound) => missing_tx_indexes.push(i),
            Err(e) => return Err(e),
        }
    }

    Ok(TxpoolReadResponse::TxsForBlock {
        txs: txs_verification_data,
        missing: missing_tx_indexes,
    })
}

/// [`TxpoolReadRequest::Backlog`].
#[inline]
fn backlog(env: &ConcreteEnv) -> ReadResponseResult {
    Ok(TxpoolReadResponse::Backlog(todo!()))
}

/// [`TxpoolReadRequest::BlockTemplateBacklog`].
#[inline]
fn block_template_backlog(env: &ConcreteEnv) -> ReadResponseResult {
    Ok(TxpoolReadResponse::BlockTemplateBacklog(todo!()))
}

/// [`TxpoolReadRequest::Size`].
#[inline]
fn size(env: &ConcreteEnv, include_sensitive_txs: bool) -> ReadResponseResult {
    Ok(TxpoolReadResponse::Size(todo!()))
}<|MERGE_RESOLUTION|>--- conflicted
+++ resolved
@@ -71,10 +71,6 @@
         }
         TxpoolReadRequest::TxsForBlock(txs_needed) => txs_for_block(env, txs_needed),
         TxpoolReadRequest::Backlog => backlog(env),
-<<<<<<< HEAD
-        TxpoolReadRequest::BlockTemplateBacklog => block_template_backlog(env),
-=======
->>>>>>> 372cab24
         TxpoolReadRequest::Size {
             include_sensitive_txs,
         } => size(env, include_sensitive_txs),
@@ -205,12 +201,6 @@
     Ok(TxpoolReadResponse::Backlog(todo!()))
 }
 
-/// [`TxpoolReadRequest::BlockTemplateBacklog`].
-#[inline]
-fn block_template_backlog(env: &ConcreteEnv) -> ReadResponseResult {
-    Ok(TxpoolReadResponse::BlockTemplateBacklog(todo!()))
-}
-
 /// [`TxpoolReadRequest::Size`].
 #[inline]
 fn size(env: &ConcreteEnv, include_sensitive_txs: bool) -> ReadResponseResult {
