use std::sync::Arc;

use cuprate_database::{ConcreteEnv, DatabaseRo, DatabaseRw, Env, EnvInner, RuntimeError, TxRw};
use cuprate_database_service::DatabaseWriteHandle;
use cuprate_types::TransactionVerificationData;

use crate::{
    ops::{self, TxPoolWriteError},
    service::{
        interface::{TxpoolWriteRequest, TxpoolWriteResponse},
        types::TxpoolWriteHandle,
    },
    tables::{OpenTables, Tables, TransactionInfos},
    types::{KeyImage, TransactionHash, TxStateFlags},
};

//---------------------------------------------------------------------------------------------------- init_write_service
/// Initialize the txpool write service from a [`ConcreteEnv`].
pub(super) fn init_write_service(env: Arc<ConcreteEnv>) -> TxpoolWriteHandle {
    DatabaseWriteHandle::init(env, handle_txpool_request)
}

//---------------------------------------------------------------------------------------------------- handle_txpool_request
/// Handle an incoming [`TxpoolWriteRequest`], returning a [`TxpoolWriteResponse`].
fn handle_txpool_request(
    env: &ConcreteEnv,
    req: &TxpoolWriteRequest,
) -> Result<TxpoolWriteResponse, RuntimeError> {
    match req {
        TxpoolWriteRequest::AddTransaction { tx, state_stem } => {
            add_transaction(env, tx, *state_stem)
        }
        TxpoolWriteRequest::RemoveTransaction(tx_hash) => remove_transaction(env, tx_hash),
        TxpoolWriteRequest::Promote(tx_hash) => promote(env, tx_hash),
        TxpoolWriteRequest::NewBlock { spent_key_images } => new_block(env, spent_key_images),
    }
}

//---------------------------------------------------------------------------------------------------- Handler functions
// These are the actual functions that do stuff according to the incoming [`TxpoolWriteRequest`].
//
// Each function name is a 1-1 mapping (from CamelCase -> snake_case) to
// the enum variant name, e.g: `BlockExtendedHeader` -> `block_extended_header`.
//
// Each function will return the [`Response`] that we
// should send back to the caller in [`map_request()`].

/// [`TxpoolWriteRequest::AddTransaction`]
fn add_transaction(
    env: &ConcreteEnv,
    tx: &TransactionVerificationData,
    state_stem: bool,
) -> Result<TxpoolWriteResponse, RuntimeError> {
    let env_inner = env.env_inner();
    let tx_rw = env_inner.tx_rw()?;

    let mut tables_mut = env_inner.open_tables_mut(&tx_rw)?;

    if let Err(e) = ops::add_transaction(tx, state_stem, &mut tables_mut) {
        drop(tables_mut);
        // error adding the tx, abort the DB transaction.
        TxRw::abort(tx_rw)
            .expect("could not maintain database atomicity by aborting write transaction");

        return match e {
            TxPoolWriteError::DoubleSpend(tx_hash) => {
                // If we couldn't add the tx due to a double spend still return ok, but include the tx
                // this double spent.
                // TODO: mark the double spent tx?
                Ok(TxpoolWriteResponse::AddTransaction(Some(tx_hash)))
            }
            TxPoolWriteError::Database(e) => Err(e),
        };
    };

    drop(tables_mut);
    // The tx was added to the pool successfully.
    TxRw::commit(tx_rw)?;
    Ok(TxpoolWriteResponse::AddTransaction(None))
}

/// [`TxpoolWriteRequest::RemoveTransaction`]
fn remove_transaction(
    env: &ConcreteEnv,
    tx_hash: &TransactionHash,
) -> Result<TxpoolWriteResponse, RuntimeError> {
    let env_inner = env.env_inner();
    let tx_rw = env_inner.tx_rw()?;

    let mut tables_mut = env_inner.open_tables_mut(&tx_rw)?;

    if let Err(e) = ops::remove_transaction(tx_hash, &mut tables_mut) {
        drop(tables_mut);
        // error removing the tx, abort the DB transaction.
        TxRw::abort(tx_rw)
            .expect("could not maintain database atomicity by aborting write transaction");

        return Err(e);
    }

    drop(tables_mut);

    TxRw::commit(tx_rw)?;
    Ok(TxpoolWriteResponse::Ok)
}

/// [`TxpoolWriteRequest::Promote`]
fn promote(
    env: &ConcreteEnv,
    tx_hash: &TransactionHash,
) -> Result<TxpoolWriteResponse, RuntimeError> {
    let env_inner = env.env_inner();
    let tx_rw = env_inner.tx_rw()?;

<<<<<<< HEAD
    let mut tx_infos = env_inner.open_db_rw::<TransactionInfos>(&tx_rw)?;

    tx_infos.update(tx_hash, |mut info| {
        info.flags.remove(TxStateFlags::STATE_STEM);
        Some(info)
    })?;

    drop(tx_infos);
=======
    let res = || {
        let mut tx_infos = env_inner.open_db_rw::<TransactionInfos>(&tx_rw)?;

        tx_infos.update(tx_hash, |mut info| {
            info.flags.remove(TxStateFlags::STATE_STEM);
            Some(info)
        })
    };

    if let Err(e) = res() {
        // error promoting the tx, abort the DB transaction.
        TxRw::abort(tx_rw)
            .expect("could not maintain database atomicity by aborting write transaction");

        return Err(e);
    }
>>>>>>> b57ee2f4

    TxRw::commit(tx_rw)?;
    Ok(TxpoolWriteResponse::Ok)
}

<<<<<<< HEAD
=======
/// [`TxpoolWriteRequest::NewBlock`]
>>>>>>> b57ee2f4
fn new_block(
    env: &ConcreteEnv,
    spent_key_images: &[KeyImage],
) -> Result<TxpoolWriteResponse, RuntimeError> {
    let env_inner = env.env_inner();
    let tx_rw = env_inner.tx_rw()?;

    // FIXME: use try blocks once stable.
    let result = || {
        let mut tables_mut = env_inner.open_tables_mut(&tx_rw)?;

<<<<<<< HEAD
=======
        // Remove all txs which spend key images that were spent in the new block.
>>>>>>> b57ee2f4
        for key_image in spent_key_images {
            match tables_mut
                .spent_key_images()
                .get(key_image)
                .and_then(|tx_hash| ops::remove_transaction(&tx_hash, &mut tables_mut))
            {
                Ok(()) | Err(RuntimeError::KeyNotFound) => (),
                Err(e) => return Err(e),
            }
        }

        Ok(())
    };

    if let Err(e) = result() {
        TxRw::abort(tx_rw)?;
        return Err(e);
    }

    TxRw::commit(tx_rw)?;
    Ok(TxpoolWriteResponse::Ok)
}<|MERGE_RESOLUTION|>--- conflicted
+++ resolved
@@ -112,16 +112,6 @@
     let env_inner = env.env_inner();
     let tx_rw = env_inner.tx_rw()?;
 
-<<<<<<< HEAD
-    let mut tx_infos = env_inner.open_db_rw::<TransactionInfos>(&tx_rw)?;
-
-    tx_infos.update(tx_hash, |mut info| {
-        info.flags.remove(TxStateFlags::STATE_STEM);
-        Some(info)
-    })?;
-
-    drop(tx_infos);
-=======
     let res = || {
         let mut tx_infos = env_inner.open_db_rw::<TransactionInfos>(&tx_rw)?;
 
@@ -138,16 +128,12 @@
 
         return Err(e);
     }
->>>>>>> b57ee2f4
 
     TxRw::commit(tx_rw)?;
     Ok(TxpoolWriteResponse::Ok)
 }
 
-<<<<<<< HEAD
-=======
 /// [`TxpoolWriteRequest::NewBlock`]
->>>>>>> b57ee2f4
 fn new_block(
     env: &ConcreteEnv,
     spent_key_images: &[KeyImage],
@@ -159,10 +145,7 @@
     let result = || {
         let mut tables_mut = env_inner.open_tables_mut(&tx_rw)?;
 
-<<<<<<< HEAD
-=======
         // Remove all txs which spend key images that were spent in the new block.
->>>>>>> b57ee2f4
         for key_image in spent_key_images {
             match tables_mut
                 .spent_key_images()
