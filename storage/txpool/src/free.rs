--- conflicted
+++ resolved
@@ -1,21 +1,12 @@
 //! General free functions (related to the tx-pool database).
 
 use std::borrow::Cow;
-<<<<<<< HEAD
-//---------------------------------------------------------------------------------------------------- Import
-use cuprate_database::{
-    ConcreteEnv, DatabaseRo, Env, EnvInner, InitError, RuntimeError, StorableStr, TxRw,
-};
-use cuprate_database::{DatabaseRw, TxRo};
-
-=======
 
 use cuprate_database::{
     ConcreteEnv, DatabaseRo, Env, EnvInner, InitError, RuntimeError, StorableStr, TxRw,
 };
 use cuprate_database::{DatabaseRw, TxRo};
 
->>>>>>> 807bfafb
 use crate::{
     config::Config,
     tables::{Metadata, OpenTables},
