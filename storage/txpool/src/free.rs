//! General free functions (related to the tx-pool database).

use std::borrow::Cow;

use cuprate_database::{
    ConcreteEnv, DatabaseRo, Env, EnvInner, InitError, RuntimeError, StorableStr, TxRw,
};
use cuprate_database::{DatabaseRw, TxRo};

use crate::{
    config::Config,
    tables::{Metadata, OpenTables},
    types::TransactionBlobHash,
};

/// The current version of the database format.
pub const DATABASE_VERSION: StorableStr = StorableStr(Cow::Borrowed("0.1"));

/// The key used to store the database version in the [`Metadata`] table.
pub const VERSION_KEY: StorableStr = StorableStr(Cow::Borrowed("version"));

//---------------------------------------------------------------------------------------------------- Free functions
/// Open the txpool database using the passed [`Config`].
///
/// This calls [`cuprate_database::Env::open`] and prepares the
/// database to be ready for txpool-related usage, e.g.
/// table creation, table sort order, etc.
///
/// All tables found in [`crate::tables`] will be
/// ready for usage in the returned [`ConcreteEnv`].
///
/// # Errors
/// This will error if:
/// - The database file could not be opened
/// - A write transaction could not be opened
/// - A table could not be created/opened
#[cold]
#[inline(never)] // only called once
pub fn open(config: &Config) -> Result<ConcreteEnv, InitError> {
    // Attempt to open the database environment.
    let env = <ConcreteEnv as Env>::open(config.db_config.clone())?;

    /// Convert runtime errors to init errors.
    ///
    /// INVARIANT:
    /// [`cuprate_database`]'s functions mostly return the former
    /// so we must convert them. We have knowledge of which errors
    /// makes sense in this functions context so we panic on
    /// unexpected ones.
    fn runtime_to_init_error(runtime: RuntimeError) -> InitError {
        match runtime {
            RuntimeError::Io(io_error) => io_error.into(),
            RuntimeError::KeyNotFound => InitError::InvalidVersion,

            // These errors shouldn't be happening here.
<<<<<<< HEAD
            RuntimeError::KeyExists
            | RuntimeError::KeyNotFound
            | RuntimeError::ResizeNeeded
            | RuntimeError::ResizedByAnotherProcess
            | RuntimeError::TableNotFound => unreachable!(),
=======
            RuntimeError::KeyExists | RuntimeError::ResizeNeeded | RuntimeError::TableNotFound => {
                unreachable!()
            }
>>>>>>> 807bfafb
        }
    }

    let fresh_db;

    // INVARIANT: We must ensure that all tables are created,
    // `cuprate_database` has no way of knowing _which_ tables
    // we want since it is agnostic, so we are responsible for this.
    {
        let env_inner = env.env_inner();

        // Store if this DB has been used before by checking if the metadata table exists.
        let tx_ro = env_inner.tx_ro().map_err(runtime_to_init_error)?;
        fresh_db = env_inner.open_db_ro::<Metadata>(&tx_ro).is_err();
        TxRo::commit(tx_ro).map_err(runtime_to_init_error)?;

        let tx_rw = env_inner.tx_rw().map_err(runtime_to_init_error)?;

        // Create all tables.
        OpenTables::create_tables(&env_inner, &tx_rw).map_err(runtime_to_init_error)?;

        TxRw::commit(tx_rw).map_err(runtime_to_init_error)?;
    }

    {
        let env_inner = env.env_inner();
        let tx_rw = env_inner.tx_rw().map_err(runtime_to_init_error)?;

        let mut metadata = env_inner
            .open_db_rw::<Metadata>(&tx_rw)
            .map_err(runtime_to_init_error)?;

        if fresh_db {
            // If the database is new, add the version.
            metadata
                .put(&VERSION_KEY, &DATABASE_VERSION)
                .map_err(runtime_to_init_error)?;
        }

        let print_version_err = || {
            tracing::error!(
                "The database follows an old format, please delete the database at: {}",
                config.db_config.db_directory().display()
            );
        };

        let version = metadata
            .get(&VERSION_KEY)
            .inspect_err(|_| print_version_err())
            .map_err(runtime_to_init_error)?;

        if version != DATABASE_VERSION {
            // TODO: database migration when stable? This is the tx-pool so is not critical.
            print_version_err();
            return Err(InitError::InvalidVersion);
        }

        drop(metadata);
        TxRw::commit(tx_rw).map_err(runtime_to_init_error)?;
    }

    Ok(env)
}

/// Calculate the transaction blob hash.
///
/// This value is supposed to be quick to compute just based of the tx-blob without needing to parse the tx.
///
/// The exact way the hash is calculated is not stable and is subject to change, as such it should not be exposed
/// as a way to interact with Cuprate externally.
pub fn transaction_blob_hash(tx_blob: &[u8]) -> TransactionBlobHash {
    blake3::hash(tx_blob).into()
}<|MERGE_RESOLUTION|>--- conflicted
+++ resolved
@@ -53,17 +53,10 @@
             RuntimeError::KeyNotFound => InitError::InvalidVersion,
 
             // These errors shouldn't be happening here.
-<<<<<<< HEAD
             RuntimeError::KeyExists
-            | RuntimeError::KeyNotFound
             | RuntimeError::ResizeNeeded
             | RuntimeError::ResizedByAnotherProcess
             | RuntimeError::TableNotFound => unreachable!(),
-=======
-            RuntimeError::KeyExists | RuntimeError::ResizeNeeded | RuntimeError::TableNotFound => {
-                unreachable!()
-            }
->>>>>>> 807bfafb
         }
     }
 
