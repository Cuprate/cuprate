--- conflicted
+++ resolved
@@ -20,11 +20,7 @@
 [dependencies]
 cuprate-database         = { workspace = true }
 cuprate-database-service = { workspace = true }
-<<<<<<< HEAD
-cuprate-helper           = { workspace = true, features = ["fs", "map", "crypto", "cast"] }
-=======
-cuprate-helper           = { workspace = true, features = ["fs", "map", "crypto", "tx", "thread"] }
->>>>>>> 5a5f88cb
+cuprate-helper           = { workspace = true, features = ["fs", "map", "crypto", "tx", "thread", "cast"] }
 cuprate-types            = { workspace = true, features = ["blockchain"] }
 cuprate-pruning          = { workspace = true }
 
