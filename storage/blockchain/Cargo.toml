--- conflicted
+++ resolved
@@ -15,12 +15,7 @@
 heed        = ["cuprate-database/heed"]
 redb        = ["cuprate-database/redb"]
 redb-memory = ["cuprate-database/redb-memory"]
-<<<<<<< HEAD
-service     = ["dep:thread_local", "dep:rayon", "cuprate-helper/thread"]
-serde       = ["dep:serde", "cuprate-helper/serde", "cuprate-database-service/serde", "cuprate-database/serde"]
-=======
 serde       = ["dep:serde", "cuprate-database/serde", "cuprate-database-service/serde"]
->>>>>>> 525e20e8
 
 [dependencies]
 cuprate-database         = { workspace = true }
