--- conflicted
+++ resolved
@@ -32,14 +32,9 @@
 serde            = { workspace = true, optional = true }
 
 tower        = { workspace = true }
-<<<<<<< HEAD
-thread_local = { workspace = true, optional = true }
-rayon        = { workspace = true, optional = true }
-bytes = "1.7.2"
-=======
 thread_local = { workspace = true }
 rayon        = { workspace = true }
->>>>>>> 241088e2
+bytes = "1.7.2"
 
 [dev-dependencies]
 cuprate-constants  = { workspace = true }
