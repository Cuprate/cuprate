[package]
name        = "cuprate-blockchain"
version     = "0.0.0"
edition     = "2021"
description = "Cuprate's blockchain database"
license     = "MIT"
authors     = ["hinto-janai"]
repository  = "https://github.com/Cuprate/cuprate/tree/main/storage/cuprate-blockchain"
keywords    = ["cuprate", "blockchain", "database"]

[features]
default     = ["heed", "service"]
# default     = ["redb", "service"]
# default     = ["redb-memory", "service"]
heed        = ["cuprate-database/heed"]
redb        = ["cuprate-database/redb"]
redb-memory = ["cuprate-database/redb-memory"]
service     = ["dep:crossbeam", "dep:futures", "dep:tokio", "dep:tokio-util", "dep:tower", "dep:rayon"]

[dependencies]
# FIXME:
# We only need the `thread` feature if `service` is enabled.
# Figure out how to enable features of an already pulled in dependency conditionally.
cuprate-database = { path = "../database" }
cuprate-helper   = { path = "../../helper", features = ["fs", "thread", "map"] }
cuprate-types    = { path = "../../types", features = ["blockchain"] }

bitflags         = { workspace = true, features = ["serde", "bytemuck"] }
bytemuck         = { version = "1.14.3", features = ["must_cast", "derive", "min_const_generics", "extern_crate_alloc"] }
curve25519-dalek = { workspace = true }
cuprate-pruning  = { path = "../../pruning" }
monero-serai     = { workspace = true, features = ["std"] }
<<<<<<< HEAD
paste            = { workspace = true }
=======
>>>>>>> dced4ed7
serde            = { workspace = true, optional = true }

# `service` feature.
crossbeam    = { workspace = true, features = ["std"], optional = true }
futures      = { workspace = true, optional = true }
tokio        = { workspace = true, features = ["full"], optional = true }
tokio-util   = { workspace = true, features = ["full"], optional = true }
tower        = { workspace = true, features = ["full"], optional = true }
thread_local = { workspace = true }
rayon        = { workspace = true, optional = true }

[dev-dependencies]
cuprate-helper     = { path = "../../helper", features = ["thread"] }
cuprate-test-utils = { path = "../../test-utils" }

tempfile          = { version = "3.10.0" }
pretty_assertions = { workspace = true }
proptest          = { workspace = true }
hex               = { workspace = true }
hex-literal       = { workspace = true }<|MERGE_RESOLUTION|>--- conflicted
+++ resolved
@@ -30,10 +30,6 @@
 curve25519-dalek = { workspace = true }
 cuprate-pruning  = { path = "../../pruning" }
 monero-serai     = { workspace = true, features = ["std"] }
-<<<<<<< HEAD
-paste            = { workspace = true }
-=======
->>>>>>> dced4ed7
 serde            = { workspace = true, optional = true }
 
 # `service` feature.
