//! Blockchain functions - chain height, generated coins, etc.

//---------------------------------------------------------------------------------------------------- Import
use cuprate_database::{DatabaseRo, DbResult, RuntimeError};

use crate::{
    ops::{block::block_exists, macros::doc_error},
    tables::{BlockHeights, BlockInfos},
    types::{BlockHash, BlockHeight},
};

//---------------------------------------------------------------------------------------------------- Free Functions
/// Retrieve the height of the chain.
///
/// This returns the chain-tip, not the [`top_block_height`].
///
/// For example:
/// - The blockchain has 0 blocks => this returns `0`
/// - The blockchain has 1 block (height 0) => this returns `1`
/// - The blockchain has 2 blocks (height 1) => this returns `2`
///
/// So the height of a new block would be `chain_height()`.
#[doc = doc_error!()]
#[inline]
pub fn chain_height(table_block_heights: &impl DatabaseRo<BlockHeights>) -> DbResult<BlockHeight> {
    #[expect(clippy::cast_possible_truncation, reason = "we enforce 64-bit")]
    table_block_heights.len().map(|height| height as usize)
}

/// Retrieve the height of the top block.
///
/// This returns the height of the top block, not the [`chain_height`].
///
/// For example:
/// - The blockchain has 0 blocks => this returns `Err(RuntimeError::KeyNotFound)`
/// - The blockchain has 1 block (height 0) => this returns `Ok(0)`
/// - The blockchain has 2 blocks (height 1) => this returns `Ok(1)`
///
/// Note that in cases where no blocks have been written to the
/// database yet, an error is returned: `Err(RuntimeError::KeyNotFound)`.
///
#[doc = doc_error!()]
#[inline]
pub fn top_block_height(
    table_block_heights: &impl DatabaseRo<BlockHeights>,
) -> DbResult<BlockHeight> {
    match table_block_heights.len()? {
        0 => Err(RuntimeError::KeyNotFound),
        #[expect(clippy::cast_possible_truncation, reason = "we enforce 64-bit")]
        height => Ok(height as usize - 1),
    }
}

/// Check how many cumulative generated coins there have been until a certain [`BlockHeight`].
///
/// This returns the total amount of Monero generated up to `block_height`
/// (including the block itself) in atomic units.
///
/// For example:
/// - on the genesis block `0`, this returns the amount block `0` generated
/// - on the next block `1`, this returns the amount block `0` and `1` generated
///
/// If no blocks have been added and `block_height == 0`
/// (i.e., the cumulative generated coins before genesis block is being calculated),
/// this returns `Ok(0)`.
#[doc = doc_error!()]
#[inline]
pub fn cumulative_generated_coins(
    block_height: &BlockHeight,
    table_block_infos: &impl DatabaseRo<BlockInfos>,
) -> DbResult<u64> {
    match table_block_infos.get(block_height) {
        Ok(block_info) => Ok(block_info.cumulative_generated_coins),
        Err(RuntimeError::KeyNotFound) if block_height == &0 => Ok(0),
        Err(e) => Err(e),
    }
}

/// Find the split point between our chain and a list of [`BlockHash`]s from another chain.
///
/// This function accepts chains in chronological and reverse chronological order, however
/// if the wrong order is specified the return value is meaningless.
///
/// For chronologically ordered chains this will return the index of the first unknown, for reverse
<<<<<<< HEAD
/// chronologically ordered chains this will return the index of the fist known.
=======
/// chronologically ordered chains this will return the index of the first known.
>>>>>>> 7b8756fa
///
/// If all blocks are known for chronologically ordered chains or unknown for reverse chronologically
/// ordered chains then the length of the chain will be returned.
#[doc = doc_error!()]
#[inline]
pub fn find_split_point(
    block_ids: &[BlockHash],
    chronological_order: bool,
    table_block_heights: &impl DatabaseRo<BlockHeights>,
) -> Result<usize, RuntimeError> {
    let mut err = None;

    // Do a binary search to find the first unknown/known block in the batch.
<<<<<<< HEAD
    let idx =
        block_ids.partition_point(
            |block_id| match block_exists(block_id, table_block_heights) {
                Ok(exists) => exists & chronological_order,
                Err(e) => {
                    err.get_or_insert(e);
                    // if this happens the search is scrapped, just return `false` back.
                    false
                }
            },
        );
=======
    let idx = block_ids.partition_point(|block_id| {
        match block_exists(block_id, table_block_heights) {
            Ok(exists) => exists == chronological_order,
            Err(e) => {
                err.get_or_insert(e);
                // if this happens the search is scrapped, just return `false` back.
                false
            }
        }
    });
>>>>>>> 7b8756fa

    if let Some(e) = err {
        return Err(e);
    }

    Ok(idx)
}

//---------------------------------------------------------------------------------------------------- Tests
#[cfg(test)]
mod test {
    use pretty_assertions::assert_eq;

    use cuprate_database::{Env, EnvInner, TxRw};
    use cuprate_test_utils::data::{BLOCK_V16_TX0, BLOCK_V1_TX2, BLOCK_V9_TX3};

    use super::*;

    use crate::{
        ops::block::add_block,
        tables::{OpenTables, Tables},
        tests::{assert_all_tables_are_empty, tmp_concrete_env, AssertTableLen},
    };

    /// Tests all above functions.
    ///
    /// Note that this doesn't test the correctness of values added, as the
    /// functions have a pre-condition that the caller handles this.
    ///
    /// It simply tests if the proper tables are mutated, and if the data
    /// stored and retrieved is the same.
    #[test]
    fn all_blockchain_functions() {
        let (env, _tmp) = tmp_concrete_env();
        let env_inner = env.env_inner();
        assert_all_tables_are_empty(&env);

        let mut blocks = [
            BLOCK_V1_TX2.clone(),
            BLOCK_V9_TX3.clone(),
            BLOCK_V16_TX0.clone(),
        ];
        let blocks_len = blocks.len();

        // Add blocks.
        {
            let tx_rw = env_inner.tx_rw().unwrap();
            let mut tables = env_inner.open_tables_mut(&tx_rw).unwrap();

            assert!(matches!(
                top_block_height(tables.block_heights()),
                Err(RuntimeError::KeyNotFound),
            ));
            assert_eq!(
                0,
                cumulative_generated_coins(&0, tables.block_infos()).unwrap()
            );

            for (i, block) in blocks.iter_mut().enumerate() {
                // HACK: `add_block()` asserts blocks with non-sequential heights
                // cannot be added, to get around this, manually edit the block height.
                block.height = i;
                add_block(block, &mut tables).unwrap();
            }

            // Assert reads are correct.
            AssertTableLen {
                block_infos: 3,
                block_header_blobs: 3,
                block_txs_hashes: 3,
                block_heights: 3,
                key_images: 69,
                num_outputs: 41,
                pruned_tx_blobs: 0,
                prunable_hashes: 0,
                outputs: 111,
                prunable_tx_blobs: 0,
                rct_outputs: 8,
                tx_blobs: 8,
                tx_ids: 8,
                tx_heights: 8,
                tx_unlock_time: 3,
            }
            .assert(&tables);

            assert_eq!(blocks_len, chain_height(tables.block_heights()).unwrap());
            assert_eq!(
                blocks_len - 1,
                top_block_height(tables.block_heights()).unwrap()
            );
            assert_eq!(
                cumulative_generated_coins(&0, tables.block_infos()).unwrap(),
                14_535_350_982_449,
            );
            assert_eq!(
                cumulative_generated_coins(&1, tables.block_infos()).unwrap(),
                17_939_125_004_612,
            );
            assert_eq!(
                cumulative_generated_coins(&2, tables.block_infos()).unwrap(),
                18_539_125_004_612,
            );
            assert!(matches!(
                cumulative_generated_coins(&3, tables.block_infos()),
                Err(RuntimeError::KeyNotFound),
            ));

            drop(tables);
            TxRw::commit(tx_rw).unwrap();
        }
    }
}<|MERGE_RESOLUTION|>--- conflicted
+++ resolved
@@ -82,11 +82,7 @@
 /// if the wrong order is specified the return value is meaningless.
 ///
 /// For chronologically ordered chains this will return the index of the first unknown, for reverse
-<<<<<<< HEAD
-/// chronologically ordered chains this will return the index of the fist known.
-=======
 /// chronologically ordered chains this will return the index of the first known.
->>>>>>> 7b8756fa
 ///
 /// If all blocks are known for chronologically ordered chains or unknown for reverse chronologically
 /// ordered chains then the length of the chain will be returned.
@@ -100,19 +96,6 @@
     let mut err = None;
 
     // Do a binary search to find the first unknown/known block in the batch.
-<<<<<<< HEAD
-    let idx =
-        block_ids.partition_point(
-            |block_id| match block_exists(block_id, table_block_heights) {
-                Ok(exists) => exists & chronological_order,
-                Err(e) => {
-                    err.get_or_insert(e);
-                    // if this happens the search is scrapped, just return `false` back.
-                    false
-                }
-            },
-        );
-=======
     let idx = block_ids.partition_point(|block_id| {
         match block_exists(block_id, table_block_heights) {
             Ok(exists) => exists == chronological_order,
@@ -123,7 +106,6 @@
             }
         }
     });
->>>>>>> 7b8756fa
 
     if let Some(e) = err {
         return Err(e);
