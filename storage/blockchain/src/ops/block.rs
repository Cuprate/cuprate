//! Block functions.

//---------------------------------------------------------------------------------------------------- Import
use bytemuck::TransparentWrapper;
use monero_serai::{
    block::{Block, BlockHeader},
    transaction::Transaction,
};

use cuprate_database::{
    RuntimeError, StorableVec, {DatabaseRo, DatabaseRw},
};
use cuprate_helper::{
    map::{combine_low_high_bits_to_u128, split_u128_into_low_high_bits},
    tx::tx_fee,
};
use cuprate_types::{
    AltBlockInformation, ChainId, ExtendedBlockHeader, HardFork, VerifiedBlockInformation,
    VerifiedTransactionInformation,
};

use crate::{
    ops::{
        alt_block,
        blockchain::{chain_height, cumulative_generated_coins},
        macros::doc_error,
        output::get_rct_num_outputs,
        tx::{add_tx, remove_tx},
    },
    tables::{BlockBlobs, BlockHeights, BlockInfos, Tables, TablesMut},
    types::{BlockHash, BlockHeight, BlockInfo},
};

use super::blockchain::top_block_height;

//---------------------------------------------------------------------------------------------------- `add_block_*`
/// Add a [`VerifiedBlockInformation`] to the database.
///
/// This extracts all the data from the input block and
/// maps/adds them to the appropriate database tables.
///
#[doc = doc_error!()]
///
/// # Panics
/// This function will panic if:
/// - `block.height > u32::MAX` (not normally possible)
/// - `block.height` is not != [`chain_height`]
// no inline, too big.
pub fn add_block(
    block: &VerifiedBlockInformation,
    tables: &mut impl TablesMut,
) -> Result<(), RuntimeError> {
    //------------------------------------------------------ Check preconditions first

    // Cast height to `u32` for storage (handled at top of function).
    // Panic (should never happen) instead of allowing DB corruption.
    // <https://github.com/Cuprate/cuprate/pull/102#discussion_r1560020991>
    assert!(
        u32::try_from(block.height).is_ok(),
        "block.height ({}) > u32::MAX",
        block.height,
    );

    let chain_height = chain_height(tables.block_heights())?;
    assert_eq!(
        block.height, chain_height,
        "block.height ({}) != chain_height ({})",
        block.height, chain_height,
    );

    // Expensive checks - debug only.
    #[cfg(debug_assertions)]
    {
        assert_eq!(block.block.serialize(), block.block_blob);
        assert_eq!(block.block.transactions.len(), block.txs.len());
        for (i, tx) in block.txs.iter().enumerate() {
            assert_eq!(tx.tx_blob, tx.tx.serialize());
            assert_eq!(tx.tx_hash, block.block.transactions[i]);
        }
    }

    //------------------------------------------------------ Transaction / Outputs / Key Images
    // Add the miner transaction first.
    let mining_tx_index = {
        let tx = &block.block.miner_transaction;
        add_tx(tx, &tx.serialize(), &tx.hash(), &chain_height, tables)?
    };

    for tx in &block.txs {
        add_tx(&tx.tx, &tx.tx_blob, &tx.tx_hash, &chain_height, tables)?;
    }

    //------------------------------------------------------ Block Info

    // INVARIANT: must be below the above transaction loop since this
    // RCT output count needs account for _this_ block's outputs.
    let cumulative_rct_outs = get_rct_num_outputs(tables.rct_outputs())?;

    // `saturating_add` is used here as cumulative generated coins overflows due to tail emission.
    let cumulative_generated_coins =
        cumulative_generated_coins(&block.height.saturating_sub(1), tables.block_infos())?
            .saturating_add(block.generated_coins);

    let (cumulative_difficulty_low, cumulative_difficulty_high) =
        split_u128_into_low_high_bits(block.cumulative_difficulty);

    // Block Info.
    tables.block_infos_mut().put(
        &block.height,
        &BlockInfo {
            cumulative_difficulty_low,
            cumulative_difficulty_high,
            cumulative_generated_coins,
            cumulative_rct_outs,
            timestamp: block.block.header.timestamp,
            block_hash: block.block_hash,
            weight: block.weight,
            long_term_weight: block.long_term_weight,
            mining_tx_index,
        },
    )?;

    // Block header blob.
    tables.block_header_blobs_mut().put(
        &block.height,
        StorableVec::wrap_ref(&block.block.header.serialize()),
    )?;

    // Block transaction hashes
    tables.block_txs_hashes_mut().put(
        &block.height,
        StorableVec::wrap_ref(&block.block.transactions),
    )?;

    // Block heights.
    tables
        .block_heights_mut()
        .put(&block.block_hash, &block.height)?;

    Ok(())
}

//---------------------------------------------------------------------------------------------------- `pop_block`
/// Remove the top/latest block from the database.
///
/// The removed block's data is returned.
///
/// If a [`ChainId`] is specified the popped block will be added to the alt block tables under
/// that [`ChainId`]. Otherwise, the block will be completely removed from the DB.
#[doc = doc_error!()]
///
/// In `pop_block()`'s case, [`RuntimeError::KeyNotFound`]
/// will be returned if there are no blocks left.
// no inline, too big
pub fn pop_block(
    move_to_alt_chain: Option<ChainId>,
    tables: &mut impl TablesMut,
) -> Result<(BlockHeight, BlockHash, Block), RuntimeError> {
    //------------------------------------------------------ Block Info
    // Remove block data from tables.
    let (block_height, block_info) = tables.block_infos_mut().pop_last()?;

    // Block heights.
    tables.block_heights_mut().delete(&block_info.block_hash)?;

    // Block blobs.
    //
    // We deserialize the block header blob and mining transaction blob
    // to form a `Block`, such that we can remove the associated transactions
    // later.
    let block_header = tables.block_header_blobs_mut().take(&block_height)?.0;
    let block_txs_hashes = tables.block_txs_hashes_mut().take(&block_height)?.0;
    let miner_transaction = tables.tx_blobs().get(&block_info.mining_tx_index)?.0;
    let block = Block {
        header: BlockHeader::read(&mut block_header.as_slice())?,
        miner_transaction: Transaction::read(&mut miner_transaction.as_slice())?,
        transactions: block_txs_hashes,
    };

    //------------------------------------------------------ Transaction / Outputs / Key Images
    remove_tx(&block.miner_transaction.hash(), tables)?;

    let remove_tx_iter = block.transactions.iter().map(|tx_hash| {
        let (_, tx) = remove_tx(tx_hash, tables)?;
        Ok::<_, RuntimeError>(tx)
    });

    if let Some(chain_id) = move_to_alt_chain {
        let txs = remove_tx_iter
            .map(|result| {
                let tx = result?;
                Ok(VerifiedTransactionInformation {
                    tx_weight: tx.weight(),
                    tx_blob: tx.serialize(),
                    tx_hash: tx.hash(),
                    fee: tx_fee(&tx),
                    tx,
                })
            })
            .collect::<Result<Vec<VerifiedTransactionInformation>, RuntimeError>>()?;

        alt_block::add_alt_block(
            &AltBlockInformation {
                block: block.clone(),
                block_blob: block.serialize(),
                txs,
                block_hash: block_info.block_hash,
                // We know the PoW is valid for this block so just set it so it will always verify as valid.
                pow_hash: [0; 32],
                height: block_height,
                weight: block_info.weight,
                long_term_weight: block_info.long_term_weight,
                cumulative_difficulty: combine_low_high_bits_to_u128(
                    block_info.cumulative_difficulty_low,
                    block_info.cumulative_difficulty_high,
                ),
                chain_id,
            },
            tables,
        )?;
    } else {
        for result in remove_tx_iter {
            drop(result?);
        }
    }

    Ok((block_height, block_info.block_hash, block))
}

//---------------------------------------------------------------------------------------------------- `get_block_*`
/// Retrieve a [`Block`] via its [`BlockHeight`].
#[doc = doc_error!()]
#[inline]
pub fn get_block(
    block_height: &BlockHeight,
    table_block_blobs: &impl DatabaseRo<BlockBlobs>,
) -> Result<Block, RuntimeError> {
    let block_blob = table_block_blobs.get(block_height)?;
    Ok(Block::read(&mut block_blob.0.as_slice())?)
}

/// Retrieve a [`Block`] via its [`BlockHash`].
#[doc = doc_error!()]
#[inline]
pub fn get_block_by_hash(
    block_hash: &BlockHash,
    table_block_heights: &impl DatabaseRo<BlockHeights>,
    table_block_blobs: &impl DatabaseRo<BlockBlobs>,
) -> Result<Block, RuntimeError> {
    let block_height = table_block_heights.get(block_hash)?;
    get_block(&block_height, table_block_blobs)
}

/// Retrieve the top [`Block`].
#[doc = doc_error!()]
#[inline]
pub fn get_top_block(
    table_block_heights: &impl DatabaseRo<BlockHeights>,
    table_block_blobs: &impl DatabaseRo<BlockBlobs>,
) -> Result<Block, RuntimeError> {
    let top_height = top_block_height(table_block_heights)?;
    get_block(&top_height, table_block_blobs)
}

/// [`get_top_block`] and [`get_block_extended_header_top`].
#[doc = doc_error!()]
#[inline]
pub fn get_top_block_full(
    tables: &impl Tables,
) -> Result<(Block, ExtendedBlockHeader), RuntimeError> {
    let (header, _) = get_block_extended_header_top(tables)?;
    let block = get_top_block(tables.block_heights(), tables.block_blobs())?;

    Ok((block, header))
}

//---------------------------------------------------------------------------------------------------- `get_block_extended_header_*`
/// Retrieve a [`ExtendedBlockHeader`] from the database.
///
/// This extracts all the data from the database tables
/// needed to create a full `ExtendedBlockHeader`.
///
/// # Notes
/// This is slightly more expensive than [`get_block_extended_header_from_height`]
/// (1 more database lookup).
#[doc = doc_error!()]
#[inline]
pub fn get_block_extended_header(
    block_hash: &BlockHash,
    tables: &impl Tables,
) -> Result<ExtendedBlockHeader, RuntimeError> {
    get_block_extended_header_from_height(&tables.block_heights().get(block_hash)?, tables)
}

/// Same as [`get_block_extended_header`] but with a [`BlockHeight`].
#[doc = doc_error!()]
#[expect(
    clippy::missing_panics_doc,
    reason = "The panic is only possible with a corrupt DB"
)]
#[inline]
pub fn get_block_extended_header_from_height(
    block_height: &BlockHeight,
    tables: &impl Tables,
) -> Result<ExtendedBlockHeader, RuntimeError> {
    let block_info = tables.block_infos().get(block_height)?;
    let block_header_blob = tables.block_header_blobs().get(block_height)?.0;
    let block_header = BlockHeader::read(&mut block_header_blob.as_slice())?;

    let cumulative_difficulty = combine_low_high_bits_to_u128(
        block_info.cumulative_difficulty_low,
        block_info.cumulative_difficulty_high,
    );

    Ok(ExtendedBlockHeader {
        cumulative_difficulty,
        version: HardFork::from_version(block_header.hardfork_version)
            .expect("Stored block must have a valid hard-fork"),
<<<<<<< HEAD
        vote: block.header.hardfork_signal,
        timestamp: block.header.timestamp,
        block_weight: block_info.weight as usize,
        long_term_weight: block_info.long_term_weight as usize,
        height: *block_height as u64,
=======
        vote: block_header.hardfork_signal,
        timestamp: block_header.timestamp,
        block_weight: block_info.weight,
        long_term_weight: block_info.long_term_weight,
>>>>>>> 57af45e0
    })
}

/// Return the top/latest [`ExtendedBlockHeader`] from the database.
#[doc = doc_error!()]
#[inline]
pub fn get_block_extended_header_top(
    tables: &impl Tables,
) -> Result<(ExtendedBlockHeader, BlockHeight), RuntimeError> {
    let height = chain_height(tables.block_heights())?.saturating_sub(1);
    let header = get_block_extended_header_from_height(&height, tables)?;
    Ok((header, height))
}

//---------------------------------------------------------------------------------------------------- Misc
/// Retrieve a [`BlockInfo`] via its [`BlockHeight`].
#[doc = doc_error!()]
#[inline]
pub fn get_block_info(
    block_height: &BlockHeight,
    table_block_infos: &impl DatabaseRo<BlockInfos>,
) -> Result<BlockInfo, RuntimeError> {
    table_block_infos.get(block_height)
}

/// Retrieve a [`BlockHeight`] via its [`BlockHash`].
#[doc = doc_error!()]
#[inline]
pub fn get_block_height(
    block_hash: &BlockHash,
    table_block_heights: &impl DatabaseRo<BlockHeights>,
) -> Result<BlockHeight, RuntimeError> {
    table_block_heights.get(block_hash)
}

/// Check if a block exists in the database.
///
/// # Errors
/// Note that this will never return `Err(RuntimeError::KeyNotFound)`,
/// as in that case, `Ok(false)` will be returned.
///
/// Other errors may still occur.
#[inline]
pub fn block_exists(
    block_hash: &BlockHash,
    table_block_heights: &impl DatabaseRo<BlockHeights>,
) -> Result<bool, RuntimeError> {
    table_block_heights.contains(block_hash)
}

//---------------------------------------------------------------------------------------------------- Tests
#[cfg(test)]
#[expect(clippy::too_many_lines)]
mod test {
    use pretty_assertions::assert_eq;

    use cuprate_database::{Env, EnvInner, TxRw};
    use cuprate_test_utils::data::{BLOCK_V16_TX0, BLOCK_V1_TX2, BLOCK_V9_TX3};

    use crate::{
        ops::tx::{get_tx, tx_exists},
        tables::OpenTables,
        tests::{assert_all_tables_are_empty, tmp_concrete_env, AssertTableLen},
    };

    use super::*;

    /// Tests all above block functions.
    ///
    /// Note that this doesn't test the correctness of values added, as the
    /// functions have a pre-condition that the caller handles this.
    ///
    /// It simply tests if the proper tables are mutated, and if the data
    /// stored and retrieved is the same.
    #[test]
    fn all_block_functions() {
        let (env, _tmp) = tmp_concrete_env();
        let env_inner = env.env_inner();
        assert_all_tables_are_empty(&env);

        let mut blocks = [
            BLOCK_V1_TX2.clone(),
            BLOCK_V9_TX3.clone(),
            BLOCK_V16_TX0.clone(),
        ];
        // HACK: `add_block()` asserts blocks with non-sequential heights
        // cannot be added, to get around this, manually edit the block height.
        for (height, block) in blocks.iter_mut().enumerate() {
            block.height = height;
            assert_eq!(block.block.serialize(), block.block_blob);
        }
        let generated_coins_sum = blocks
            .iter()
            .map(|block| block.generated_coins)
            .sum::<u64>();

        // Add blocks.
        {
            let tx_rw = env_inner.tx_rw().unwrap();
            let mut tables = env_inner.open_tables_mut(&tx_rw).unwrap();

            for block in &blocks {
                // println!("add_block: {block:#?}");
                add_block(block, &mut tables).unwrap();
            }

            drop(tables);
            TxRw::commit(tx_rw).unwrap();
        }

        // Assert all reads are OK.
        let block_hashes = {
            let tx_ro = env_inner.tx_ro().unwrap();
            let tables = env_inner.open_tables(&tx_ro).unwrap();

            // Assert only the proper tables were added to.
            AssertTableLen {
                block_infos: 3,
                block_header_blobs: 3,
                block_txs_hashes: 3,
                block_heights: 3,
                key_images: 69,
                num_outputs: 41,
                pruned_tx_blobs: 0,
                prunable_hashes: 0,
                outputs: 111,
                prunable_tx_blobs: 0,
                rct_outputs: 8,
                tx_blobs: 8,
                tx_ids: 8,
                tx_heights: 8,
                tx_unlock_time: 3,
            }
            .assert(&tables);

            // Check `cumulative` functions work.
            assert_eq!(
                cumulative_generated_coins(&2, tables.block_infos()).unwrap(),
                generated_coins_sum,
            );

            // Both height and hash should result in getting the same data.
            let mut block_hashes = vec![];
            for block in &blocks {
                println!("blocks.iter(): hash: {}", hex::encode(block.block_hash));

                let height = get_block_height(&block.block_hash, tables.block_heights()).unwrap();

                println!("blocks.iter(): height: {height}");

                assert!(block_exists(&block.block_hash, tables.block_heights()).unwrap());

                let block_header_from_height =
                    get_block_extended_header_from_height(&height, &tables).unwrap();
                let block_header_from_hash =
                    get_block_extended_header(&block.block_hash, &tables).unwrap();

                // Just an alias, these names are long.
                let b1 = block_header_from_hash;
                let b2 = block;
                assert_eq!(b1, block_header_from_height);
                assert_eq!(b1.version.as_u8(), b2.block.header.hardfork_version);
                assert_eq!(b1.vote, b2.block.header.hardfork_signal);
                assert_eq!(b1.timestamp, b2.block.header.timestamp);
                assert_eq!(b1.cumulative_difficulty, b2.cumulative_difficulty);
                assert_eq!(b1.block_weight, b2.weight);
                assert_eq!(b1.long_term_weight, b2.long_term_weight);

                block_hashes.push(block.block_hash);

                // Assert transaction reads are OK.
                for (i, tx) in block.txs.iter().enumerate() {
                    println!("tx_hash: {:?}", hex::encode(tx.tx_hash));

                    assert!(tx_exists(&tx.tx_hash, tables.tx_ids()).unwrap());

                    let tx2 = get_tx(&tx.tx_hash, tables.tx_ids(), tables.tx_blobs()).unwrap();

                    assert_eq!(tx.tx_blob, tx2.serialize());
                    assert_eq!(tx.tx_weight, tx2.weight());
                    assert_eq!(tx.tx_hash, block.block.transactions[i]);
                    assert_eq!(tx.tx_hash, tx2.hash());
                }
            }

            block_hashes
        };

        {
            let len = block_hashes.len();
            let hashes: Vec<String> = block_hashes.iter().map(hex::encode).collect();
            println!("block_hashes: len: {len}, hashes: {hashes:?}");
        }

        // Remove the blocks.
        {
            let tx_rw = env_inner.tx_rw().unwrap();
            let mut tables = env_inner.open_tables_mut(&tx_rw).unwrap();

            for block_hash in block_hashes.into_iter().rev() {
                println!("pop_block(): block_hash: {}", hex::encode(block_hash));

                let (_popped_height, popped_hash, _popped_block) =
                    pop_block(None, &mut tables).unwrap();

                assert_eq!(block_hash, popped_hash);

                assert!(matches!(
                    get_block_extended_header(&block_hash, &tables),
                    Err(RuntimeError::KeyNotFound)
                ));
            }

            drop(tables);
            TxRw::commit(tx_rw).unwrap();
        }

        assert_all_tables_are_empty(&env);
    }

    /// We should panic if: `block.height` > `u32::MAX`
    #[test]
    #[should_panic(expected = "block.height (4294967296) > u32::MAX")]
    fn block_height_gt_u32_max() {
        let (env, _tmp) = tmp_concrete_env();
        let env_inner = env.env_inner();
        assert_all_tables_are_empty(&env);

        let tx_rw = env_inner.tx_rw().unwrap();
        let mut tables = env_inner.open_tables_mut(&tx_rw).unwrap();

        let mut block = BLOCK_V9_TX3.clone();

        block.height = cuprate_helper::cast::u32_to_usize(u32::MAX) + 1;
        add_block(&block, &mut tables).unwrap();
    }

    /// We should panic if: `block.height` != the chain height
    #[test]
    #[should_panic(
        expected = "assertion `left == right` failed: block.height (123) != chain_height (1)\n  left: 123\n right: 1"
    )]
    fn block_height_not_chain_height() {
        let (env, _tmp) = tmp_concrete_env();
        let env_inner = env.env_inner();
        assert_all_tables_are_empty(&env);

        let tx_rw = env_inner.tx_rw().unwrap();
        let mut tables = env_inner.open_tables_mut(&tx_rw).unwrap();

        let mut block = BLOCK_V9_TX3.clone();
        // HACK: `add_block()` asserts blocks with non-sequential heights
        // cannot be added, to get around this, manually edit the block height.
        block.height = 0;

        // OK, `0 == 0`
        assert_eq!(block.height, 0);
        add_block(&block, &mut tables).unwrap();

        // FAIL, `123 != 1`
        block.height = 123;
        add_block(&block, &mut tables).unwrap();
    }
}<|MERGE_RESOLUTION|>--- conflicted
+++ resolved
@@ -316,18 +316,11 @@
         cumulative_difficulty,
         version: HardFork::from_version(block_header.hardfork_version)
             .expect("Stored block must have a valid hard-fork"),
-<<<<<<< HEAD
         vote: block.header.hardfork_signal,
         timestamp: block.header.timestamp,
-        block_weight: block_info.weight as usize,
-        long_term_weight: block_info.long_term_weight as usize,
-        height: *block_height as u64,
-=======
-        vote: block_header.hardfork_signal,
-        timestamp: block_header.timestamp,
         block_weight: block_info.weight,
         long_term_weight: block_info.long_term_weight,
->>>>>>> 57af45e0
+        height: *block_height as u64,
     })
 }
 
