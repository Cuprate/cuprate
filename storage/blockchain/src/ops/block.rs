--- conflicted
+++ resolved
@@ -2,30 +2,14 @@
 
 //---------------------------------------------------------------------------------------------------- Import
 use bytemuck::TransparentWrapper;
-<<<<<<< HEAD
-use bytes::Bytes;
-=======
 use monero_serai::{
     block::{Block, BlockHeader},
     transaction::Transaction,
 };
->>>>>>> 521bf877
 
 use cuprate_database::{
-    RuntimeError, StorableVec, {DatabaseIter, DatabaseRo, DatabaseRw},
+    RuntimeError, StorableVec, {DatabaseRo, DatabaseRw},
 };
-<<<<<<< HEAD
-use cuprate_helper::cast::usize_to_u64;
-use cuprate_helper::{
-    map::{combine_low_high_bits_to_u128, split_u128_into_low_high_bits},
-    tx_utils::tx_fee,
-};
-use cuprate_types::{
-    AltBlockInformation, BlockCompleteEntry, ChainId, ExtendedBlockHeader, HardFork,
-    TransactionBlobs, VerifiedBlockInformation, VerifiedTransactionInformation,
-};
-use monero_serai::block::{Block, BlockHeader};
-=======
 use cuprate_helper::{
     map::{combine_low_high_bits_to_u128, split_u128_into_low_high_bits},
     tx::tx_fee,
@@ -34,9 +18,7 @@
     AltBlockInformation, ChainId, ExtendedBlockHeader, HardFork, VerifiedBlockInformation,
     VerifiedTransactionInformation,
 };
->>>>>>> 521bf877
-
-use crate::tables::TablesIter;
+
 use crate::{
     ops::{
         alt_block,
@@ -132,10 +114,7 @@
             block_hash: block.block_hash,
             weight: block.weight,
             long_term_weight: block.long_term_weight,
-<<<<<<< HEAD
-=======
             mining_tx_index,
->>>>>>> 521bf877
         },
     )?;
 
@@ -197,48 +176,7 @@
     };
 
     //------------------------------------------------------ Transaction / Outputs / Key Images
-    let mut txs = Vec::with_capacity(block.transactions.len());
-
     remove_tx(&block.miner_transaction.hash(), tables)?;
-<<<<<<< HEAD
-    for tx_hash in &block.transactions {
-        let (_, tx) = remove_tx(tx_hash, tables)?;
-
-        if move_to_alt_chain.is_some() {
-            txs.push(VerifiedTransactionInformation {
-                tx_weight: tx.weight(),
-                tx_blob: tx.serialize(),
-                tx_hash: tx.hash(),
-                fee: tx_fee(&tx),
-                tx,
-            });
-        }
-    }
-
-    if let Some(chain_id) = move_to_alt_chain {
-        alt_block::add_alt_block(
-            &AltBlockInformation {
-                block: block.clone(),
-                block_blob,
-                txs,
-                block_hash: block_info.block_hash,
-                // We know the PoW is valid for this block so just set it so it will always verify as
-                // valid.
-                pow_hash: [0; 32],
-                height: block_height,
-                weight: block_info.weight,
-                long_term_weight: block_info.long_term_weight,
-                cumulative_difficulty: combine_low_high_bits_to_u128(
-                    block_info.cumulative_difficulty_low,
-                    block_info.cumulative_difficulty_high,
-                ),
-                chain_id,
-            },
-            tables,
-        )?;
-    }
-
-=======
 
     let remove_tx_iter = block.transactions.iter().map(|tx_hash| {
         let (_, tx) = remove_tx(tx_hash, tables)?;
@@ -284,7 +222,6 @@
         }
     }
 
->>>>>>> 521bf877
     Ok((block_height, block_info.block_hash, block))
 }
 
@@ -318,13 +255,8 @@
     tables: &impl Tables,
 ) -> Result<ExtendedBlockHeader, RuntimeError> {
     let block_info = tables.block_infos().get(block_height)?;
-<<<<<<< HEAD
-    let block_blob = tables.block_blobs().get(block_height)?.0;
-    let block_header = BlockHeader::read(&mut block_blob.as_slice())?;
-=======
     let block_header_blob = tables.block_header_blobs().get(block_height)?.0;
     let block_header = BlockHeader::read(&mut block_header_blob.as_slice())?;
->>>>>>> 521bf877
 
     let cumulative_difficulty = combine_low_high_bits_to_u128(
         block_info.cumulative_difficulty_low,
@@ -351,40 +283,6 @@
     let height = chain_height(tables.block_heights())?.saturating_sub(1);
     let header = get_block_extended_header_from_height(&height, tables)?;
     Ok((header, height))
-}
-
-//---------------------------------------------------------------------------------------------------- `get_block_complete_entry`
-
-pub fn get_block_complete_entry(
-    block_hash: &BlockHash,
-    tables: &impl TablesIter,
-) -> Result<BlockCompleteEntry, RuntimeError> {
-    let height = tables.block_heights().get(block_hash)?;
-
-    let block_blob = tables.block_blobs().get(&height)?.0;
-
-    let block = Block::read(&mut block_blob.as_slice()).expect("Valid block failed to be read");
-
-    let txs = if let Some(first_tx) = block.transactions.first() {
-        let first_tx_idx = tables.tx_ids().get(first_tx)?;
-        let end_tx_idx = first_tx_idx + usize_to_u64(block.transactions.len());
-
-        let tx_blobs = tables.tx_blobs_iter().get_range(first_tx_idx..end_tx_idx)?;
-
-        tx_blobs
-            .map(|res| Ok(Bytes::from(res?.0)))
-            .collect::<Result<_, RuntimeError>>()?
-    } else {
-        vec![]
-    };
-
-    Ok(BlockCompleteEntry {
-        block: Bytes::from(block_blob),
-        txs: TransactionBlobs::Normal(txs),
-        pruned: false,
-        // This is only needed when pruned.
-        block_weight: 0,
-    })
 }
 
 //---------------------------------------------------------------------------------------------------- Misc
