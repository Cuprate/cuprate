//! Block functions.

//---------------------------------------------------------------------------------------------------- Import
use bytemuck::TransparentWrapper;
<<<<<<< HEAD
use monero_serai::{
    block::{Block, BlockHeader},
    transaction::{NotPruned, Transaction},
};
=======
use monero_serai::block::{Block, BlockHeader};
>>>>>>> 4169c45c

use cuprate_database::{
    RuntimeError, StorableVec, {DatabaseRo, DatabaseRw},
};
use cuprate_helper::{
    map::{combine_low_high_bits_to_u128, split_u128_into_low_high_bits},
    tx::tx_fee,
};
use cuprate_types::{
    AltBlockInformation, ChainId, ExtendedBlockHeader, HardFork, VerifiedBlockInformation,
    VerifiedTransactionInformation,
};

use crate::{
    ops::{
        alt_block,
        blockchain::{chain_height, cumulative_generated_coins},
        macros::doc_error,
        output::get_rct_num_outputs,
        tx::{add_tx, remove_tx},
    },
    tables::{BlockHeights, BlockInfos, Tables, TablesMut},
    types::{BlockHash, BlockHeight, BlockInfo},
};

//---------------------------------------------------------------------------------------------------- `add_block_*`
/// Add a [`VerifiedBlockInformation`] to the database.
///
/// This extracts all the data from the input block and
/// maps/adds them to the appropriate database tables.
///
#[doc = doc_error!()]
///
/// # Panics
/// This function will panic if:
/// - `block.height > u32::MAX` (not normally possible)
/// - `block.height` is not != [`chain_height`]
// no inline, too big.
pub fn add_block(
    block: &VerifiedBlockInformation,
    tables: &mut impl TablesMut,
) -> Result<(), RuntimeError> {
    //------------------------------------------------------ Check preconditions first

    // Cast height to `u32` for storage (handled at top of function).
    // Panic (should never happen) instead of allowing DB corruption.
    // <https://github.com/Cuprate/cuprate/pull/102#discussion_r1560020991>
    assert!(
        u32::try_from(block.height).is_ok(),
        "block.height ({}) > u32::MAX",
        block.height,
    );

    let chain_height = chain_height(tables.block_heights())?;
    assert_eq!(
        block.height, chain_height,
        "block.height ({}) != chain_height ({})",
        block.height, chain_height,
    );

    // Expensive checks - debug only.
    #[cfg(debug_assertions)]
    {
        assert_eq!(block.block.serialize(), block.block_blob);
        assert_eq!(block.block.transactions.len(), block.txs.len());
        for (i, tx) in block.txs.iter().enumerate() {
            assert_eq!(tx.tx_blob, tx.tx.serialize());
            assert_eq!(tx.tx_hash, block.block.transactions[i]);
        }
    }

    //------------------------------------------------------ Transaction / Outputs / Key Images
    // Add the miner transaction first.
    let mining_tx_index = {
        let tx = &block.block.miner_transaction;
        add_tx(tx, &tx.serialize(), &tx.hash(), &chain_height, tables)?
    };

    for tx in &block.txs {
        add_tx(&tx.tx, &tx.tx_blob, &tx.tx_hash, &chain_height, tables)?;
    }

    //------------------------------------------------------ Block Info

    // INVARIANT: must be below the above transaction loop since this
    // RCT output count needs account for _this_ block's outputs.
    let cumulative_rct_outs = get_rct_num_outputs(tables.rct_outputs())?;

    // `saturating_add` is used here as cumulative generated coins overflows due to tail emission.
    let cumulative_generated_coins =
        cumulative_generated_coins(&block.height.saturating_sub(1), tables.block_infos())?
            .saturating_add(block.generated_coins);

    let (cumulative_difficulty_low, cumulative_difficulty_high) =
        split_u128_into_low_high_bits(block.cumulative_difficulty);

    // Block Info.
    tables.block_infos_mut().put(
        &block.height,
        &BlockInfo {
            cumulative_difficulty_low,
            cumulative_difficulty_high,
            cumulative_generated_coins,
            cumulative_rct_outs,
            timestamp: block.block.header.timestamp,
            block_hash: block.block_hash,
<<<<<<< HEAD
            // INVARIANT: #[cfg] @ lib.rs asserts `usize == u64`
            weight: block.weight as u64,
            long_term_weight: block.long_term_weight as u64,
            mining_tx_index,
=======
            weight: block.weight,
            long_term_weight: block.long_term_weight,
>>>>>>> 4169c45c
        },
    )?;

    // Block header blob.
    tables.block_header_blobs_mut().put(
        &block.height,
        StorableVec::wrap_ref(&block.block.header.serialize()),
    )?;

    // Block transaction hashes
    tables.block_txs_hashes_mut().put(
        &block.height,
        StorableVec::wrap_ref(&block.block.transactions),
    )?;

    // Block heights.
    tables
        .block_heights_mut()
        .put(&block.block_hash, &block.height)?;

    Ok(())
}

//---------------------------------------------------------------------------------------------------- `pop_block`
/// Remove the top/latest block from the database.
///
/// The removed block's data is returned.
///
/// If a [`ChainId`] is specified the popped block will be added to the alt block tables under
/// that [`ChainId`]. Otherwise, the block will be completely removed from the DB.
#[doc = doc_error!()]
///
/// In `pop_block()`'s case, [`RuntimeError::KeyNotFound`]
/// will be returned if there are no blocks left.
// no inline, too big
pub fn pop_block(
    move_to_alt_chain: Option<ChainId>,
    tables: &mut impl TablesMut,
) -> Result<(BlockHeight, BlockHash, Block), RuntimeError> {
    //------------------------------------------------------ Block Info
    // Remove block data from tables.
<<<<<<< HEAD
    let (block_height, block_hash, mining_tx_index) = {
        let (block_height, block_info) = tables.block_infos_mut().pop_last()?;
        (
            block_height,
            block_info.block_hash,
            block_info.mining_tx_index,
        )
    };
=======
    let (block_height, block_info) = tables.block_infos_mut().pop_last()?;
>>>>>>> 4169c45c

    // Block heights.
    tables.block_heights_mut().delete(&block_info.block_hash)?;

    // Block blobs.
    //
    // We deserialize the block header blob and mining transaction blob
    // to form a `Block`, such that we can remove the associated transactions
    // later.
    let block_header = tables.block_header_blobs_mut().take(&block_height)?.0;
    let block_txs_hashes = tables.block_txs_hashes_mut().take(&block_height)?.0;
    let miner_transaction = tables.tx_blobs().get(&mining_tx_index)?.0;
    let block = Block {
        header: BlockHeader::read(&mut block_header.as_slice())?,
        miner_transaction: Transaction::<NotPruned>::read(&mut miner_transaction.as_slice())?,
        transactions: block_txs_hashes,
    };

    //------------------------------------------------------ Transaction / Outputs / Key Images
    remove_tx(&block.miner_transaction.hash(), tables)?;

    let remove_tx_iter = block.transactions.iter().map(|tx_hash| {
        let (_, tx) = remove_tx(tx_hash, tables)?;
        Ok::<_, RuntimeError>(tx)
    });

    if let Some(chain_id) = move_to_alt_chain {
        let txs = remove_tx_iter
            .map(|result| {
                let tx = result?;
                Ok(VerifiedTransactionInformation {
                    tx_weight: tx.weight(),
                    tx_blob: tx.serialize(),
                    tx_hash: tx.hash(),
                    fee: tx_fee(&tx),
                    tx,
                })
            })
            .collect::<Result<Vec<VerifiedTransactionInformation>, RuntimeError>>()?;

        alt_block::add_alt_block(
            &AltBlockInformation {
                block: block.clone(),
                block_blob,
                txs,
                block_hash: block_info.block_hash,
                // We know the PoW is valid for this block so just set it so it will always verify as valid.
                pow_hash: [0; 32],
                height: block_height,
                weight: block_info.weight,
                long_term_weight: block_info.long_term_weight,
                cumulative_difficulty: combine_low_high_bits_to_u128(
                    block_info.cumulative_difficulty_low,
                    block_info.cumulative_difficulty_high,
                ),
                chain_id,
            },
            tables,
        )?;
    } else {
        for result in remove_tx_iter {
            drop(result?);
        }
    }

    Ok((block_height, block_info.block_hash, block))
}

//---------------------------------------------------------------------------------------------------- `get_block_extended_header_*`
/// Retrieve a [`ExtendedBlockHeader`] from the database.
///
/// This extracts all the data from the database tables
/// needed to create a full `ExtendedBlockHeader`.
///
/// # Notes
/// This is slightly more expensive than [`get_block_extended_header_from_height`]
/// (1 more database lookup).
#[doc = doc_error!()]
#[inline]
pub fn get_block_extended_header(
    block_hash: &BlockHash,
    tables: &impl Tables,
) -> Result<ExtendedBlockHeader, RuntimeError> {
    get_block_extended_header_from_height(&tables.block_heights().get(block_hash)?, tables)
}

/// Same as [`get_block_extended_header`] but with a [`BlockHeight`].
#[doc = doc_error!()]
#[expect(
    clippy::missing_panics_doc,
    reason = "The panic is only possible with a corrupt DB"
)]
#[inline]
pub fn get_block_extended_header_from_height(
    block_height: &BlockHeight,
    tables: &impl Tables,
) -> Result<ExtendedBlockHeader, RuntimeError> {
    let block_info = tables.block_infos().get(block_height)?;
<<<<<<< HEAD
    let block_header_blob = tables.block_header_blobs().get(block_height)?.0;
    let block_header = BlockHeader::read(&mut block_header_blob.as_slice())?;
=======
    let block_blob = tables.block_blobs().get(block_height)?.0;
    let block_header = BlockHeader::read(&mut block_blob.as_slice())?;
>>>>>>> 4169c45c

    let cumulative_difficulty = combine_low_high_bits_to_u128(
        block_info.cumulative_difficulty_low,
        block_info.cumulative_difficulty_high,
    );

    Ok(ExtendedBlockHeader {
        cumulative_difficulty,
        version: HardFork::from_version(block_header.hardfork_version)
            .expect("Stored block must have a valid hard-fork"),
        vote: block_header.hardfork_signal,
        timestamp: block_header.timestamp,
<<<<<<< HEAD
        block_weight: block_info.weight as usize,
        long_term_weight: block_info.long_term_weight as usize,
=======
        block_weight: block_info.weight,
        long_term_weight: block_info.long_term_weight,
>>>>>>> 4169c45c
    })
}

/// Return the top/latest [`ExtendedBlockHeader`] from the database.
#[doc = doc_error!()]
#[inline]
pub fn get_block_extended_header_top(
    tables: &impl Tables,
) -> Result<(ExtendedBlockHeader, BlockHeight), RuntimeError> {
    let height = chain_height(tables.block_heights())?.saturating_sub(1);
    let header = get_block_extended_header_from_height(&height, tables)?;
    Ok((header, height))
}

//---------------------------------------------------------------------------------------------------- Misc
/// Retrieve a [`BlockInfo`] via its [`BlockHeight`].
#[doc = doc_error!()]
#[inline]
pub fn get_block_info(
    block_height: &BlockHeight,
    table_block_infos: &impl DatabaseRo<BlockInfos>,
) -> Result<BlockInfo, RuntimeError> {
    table_block_infos.get(block_height)
}

/// Retrieve a [`BlockHeight`] via its [`BlockHash`].
#[doc = doc_error!()]
#[inline]
pub fn get_block_height(
    block_hash: &BlockHash,
    table_block_heights: &impl DatabaseRo<BlockHeights>,
) -> Result<BlockHeight, RuntimeError> {
    table_block_heights.get(block_hash)
}

/// Check if a block exists in the database.
///
/// # Errors
/// Note that this will never return `Err(RuntimeError::KeyNotFound)`,
/// as in that case, `Ok(false)` will be returned.
///
/// Other errors may still occur.
#[inline]
pub fn block_exists(
    block_hash: &BlockHash,
    table_block_heights: &impl DatabaseRo<BlockHeights>,
) -> Result<bool, RuntimeError> {
    table_block_heights.contains(block_hash)
}

//---------------------------------------------------------------------------------------------------- Tests
#[cfg(test)]
#[expect(clippy::significant_drop_tightening, clippy::too_many_lines)]
mod test {
    use pretty_assertions::assert_eq;

    use cuprate_database::{Env, EnvInner, TxRw};
    use cuprate_test_utils::data::{BLOCK_V16_TX0, BLOCK_V1_TX2, BLOCK_V9_TX3};

    use crate::{
        ops::tx::{get_tx, tx_exists},
        tables::OpenTables,
        tests::{assert_all_tables_are_empty, tmp_concrete_env, AssertTableLen},
    };

    use super::*;

    /// Tests all above block functions.
    ///
    /// Note that this doesn't test the correctness of values added, as the
    /// functions have a pre-condition that the caller handles this.
    ///
    /// It simply tests if the proper tables are mutated, and if the data
    /// stored and retrieved is the same.
    #[test]
    fn all_block_functions() {
        let (env, _tmp) = tmp_concrete_env();
        let env_inner = env.env_inner();
        assert_all_tables_are_empty(&env);

        let mut blocks = [
            BLOCK_V1_TX2.clone(),
            BLOCK_V9_TX3.clone(),
            BLOCK_V16_TX0.clone(),
        ];
        // HACK: `add_block()` asserts blocks with non-sequential heights
        // cannot be added, to get around this, manually edit the block height.
        for (height, block) in blocks.iter_mut().enumerate() {
            block.height = height;
            assert_eq!(block.block.serialize(), block.block_blob);
        }
        let generated_coins_sum = blocks
            .iter()
            .map(|block| block.generated_coins)
            .sum::<u64>();

        // Add blocks.
        {
            let tx_rw = env_inner.tx_rw().unwrap();
            let mut tables = env_inner.open_tables_mut(&tx_rw).unwrap();

            for block in &blocks {
                // println!("add_block: {block:#?}");
                add_block(block, &mut tables).unwrap();
            }

            drop(tables);
            TxRw::commit(tx_rw).unwrap();
        }

        // Assert all reads are OK.
        let block_hashes = {
            let tx_ro = env_inner.tx_ro().unwrap();
            let tables = env_inner.open_tables(&tx_ro).unwrap();

            // Assert only the proper tables were added to.
            AssertTableLen {
                block_infos: 3,
                block_header_blobs: 3,
                block_txs_hashes: 3,
                block_heights: 3,
                key_images: 69,
                num_outputs: 41,
                pruned_tx_blobs: 0,
                prunable_hashes: 0,
                outputs: 111,
                prunable_tx_blobs: 0,
                rct_outputs: 8,
                tx_blobs: 8,
                tx_ids: 8,
                tx_heights: 8,
                tx_unlock_time: 3,
            }
            .assert(&tables);

            // Check `cumulative` functions work.
            assert_eq!(
                cumulative_generated_coins(&2, tables.block_infos()).unwrap(),
                generated_coins_sum,
            );

            // Both height and hash should result in getting the same data.
            let mut block_hashes = vec![];
            for block in &blocks {
                println!("blocks.iter(): hash: {}", hex::encode(block.block_hash));

                let height = get_block_height(&block.block_hash, tables.block_heights()).unwrap();

                println!("blocks.iter(): height: {height}");

                assert!(block_exists(&block.block_hash, tables.block_heights()).unwrap());

                let block_header_from_height =
                    get_block_extended_header_from_height(&height, &tables).unwrap();
                let block_header_from_hash =
                    get_block_extended_header(&block.block_hash, &tables).unwrap();

                // Just an alias, these names are long.
                let b1 = block_header_from_hash;
                let b2 = block;
                assert_eq!(b1, block_header_from_height);
                assert_eq!(b1.version.as_u8(), b2.block.header.hardfork_version);
                assert_eq!(b1.vote, b2.block.header.hardfork_signal);
                assert_eq!(b1.timestamp, b2.block.header.timestamp);
                assert_eq!(b1.cumulative_difficulty, b2.cumulative_difficulty);
                assert_eq!(b1.block_weight, b2.weight);
                assert_eq!(b1.long_term_weight, b2.long_term_weight);

                block_hashes.push(block.block_hash);

                // Assert transaction reads are OK.
                for (i, tx) in block.txs.iter().enumerate() {
                    println!("tx_hash: {:?}", hex::encode(tx.tx_hash));

                    assert!(tx_exists(&tx.tx_hash, tables.tx_ids()).unwrap());

                    let tx2 = get_tx(&tx.tx_hash, tables.tx_ids(), tables.tx_blobs()).unwrap();

                    assert_eq!(tx.tx_blob, tx2.serialize());
                    assert_eq!(tx.tx_weight, tx2.weight());
                    assert_eq!(tx.tx_hash, block.block.transactions[i]);
                    assert_eq!(tx.tx_hash, tx2.hash());
                }
            }

            block_hashes
        };

        {
            let len = block_hashes.len();
            let hashes: Vec<String> = block_hashes.iter().map(hex::encode).collect();
            println!("block_hashes: len: {len}, hashes: {hashes:?}");
        }

        // Remove the blocks.
        {
            let tx_rw = env_inner.tx_rw().unwrap();
            let mut tables = env_inner.open_tables_mut(&tx_rw).unwrap();

            for block_hash in block_hashes.into_iter().rev() {
                println!("pop_block(): block_hash: {}", hex::encode(block_hash));

                let (_popped_height, popped_hash, _popped_block) =
                    pop_block(None, &mut tables).unwrap();

                assert_eq!(block_hash, popped_hash);

                assert!(matches!(
                    get_block_extended_header(&block_hash, &tables),
                    Err(RuntimeError::KeyNotFound)
                ));
            }

            drop(tables);
            TxRw::commit(tx_rw).unwrap();
        }

        assert_all_tables_are_empty(&env);
    }

    /// We should panic if: `block.height` > `u32::MAX`
    #[test]
    #[should_panic(expected = "block.height (4294967296) > u32::MAX")]
    fn block_height_gt_u32_max() {
        let (env, _tmp) = tmp_concrete_env();
        let env_inner = env.env_inner();
        assert_all_tables_are_empty(&env);

        let tx_rw = env_inner.tx_rw().unwrap();
        let mut tables = env_inner.open_tables_mut(&tx_rw).unwrap();

        let mut block = BLOCK_V9_TX3.clone();

        block.height = cuprate_helper::cast::u32_to_usize(u32::MAX) + 1;
        add_block(&block, &mut tables).unwrap();
    }

    /// We should panic if: `block.height` != the chain height
    #[test]
    #[should_panic(
        expected = "assertion `left == right` failed: block.height (123) != chain_height (1)\n  left: 123\n right: 1"
    )]
    fn block_height_not_chain_height() {
        let (env, _tmp) = tmp_concrete_env();
        let env_inner = env.env_inner();
        assert_all_tables_are_empty(&env);

        let tx_rw = env_inner.tx_rw().unwrap();
        let mut tables = env_inner.open_tables_mut(&tx_rw).unwrap();

        let mut block = BLOCK_V9_TX3.clone();
        // HACK: `add_block()` asserts blocks with non-sequential heights
        // cannot be added, to get around this, manually edit the block height.
        block.height = 0;

        // OK, `0 == 0`
        assert_eq!(block.height, 0);
        add_block(&block, &mut tables).unwrap();

        // FAIL, `123 != 1`
        block.height = 123;
        add_block(&block, &mut tables).unwrap();
    }
}<|MERGE_RESOLUTION|>--- conflicted
+++ resolved
@@ -2,14 +2,10 @@
 
 //---------------------------------------------------------------------------------------------------- Import
 use bytemuck::TransparentWrapper;
-<<<<<<< HEAD
 use monero_serai::{
     block::{Block, BlockHeader},
     transaction::{NotPruned, Transaction},
 };
-=======
-use monero_serai::block::{Block, BlockHeader};
->>>>>>> 4169c45c
 
 use cuprate_database::{
     RuntimeError, StorableVec, {DatabaseRo, DatabaseRw},
@@ -116,15 +112,9 @@
             cumulative_rct_outs,
             timestamp: block.block.header.timestamp,
             block_hash: block.block_hash,
-<<<<<<< HEAD
-            // INVARIANT: #[cfg] @ lib.rs asserts `usize == u64`
-            weight: block.weight as u64,
-            long_term_weight: block.long_term_weight as u64,
-            mining_tx_index,
-=======
             weight: block.weight,
             long_term_weight: block.long_term_weight,
->>>>>>> 4169c45c
+            mining_tx_index,
         },
     )?;
 
@@ -166,18 +156,7 @@
 ) -> Result<(BlockHeight, BlockHash, Block), RuntimeError> {
     //------------------------------------------------------ Block Info
     // Remove block data from tables.
-<<<<<<< HEAD
-    let (block_height, block_hash, mining_tx_index) = {
-        let (block_height, block_info) = tables.block_infos_mut().pop_last()?;
-        (
-            block_height,
-            block_info.block_hash,
-            block_info.mining_tx_index,
-        )
-    };
-=======
     let (block_height, block_info) = tables.block_infos_mut().pop_last()?;
->>>>>>> 4169c45c
 
     // Block heights.
     tables.block_heights_mut().delete(&block_info.block_hash)?;
@@ -189,7 +168,7 @@
     // later.
     let block_header = tables.block_header_blobs_mut().take(&block_height)?.0;
     let block_txs_hashes = tables.block_txs_hashes_mut().take(&block_height)?.0;
-    let miner_transaction = tables.tx_blobs().get(&mining_tx_index)?.0;
+    let miner_transaction = tables.tx_blobs().get(&block_info.mining_tx_index)?.0;
     let block = Block {
         header: BlockHeader::read(&mut block_header.as_slice())?,
         miner_transaction: Transaction::<NotPruned>::read(&mut miner_transaction.as_slice())?,
@@ -221,7 +200,7 @@
         alt_block::add_alt_block(
             &AltBlockInformation {
                 block: block.clone(),
-                block_blob,
+                block_blob: block.serialize(),
                 txs,
                 block_hash: block_info.block_hash,
                 // We know the PoW is valid for this block so just set it so it will always verify as valid.
@@ -276,13 +255,8 @@
     tables: &impl Tables,
 ) -> Result<ExtendedBlockHeader, RuntimeError> {
     let block_info = tables.block_infos().get(block_height)?;
-<<<<<<< HEAD
     let block_header_blob = tables.block_header_blobs().get(block_height)?.0;
     let block_header = BlockHeader::read(&mut block_header_blob.as_slice())?;
-=======
-    let block_blob = tables.block_blobs().get(block_height)?.0;
-    let block_header = BlockHeader::read(&mut block_blob.as_slice())?;
->>>>>>> 4169c45c
 
     let cumulative_difficulty = combine_low_high_bits_to_u128(
         block_info.cumulative_difficulty_low,
@@ -295,13 +269,8 @@
             .expect("Stored block must have a valid hard-fork"),
         vote: block_header.hardfork_signal,
         timestamp: block_header.timestamp,
-<<<<<<< HEAD
-        block_weight: block_info.weight as usize,
-        long_term_weight: block_info.long_term_weight as usize,
-=======
         block_weight: block_info.weight,
         long_term_weight: block_info.long_term_weight,
->>>>>>> 4169c45c
     })
 }
 
@@ -354,7 +323,7 @@
 
 //---------------------------------------------------------------------------------------------------- Tests
 #[cfg(test)]
-#[expect(clippy::significant_drop_tightening, clippy::too_many_lines)]
+#[expect(clippy::too_many_lines)]
 mod test {
     use pretty_assertions::assert_eq;
 
