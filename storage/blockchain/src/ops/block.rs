//! Block functions.

//---------------------------------------------------------------------------------------------------- Import
use bytemuck::TransparentWrapper;
use bytes::Bytes;
use monero_serai::{
    block::{Block, BlockHeader},
    transaction::Transaction,
};

use cuprate_database::{
<<<<<<< HEAD
    RuntimeError, StorableVec, {DatabaseIter, DatabaseRo, DatabaseRw},
=======
    DbResult, RuntimeError, StorableVec, {DatabaseIter, DatabaseRo, DatabaseRw},
>>>>>>> 7b8756fa
};
use cuprate_helper::cast::usize_to_u64;
use cuprate_helper::{
    map::{combine_low_high_bits_to_u128, split_u128_into_low_high_bits},
    tx::tx_fee,
};
use cuprate_types::{
    AltBlockInformation, BlockCompleteEntry, ChainId, ExtendedBlockHeader, HardFork,
    TransactionBlobs, VerifiedBlockInformation, VerifiedTransactionInformation,
};

use crate::{
    ops::{
        alt_block,
        blockchain::{chain_height, cumulative_generated_coins},
        macros::doc_error,
        output::get_rct_num_outputs,
        tx::{add_tx, remove_tx},
    },
    tables::{BlockHeights, BlockInfos, Tables, TablesIter, TablesMut},
    types::{BlockHash, BlockHeight, BlockInfo},
};

//---------------------------------------------------------------------------------------------------- `add_block_*`
/// Add a [`VerifiedBlockInformation`] to the database.
///
/// This extracts all the data from the input block and
/// maps/adds them to the appropriate database tables.
///
#[doc = doc_error!()]
///
/// # Panics
/// This function will panic if:
/// - `block.height > u32::MAX` (not normally possible)
/// - `block.height` is != [`chain_height`]
// no inline, too big.
pub fn add_block(block: &VerifiedBlockInformation, tables: &mut impl TablesMut) -> DbResult<()> {
    //------------------------------------------------------ Check preconditions first

    // Cast height to `u32` for storage (handled at top of function).
    // Panic (should never happen) instead of allowing DB corruption.
    // <https://github.com/Cuprate/cuprate/pull/102#discussion_r1560020991>
    assert!(
        u32::try_from(block.height).is_ok(),
        "block.height ({}) > u32::MAX",
        block.height,
    );

    let chain_height = chain_height(tables.block_heights())?;
    assert_eq!(
        block.height, chain_height,
        "block.height ({}) != chain_height ({})",
        block.height, chain_height,
    );

    // Expensive checks - debug only.
    #[cfg(debug_assertions)]
    {
        assert_eq!(block.block.serialize(), block.block_blob);
        assert_eq!(block.block.transactions.len(), block.txs.len());
        for (i, tx) in block.txs.iter().enumerate() {
            assert_eq!(tx.tx_blob, tx.tx.serialize());
            assert_eq!(tx.tx_hash, block.block.transactions[i]);
        }
    }

    //------------------------------------------------------ Transaction / Outputs / Key Images
    // Add the miner transaction first.
    let mining_tx_index = {
        let tx = &block.block.miner_transaction;
        add_tx(tx, &tx.serialize(), &tx.hash(), &chain_height, tables)?
    };

    for tx in &block.txs {
        add_tx(&tx.tx, &tx.tx_blob, &tx.tx_hash, &chain_height, tables)?;
    }

    //------------------------------------------------------ Block Info

    // INVARIANT: must be below the above transaction loop since this
    // RCT output count needs account for _this_ block's outputs.
    let cumulative_rct_outs = get_rct_num_outputs(tables.rct_outputs())?;

    // `saturating_add` is used here as cumulative generated coins overflows due to tail emission.
    let cumulative_generated_coins =
        cumulative_generated_coins(&block.height.saturating_sub(1), tables.block_infos())?
            .saturating_add(block.generated_coins);

    let (cumulative_difficulty_low, cumulative_difficulty_high) =
        split_u128_into_low_high_bits(block.cumulative_difficulty);

    // Block Info.
    tables.block_infos_mut().put(
        &block.height,
        &BlockInfo {
            cumulative_difficulty_low,
            cumulative_difficulty_high,
            cumulative_generated_coins,
            cumulative_rct_outs,
            timestamp: block.block.header.timestamp,
            block_hash: block.block_hash,
            weight: block.weight,
            long_term_weight: block.long_term_weight,
            mining_tx_index,
        },
    )?;

    // Block header blob.
    tables.block_header_blobs_mut().put(
        &block.height,
        StorableVec::wrap_ref(&block.block.header.serialize()),
    )?;

    // Block transaction hashes
    tables.block_txs_hashes_mut().put(
        &block.height,
        StorableVec::wrap_ref(&block.block.transactions),
    )?;

    // Block heights.
    tables
        .block_heights_mut()
        .put(&block.block_hash, &block.height)?;

    Ok(())
}

//---------------------------------------------------------------------------------------------------- `pop_block`
/// Remove the top/latest block from the database.
///
/// The removed block's data is returned.
///
/// If a [`ChainId`] is specified the popped block will be added to the alt block tables under
/// that [`ChainId`]. Otherwise, the block will be completely removed from the DB.
#[doc = doc_error!()]
///
/// In `pop_block()`'s case, [`RuntimeError::KeyNotFound`]
/// will be returned if there are no blocks left.
// no inline, too big
pub fn pop_block(
    move_to_alt_chain: Option<ChainId>,
    tables: &mut impl TablesMut,
) -> DbResult<(BlockHeight, BlockHash, Block)> {
    //------------------------------------------------------ Block Info
    // Remove block data from tables.
    let (block_height, block_info) = tables.block_infos_mut().pop_last()?;

    // Block heights.
    tables.block_heights_mut().delete(&block_info.block_hash)?;

    // Block blobs.
    //
    // We deserialize the block header blob and mining transaction blob
    // to form a `Block`, such that we can remove the associated transactions
    // later.
    let block_header = tables.block_header_blobs_mut().take(&block_height)?.0;
    let block_txs_hashes = tables.block_txs_hashes_mut().take(&block_height)?.0;
    let miner_transaction = tables.tx_blobs().get(&block_info.mining_tx_index)?.0;
    let block = Block {
        header: BlockHeader::read(&mut block_header.as_slice())?,
        miner_transaction: Transaction::read(&mut miner_transaction.as_slice())?,
        transactions: block_txs_hashes,
    };

    //------------------------------------------------------ Transaction / Outputs / Key Images
    remove_tx(&block.miner_transaction.hash(), tables)?;

    let remove_tx_iter = block.transactions.iter().map(|tx_hash| {
        let (_, tx) = remove_tx(tx_hash, tables)?;
        Ok::<_, RuntimeError>(tx)
    });

    if let Some(chain_id) = move_to_alt_chain {
        let txs = remove_tx_iter
            .map(|result| {
                let tx = result?;
                Ok(VerifiedTransactionInformation {
                    tx_weight: tx.weight(),
                    tx_blob: tx.serialize(),
                    tx_hash: tx.hash(),
                    fee: tx_fee(&tx),
                    tx,
                })
            })
            .collect::<DbResult<Vec<VerifiedTransactionInformation>>>()?;

        alt_block::add_alt_block(
            &AltBlockInformation {
                block: block.clone(),
                block_blob: block.serialize(),
                txs,
                block_hash: block_info.block_hash,
                // We know the PoW is valid for this block so just set it so it will always verify as valid.
                pow_hash: [0; 32],
                height: block_height,
                weight: block_info.weight,
                long_term_weight: block_info.long_term_weight,
                cumulative_difficulty: combine_low_high_bits_to_u128(
                    block_info.cumulative_difficulty_low,
                    block_info.cumulative_difficulty_high,
                ),
                chain_id,
            },
            tables,
        )?;
    } else {
        for result in remove_tx_iter {
            drop(result?);
        }
    }

    Ok((block_height, block_info.block_hash, block))
}
//---------------------------------------------------------------------------------------------------- `get_block_blob_with_tx_indexes`
/// Retrieve a block's raw bytes, the index of the miner transaction and the number of non miner-txs in the block.
///
#[doc = doc_error!()]
pub fn get_block_blob_with_tx_indexes(
    block_height: &BlockHeight,
    tables: &impl Tables,
) -> Result<(Vec<u8>, u64, usize), RuntimeError> {
    use monero_serai::io::write_varint;

    let block_info = tables.block_infos().get(block_height)?;

    let miner_tx_idx = block_info.mining_tx_index;
    let block_txs = tables.block_txs_hashes().get(block_height)?.0;
    let numb_txs = block_txs.len();

    // Get the block header
    let mut block = tables.block_header_blobs().get(block_height)?.0;

    // Add the miner tx to the blob.
    let mut miner_tx_blob = tables.tx_blobs().get(&miner_tx_idx)?.0;
    block.append(&mut miner_tx_blob);

    // Add the blocks tx hashes.
    write_varint(&block_txs.len(), &mut block)
        .expect("The number of txs per block will not exceed u64::MAX");

    let block_txs_bytes = bytemuck::cast_slice(&block_txs);
    block.extend_from_slice(block_txs_bytes);

    Ok((block, miner_tx_idx, numb_txs))
}

//---------------------------------------------------------------------------------------------------- `get_block_extended_header_*`
/// Retrieve a [`BlockCompleteEntry`] from the database.
///
#[doc = doc_error!()]
pub fn get_block_complete_entry(
    block_hash: &BlockHash,
    tables: &impl TablesIter,
) -> Result<BlockCompleteEntry, RuntimeError> {
    let block_height = tables.block_heights().get(block_hash)?;
    let (block_blob, miner_tx_idx, numb_non_miner_txs) =
        get_block_blob_with_tx_indexes(&block_height, tables)?;

    let first_tx_idx = miner_tx_idx + 1;

    let tx_blobs = tables
        .tx_blobs_iter()
        .get_range(first_tx_idx..=usize_to_u64(numb_non_miner_txs))?
        .map(|tx_blob| Ok(Bytes::from(tx_blob?.0)))
        .collect::<Result<_, RuntimeError>>()?;

    Ok(BlockCompleteEntry {
        block: Bytes::from(block_blob),
        txs: TransactionBlobs::Normal(tx_blobs),
        pruned: false,
        block_weight: 0,
    })
}

//---------------------------------------------------------------------------------------------------- `get_block_blob_with_tx_indexes`
/// Retrieve a block's raw bytes, the index of the miner transaction and the number of non miner-txs in the block.
///
#[doc = doc_error!()]
pub fn get_block_blob_with_tx_indexes(
    block_height: &BlockHeight,
    tables: &impl Tables,
) -> Result<(Vec<u8>, u64, usize), RuntimeError> {
    let miner_tx_idx = tables.block_infos().get(block_height)?.mining_tx_index;

    let block_txs = tables.block_txs_hashes().get(block_height)?.0;
    let numb_txs = block_txs.len();

    // Get the block header
    let mut block = tables.block_header_blobs().get(block_height)?.0;

    // Add the miner tx to the blob.
    let mut miner_tx_blob = tables.tx_blobs().get(&miner_tx_idx)?.0;
    block.append(&mut miner_tx_blob);

    // Add the blocks tx hashes.
    monero_serai::io::write_varint(&block_txs.len(), &mut block)
        .expect("The number of txs per block will not exceed u64::MAX");

    let block_txs_bytes = bytemuck::must_cast_slice(&block_txs);
    block.extend_from_slice(block_txs_bytes);

    Ok((block, miner_tx_idx, numb_txs))
}

//---------------------------------------------------------------------------------------------------- `get_block_extended_header_*`
/// Retrieve a [`BlockCompleteEntry`] from the database.
///
#[doc = doc_error!()]
pub fn get_block_complete_entry(
    block_hash: &BlockHash,
    tables: &impl TablesIter,
) -> Result<BlockCompleteEntry, RuntimeError> {
    let block_height = tables.block_heights().get(block_hash)?;
    let (block_blob, miner_tx_idx, numb_non_miner_txs) =
        get_block_blob_with_tx_indexes(&block_height, tables)?;

    let first_tx_idx = miner_tx_idx + 1;

    let tx_blobs = tables
        .tx_blobs_iter()
        .get_range(first_tx_idx..(usize_to_u64(numb_non_miner_txs) + first_tx_idx))?
        .map(|tx_blob| Ok(Bytes::from(tx_blob?.0)))
        .collect::<Result<_, RuntimeError>>()?;

    Ok(BlockCompleteEntry {
        block: Bytes::from(block_blob),
        txs: TransactionBlobs::Normal(tx_blobs),
        pruned: false,
        block_weight: 0,
    })
}

//---------------------------------------------------------------------------------------------------- `get_block_extended_header_*`
/// Retrieve a [`ExtendedBlockHeader`] from the database.
///
/// This extracts all the data from the database tables
/// needed to create a full `ExtendedBlockHeader`.
///
/// # Notes
/// This is slightly more expensive than [`get_block_extended_header_from_height`]
/// (1 more database lookup).
#[doc = doc_error!()]
#[inline]
pub fn get_block_extended_header(
    block_hash: &BlockHash,
    tables: &impl Tables,
) -> DbResult<ExtendedBlockHeader> {
    get_block_extended_header_from_height(&tables.block_heights().get(block_hash)?, tables)
}

/// Same as [`get_block_extended_header`] but with a [`BlockHeight`].
#[doc = doc_error!()]
#[expect(
    clippy::missing_panics_doc,
    reason = "The panic is only possible with a corrupt DB"
)]
#[inline]
pub fn get_block_extended_header_from_height(
    block_height: &BlockHeight,
    tables: &impl Tables,
) -> DbResult<ExtendedBlockHeader> {
    let block_info = tables.block_infos().get(block_height)?;
    let block_header_blob = tables.block_header_blobs().get(block_height)?.0;
    let block_header = BlockHeader::read(&mut block_header_blob.as_slice())?;

    let cumulative_difficulty = combine_low_high_bits_to_u128(
        block_info.cumulative_difficulty_low,
        block_info.cumulative_difficulty_high,
    );

    Ok(ExtendedBlockHeader {
        cumulative_difficulty,
        version: HardFork::from_version(block_header.hardfork_version)
            .expect("Stored block must have a valid hard-fork"),
        vote: block_header.hardfork_signal,
        timestamp: block_header.timestamp,
        block_weight: block_info.weight,
        long_term_weight: block_info.long_term_weight,
    })
}

/// Return the top/latest [`ExtendedBlockHeader`] from the database.
#[doc = doc_error!()]
#[inline]
pub fn get_block_extended_header_top(
    tables: &impl Tables,
) -> DbResult<(ExtendedBlockHeader, BlockHeight)> {
    let height = chain_height(tables.block_heights())?.saturating_sub(1);
    let header = get_block_extended_header_from_height(&height, tables)?;
    Ok((header, height))
}

//---------------------------------------------------------------------------------------------------- Misc
/// Retrieve a [`BlockInfo`] via its [`BlockHeight`].
#[doc = doc_error!()]
#[inline]
pub fn get_block_info(
    block_height: &BlockHeight,
    table_block_infos: &impl DatabaseRo<BlockInfos>,
) -> DbResult<BlockInfo> {
    table_block_infos.get(block_height)
}

/// Retrieve a [`BlockHeight`] via its [`BlockHash`].
#[doc = doc_error!()]
#[inline]
pub fn get_block_height(
    block_hash: &BlockHash,
    table_block_heights: &impl DatabaseRo<BlockHeights>,
) -> DbResult<BlockHeight> {
    table_block_heights.get(block_hash)
}

/// Check if a block exists in the database.
///
/// # Errors
/// Note that this will never return `Err(RuntimeError::KeyNotFound)`,
/// as in that case, `Ok(false)` will be returned.
///
/// Other errors may still occur.
#[inline]
pub fn block_exists(
    block_hash: &BlockHash,
    table_block_heights: &impl DatabaseRo<BlockHeights>,
) -> DbResult<bool> {
    table_block_heights.contains(block_hash)
}

//---------------------------------------------------------------------------------------------------- Tests
#[cfg(test)]
#[expect(clippy::too_many_lines)]
mod test {
    use pretty_assertions::assert_eq;

    use cuprate_database::{Env, EnvInner, TxRw};
    use cuprate_test_utils::data::{BLOCK_V16_TX0, BLOCK_V1_TX2, BLOCK_V9_TX3};

    use crate::{
        ops::tx::{get_tx, tx_exists},
        tables::OpenTables,
        tests::{assert_all_tables_are_empty, tmp_concrete_env, AssertTableLen},
    };

    use super::*;

    /// Tests all above block functions.
    ///
    /// Note that this doesn't test the correctness of values added, as the
    /// functions have a pre-condition that the caller handles this.
    ///
    /// It simply tests if the proper tables are mutated, and if the data
    /// stored and retrieved is the same.
    #[test]
    fn all_block_functions() {
        let (env, _tmp) = tmp_concrete_env();
        let env_inner = env.env_inner();
        assert_all_tables_are_empty(&env);

        let mut blocks = [
            BLOCK_V1_TX2.clone(),
            BLOCK_V9_TX3.clone(),
            BLOCK_V16_TX0.clone(),
        ];
        // HACK: `add_block()` asserts blocks with non-sequential heights
        // cannot be added, to get around this, manually edit the block height.
        for (height, block) in blocks.iter_mut().enumerate() {
            block.height = height;
            assert_eq!(block.block.serialize(), block.block_blob);
        }
        let generated_coins_sum = blocks
            .iter()
            .map(|block| block.generated_coins)
            .sum::<u64>();

        // Add blocks.
        {
            let tx_rw = env_inner.tx_rw().unwrap();
            let mut tables = env_inner.open_tables_mut(&tx_rw).unwrap();

            for block in &blocks {
                // println!("add_block: {block:#?}");
                add_block(block, &mut tables).unwrap();
            }

            drop(tables);
            TxRw::commit(tx_rw).unwrap();
        }

        // Assert all reads are OK.
        let block_hashes = {
            let tx_ro = env_inner.tx_ro().unwrap();
            let tables = env_inner.open_tables(&tx_ro).unwrap();

            // Assert only the proper tables were added to.
            AssertTableLen {
                block_infos: 3,
                block_header_blobs: 3,
                block_txs_hashes: 3,
                block_heights: 3,
                key_images: 69,
                num_outputs: 41,
                pruned_tx_blobs: 0,
                prunable_hashes: 0,
                outputs: 111,
                prunable_tx_blobs: 0,
                rct_outputs: 8,
                tx_blobs: 8,
                tx_ids: 8,
                tx_heights: 8,
                tx_unlock_time: 3,
            }
            .assert(&tables);

            // Check `cumulative` functions work.
            assert_eq!(
                cumulative_generated_coins(&2, tables.block_infos()).unwrap(),
                generated_coins_sum,
            );

            // Both height and hash should result in getting the same data.
            let mut block_hashes = vec![];
            for block in &blocks {
                println!("blocks.iter(): hash: {}", hex::encode(block.block_hash));

                let height = get_block_height(&block.block_hash, tables.block_heights()).unwrap();

                println!("blocks.iter(): height: {height}");

                assert!(block_exists(&block.block_hash, tables.block_heights()).unwrap());

                let block_header_from_height =
                    get_block_extended_header_from_height(&height, &tables).unwrap();
                let block_header_from_hash =
                    get_block_extended_header(&block.block_hash, &tables).unwrap();

                // Just an alias, these names are long.
                let b1 = block_header_from_hash;
                let b2 = block;
                assert_eq!(b1, block_header_from_height);
                assert_eq!(b1.version.as_u8(), b2.block.header.hardfork_version);
                assert_eq!(b1.vote, b2.block.header.hardfork_signal);
                assert_eq!(b1.timestamp, b2.block.header.timestamp);
                assert_eq!(b1.cumulative_difficulty, b2.cumulative_difficulty);
                assert_eq!(b1.block_weight, b2.weight);
                assert_eq!(b1.long_term_weight, b2.long_term_weight);

                block_hashes.push(block.block_hash);

                // Assert transaction reads are OK.
                for (i, tx) in block.txs.iter().enumerate() {
                    println!("tx_hash: {:?}", hex::encode(tx.tx_hash));

                    assert!(tx_exists(&tx.tx_hash, tables.tx_ids()).unwrap());

                    let tx2 = get_tx(&tx.tx_hash, tables.tx_ids(), tables.tx_blobs()).unwrap();

                    assert_eq!(tx.tx_blob, tx2.serialize());
                    assert_eq!(tx.tx_weight, tx2.weight());
                    assert_eq!(tx.tx_hash, block.block.transactions[i]);
                    assert_eq!(tx.tx_hash, tx2.hash());
                }
            }

            block_hashes
        };

        {
            let len = block_hashes.len();
            let hashes: Vec<String> = block_hashes.iter().map(hex::encode).collect();
            println!("block_hashes: len: {len}, hashes: {hashes:?}");
        }

        // Remove the blocks.
        {
            let tx_rw = env_inner.tx_rw().unwrap();
            let mut tables = env_inner.open_tables_mut(&tx_rw).unwrap();

            for block_hash in block_hashes.into_iter().rev() {
                println!("pop_block(): block_hash: {}", hex::encode(block_hash));

                let (_popped_height, popped_hash, _popped_block) =
                    pop_block(None, &mut tables).unwrap();

                assert_eq!(block_hash, popped_hash);

                assert!(matches!(
                    get_block_extended_header(&block_hash, &tables),
                    Err(RuntimeError::KeyNotFound)
                ));
            }

            drop(tables);
            TxRw::commit(tx_rw).unwrap();
        }

        assert_all_tables_are_empty(&env);
    }

    /// We should panic if: `block.height` > `u32::MAX`
    #[test]
    #[should_panic(expected = "block.height (4294967296) > u32::MAX")]
    fn block_height_gt_u32_max() {
        let (env, _tmp) = tmp_concrete_env();
        let env_inner = env.env_inner();
        assert_all_tables_are_empty(&env);

        let tx_rw = env_inner.tx_rw().unwrap();
        let mut tables = env_inner.open_tables_mut(&tx_rw).unwrap();

        let mut block = BLOCK_V9_TX3.clone();

        block.height = cuprate_helper::cast::u32_to_usize(u32::MAX) + 1;
        add_block(&block, &mut tables).unwrap();
    }

    /// We should panic if: `block.height` != the chain height
    #[test]
    #[should_panic(
        expected = "assertion `left == right` failed: block.height (123) != chain_height (1)\n  left: 123\n right: 1"
    )]
    fn block_height_not_chain_height() {
        let (env, _tmp) = tmp_concrete_env();
        let env_inner = env.env_inner();
        assert_all_tables_are_empty(&env);

        let tx_rw = env_inner.tx_rw().unwrap();
        let mut tables = env_inner.open_tables_mut(&tx_rw).unwrap();

        let mut block = BLOCK_V9_TX3.clone();
        // HACK: `add_block()` asserts blocks with non-sequential heights
        // cannot be added, to get around this, manually edit the block height.
        block.height = 0;

        // OK, `0 == 0`
        assert_eq!(block.height, 0);
        add_block(&block, &mut tables).unwrap();

        // FAIL, `123 != 1`
        block.height = 123;
        add_block(&block, &mut tables).unwrap();
    }
}<|MERGE_RESOLUTION|>--- conflicted
+++ resolved
@@ -9,11 +9,7 @@
 };
 
 use cuprate_database::{
-<<<<<<< HEAD
-    RuntimeError, StorableVec, {DatabaseIter, DatabaseRo, DatabaseRw},
-=======
     DbResult, RuntimeError, StorableVec, {DatabaseIter, DatabaseRo, DatabaseRw},
->>>>>>> 7b8756fa
 };
 use cuprate_helper::cast::usize_to_u64;
 use cuprate_helper::{
@@ -227,66 +223,6 @@
 
     Ok((block_height, block_info.block_hash, block))
 }
-//---------------------------------------------------------------------------------------------------- `get_block_blob_with_tx_indexes`
-/// Retrieve a block's raw bytes, the index of the miner transaction and the number of non miner-txs in the block.
-///
-#[doc = doc_error!()]
-pub fn get_block_blob_with_tx_indexes(
-    block_height: &BlockHeight,
-    tables: &impl Tables,
-) -> Result<(Vec<u8>, u64, usize), RuntimeError> {
-    use monero_serai::io::write_varint;
-
-    let block_info = tables.block_infos().get(block_height)?;
-
-    let miner_tx_idx = block_info.mining_tx_index;
-    let block_txs = tables.block_txs_hashes().get(block_height)?.0;
-    let numb_txs = block_txs.len();
-
-    // Get the block header
-    let mut block = tables.block_header_blobs().get(block_height)?.0;
-
-    // Add the miner tx to the blob.
-    let mut miner_tx_blob = tables.tx_blobs().get(&miner_tx_idx)?.0;
-    block.append(&mut miner_tx_blob);
-
-    // Add the blocks tx hashes.
-    write_varint(&block_txs.len(), &mut block)
-        .expect("The number of txs per block will not exceed u64::MAX");
-
-    let block_txs_bytes = bytemuck::cast_slice(&block_txs);
-    block.extend_from_slice(block_txs_bytes);
-
-    Ok((block, miner_tx_idx, numb_txs))
-}
-
-//---------------------------------------------------------------------------------------------------- `get_block_extended_header_*`
-/// Retrieve a [`BlockCompleteEntry`] from the database.
-///
-#[doc = doc_error!()]
-pub fn get_block_complete_entry(
-    block_hash: &BlockHash,
-    tables: &impl TablesIter,
-) -> Result<BlockCompleteEntry, RuntimeError> {
-    let block_height = tables.block_heights().get(block_hash)?;
-    let (block_blob, miner_tx_idx, numb_non_miner_txs) =
-        get_block_blob_with_tx_indexes(&block_height, tables)?;
-
-    let first_tx_idx = miner_tx_idx + 1;
-
-    let tx_blobs = tables
-        .tx_blobs_iter()
-        .get_range(first_tx_idx..=usize_to_u64(numb_non_miner_txs))?
-        .map(|tx_blob| Ok(Bytes::from(tx_blob?.0)))
-        .collect::<Result<_, RuntimeError>>()?;
-
-    Ok(BlockCompleteEntry {
-        block: Bytes::from(block_blob),
-        txs: TransactionBlobs::Normal(tx_blobs),
-        pruned: false,
-        block_weight: 0,
-    })
-}
 
 //---------------------------------------------------------------------------------------------------- `get_block_blob_with_tx_indexes`
 /// Retrieve a block's raw bytes, the index of the miner transaction and the number of non miner-txs in the block.
