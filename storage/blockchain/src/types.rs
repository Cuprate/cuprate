//! Blockchain [table](crate::tables) types.
//!
//! This module contains all types used by the database tables,
//! and aliases for common Monero-related types that use the
//! same underlying primitive type.
//!
//! <!-- FIXME: Add schema here or a link to it when complete -->

/*
 * <============================================> VERY BIG SCARY SAFETY MESSAGE <============================================>
 * DO NOT IGNORE --- DO NOT IGNORE --- DO NOT IGNORE --- DO NOT IGNORE --- DO NOT IGNORE --- DO NOT IGNORE --- DO NOT IGNORE
 * DO NOT IGNORE --- DO NOT IGNORE --- DO NOT IGNORE --- DO NOT IGNORE --- DO NOT IGNORE --- DO NOT IGNORE --- DO NOT IGNORE
 * DO NOT IGNORE --- DO NOT IGNORE --- DO NOT IGNORE --- DO NOT IGNORE --- DO NOT IGNORE --- DO NOT IGNORE --- DO NOT IGNORE
 * DO NOT IGNORE --- DO NOT IGNORE --- DO NOT IGNORE --- DO NOT IGNORE --- DO NOT IGNORE --- DO NOT IGNORE --- DO NOT IGNORE
 * DO NOT IGNORE --- DO NOT IGNORE --- DO NOT IGNORE --- DO NOT IGNORE --- DO NOT IGNORE --- DO NOT IGNORE --- DO NOT IGNORE
 * DO NOT IGNORE --- DO NOT IGNORE --- DO NOT IGNORE --- DO NOT IGNORE --- DO NOT IGNORE --- DO NOT IGNORE --- DO NOT IGNORE
 *
 *
 *
 *                                We use `bytemuck` to (de)serialize data types in the database.
 *                          We are SAFELY casting bytes, but to do so, we must uphold some invariants.
 *                          When editing this file, there is only 1 commandment that MUST be followed:
 *
 *                                   1. Thou shall only utilize `bytemuck`'s derive macros
 *
 *                             The derive macros will fail at COMPILE time if something is incorrect.
 *                                  <https://docs.rs/bytemuck/latest/bytemuck/derive.Pod.html>
 *                                 If you submit a PR that breaks this I will come and find you.
 *
 *
 *
 * DO NOT IGNORE --- DO NOT IGNORE --- DO NOT IGNORE --- DO NOT IGNORE --- DO NOT IGNORE --- DO NOT IGNORE --- DO NOT IGNORE
 * DO NOT IGNORE --- DO NOT IGNORE --- DO NOT IGNORE --- DO NOT IGNORE --- DO NOT IGNORE --- DO NOT IGNORE --- DO NOT IGNORE
 * DO NOT IGNORE --- DO NOT IGNORE --- DO NOT IGNORE --- DO NOT IGNORE --- DO NOT IGNORE --- DO NOT IGNORE --- DO NOT IGNORE
 * DO NOT IGNORE --- DO NOT IGNORE --- DO NOT IGNORE --- DO NOT IGNORE --- DO NOT IGNORE --- DO NOT IGNORE --- DO NOT IGNORE
 * DO NOT IGNORE --- DO NOT IGNORE --- DO NOT IGNORE --- DO NOT IGNORE --- DO NOT IGNORE --- DO NOT IGNORE --- DO NOT IGNORE
 * DO NOT IGNORE --- DO NOT IGNORE --- DO NOT IGNORE --- DO NOT IGNORE --- DO NOT IGNORE --- DO NOT IGNORE --- DO NOT IGNORE
 * <============================================> VERY BIG SCARY SAFETY MESSAGE <============================================>
 */
// actually i still don't trust you. no unsafe.
#![forbid(unsafe_code)] // if you remove this line i will steal your monero

//---------------------------------------------------------------------------------------------------- Import
use std::num::NonZero;

use bytemuck::{Pod, Zeroable};
#[cfg(feature = "serde")]
use serde::{Deserialize, Serialize};

use cuprate_database::{Key, StorableVec};
use cuprate_types::{Chain, ChainId};

//---------------------------------------------------------------------------------------------------- Aliases
// These type aliases exist as many Monero-related types are the exact same.
// For clarity, they're given type aliases as to not confuse them.

/// An output's amount.
pub type Amount = u64;

/// The index of an [`Amount`] in a list of duplicate `Amount`s.
pub type AmountIndex = u64;

/// A list of [`AmountIndex`]s.
pub type AmountIndices = StorableVec<AmountIndex>;

/// A serialized block.
pub type BlockBlob = StorableVec<u8>;

/// A serialized block header
pub type BlockHeaderBlob = StorableVec<u8>;

/// A block transaction hashes
pub type BlockTxHashes = StorableVec<[u8; 32]>;

/// A block's hash.
pub type BlockHash = [u8; 32];

/// A block's height.
pub type BlockHeight = usize;

/// A key image.
pub type KeyImage = [u8; 32];

/// Pruned serialized bytes.
pub type PrunedBlob = StorableVec<u8>;

/// A prunable serialized bytes.
pub type PrunableBlob = StorableVec<u8>;

/// A prunable hash.
pub type PrunableHash = [u8; 32];

/// A serialized transaction.
pub type TxBlob = StorableVec<u8>;

/// A transaction's global index, or ID.
pub type TxId = u64;

/// A transaction's hash.
pub type TxHash = [u8; 32];

/// The unlock time value of an output.
pub type UnlockTime = u64;

//---------------------------------------------------------------------------------------------------- BlockInfoV1
/// A identifier for a pre-RCT [`Output`].
///
/// This can also serve as an identifier for [`RctOutput`]'s
/// when [`PreRctOutputId::amount`] is set to `0`, although,
/// in that case, only [`AmountIndex`] needs to be known.
///
/// This is the key to the [`Outputs`](crate::tables::Outputs) table.
///
/// ```rust
/// # use std::borrow::*;
/// # use cuprate_blockchain::{*, types::*};
/// use cuprate_database::Storable;
///
/// // Assert Storable is correct.
/// let a = PreRctOutputId {
///     amount: 1,
///     amount_index: 123,
/// };
/// let b = Storable::as_bytes(&a);
/// let c: PreRctOutputId = Storable::from_bytes(b);
/// assert_eq!(a, c);
/// ```
///
/// # Size & Alignment
/// ```rust
/// # use cuprate_blockchain::types::*;
/// assert_eq!(size_of::<PreRctOutputId>(), 16);
/// assert_eq!(align_of::<PreRctOutputId>(), 8);
/// ```
#[cfg_attr(feature = "serde", derive(Serialize, Deserialize))]
#[derive(Copy, Clone, Debug, PartialEq, PartialOrd, Eq, Ord, Hash, Pod, Zeroable)]
#[repr(C)]
pub struct PreRctOutputId {
    /// Amount of the output.
    ///
    /// This should be `0` if the output is an [`RctOutput`].
    pub amount: Amount,
    /// The index of the output with the same `amount`.
    ///
    /// In the case of [`Output`]'s, this is the index of the list
    /// of outputs with the same clear amount.
    ///
    /// In the case of [`RctOutput`]'s, this is the
    /// global index of _all_ `RctOutput`s
    pub amount_index: AmountIndex,
}

impl Key for PreRctOutputId {}

//---------------------------------------------------------------------------------------------------- BlockInfoV3
/// Block information.
///
/// This is the value in the [`BlockInfos`](crate::tables::BlockInfos) table.
///
/// ```rust
/// # use std::borrow::*;
/// # use cuprate_blockchain::{*, types::*};
/// use cuprate_database::Storable;
///
/// // Assert Storable is correct.
/// let a = BlockInfo {
///     timestamp: 1,
///     cumulative_generated_coins: 123,
///     weight: 321,
///     cumulative_difficulty_low: 112,
///     cumulative_difficulty_high: 112,
///     block_hash: [54; 32],
///     cumulative_rct_outs: 2389,
///     long_term_weight: 2389,
///     mining_tx_index: 23
/// };
/// let b = Storable::as_bytes(&a);
/// let c: BlockInfo = Storable::from_bytes(b);
/// assert_eq!(a, c);
/// ```
///
/// # Size & Alignment
/// ```rust
/// # use cuprate_blockchain::types::*;
/// assert_eq!(size_of::<BlockInfo>(), 96);
/// assert_eq!(align_of::<BlockInfo>(), 8);
/// ```
#[cfg_attr(feature = "serde", derive(Serialize, Deserialize))]
#[derive(Copy, Clone, Debug, PartialEq, PartialOrd, Eq, Ord, Hash, Pod, Zeroable)]
#[repr(C)]
pub struct BlockInfo {
    /// The UNIX time at which the block was mined.
    pub timestamp: u64,
    /// The total amount of coins mined in all blocks so far, including this block's.
    pub cumulative_generated_coins: u64,
    /// The adjusted block size, in bytes.
    ///
    /// See [`block_weight`](https://monero-book.cuprate.org/consensus_rules/blocks/weights.html#blocks-weight).
    pub weight: usize,
    /// Least-significant 64 bits of the 128-bit cumulative difficulty.
    pub cumulative_difficulty_low: u64,
    /// Most-significant 64 bits of the 128-bit cumulative difficulty.
    pub cumulative_difficulty_high: u64,
    /// The block's hash.
    pub block_hash: [u8; 32],
    /// The total amount of RCT outputs so far, including this block's.
    pub cumulative_rct_outs: u64,
    /// The long term block weight, based on the median weight of the preceding `100_000` blocks.
    ///
    /// See [`long_term_weight`](https://monero-book.cuprate.org/consensus_rules/blocks/weights.html#long-term-block-weight).
    pub long_term_weight: usize,
<<<<<<< HEAD
=======
    /// [`TxId`] (u64) of the block coinbase transaction.
    pub mining_tx_index: TxId,
>>>>>>> 521bf877
}

//---------------------------------------------------------------------------------------------------- OutputFlags
bitflags::bitflags! {
    /// Bit flags for [`Output`]s and [`RctOutput`]s,
    ///
    /// Currently only the first bit is used and, if set,
    /// it means this output has a non-zero unlock time.
    ///
    /// ```rust
    /// # use std::borrow::*;
    /// # use cuprate_blockchain::{*, types::*};
    /// use cuprate_database::Storable;
    ///
    /// // Assert Storable is correct.
    /// let a = OutputFlags::NON_ZERO_UNLOCK_TIME;
    /// let b = Storable::as_bytes(&a);
    /// let c: OutputFlags = Storable::from_bytes(b);
    /// assert_eq!(a, c);
    /// ```
    ///
    /// # Size & Alignment
    /// ```rust
    /// # use cuprate_blockchain::types::*;
    /// assert_eq!(size_of::<OutputFlags>(), 4);
    /// assert_eq!(align_of::<OutputFlags>(), 4);
    /// ```
    #[cfg_attr(feature = "serde", derive(Serialize, Deserialize))]
    #[derive(Copy, Clone, Debug, PartialEq, PartialOrd, Eq, Ord, Hash, Pod, Zeroable)]
    #[repr(transparent)]
    pub struct OutputFlags: u32 {
        /// This output has a non-zero unlock time.
        const NON_ZERO_UNLOCK_TIME = 0b0000_0001;
    }
}

//---------------------------------------------------------------------------------------------------- Output
/// A pre-RCT (v1) output's data.
///
/// ```rust
/// # use std::borrow::*;
/// # use cuprate_blockchain::{*, types::*};
/// use cuprate_database::Storable;
///
/// // Assert Storable is correct.
/// let a = Output {
///     key: [1; 32],
///     height: 1,
///     output_flags: OutputFlags::empty(),
///     tx_idx: 3,
/// };
/// let b = Storable::as_bytes(&a);
/// let c: Output = Storable::from_bytes(b);
/// assert_eq!(a, c);
/// ```
///
/// # Size & Alignment
/// ```rust
/// # use cuprate_blockchain::types::*;
/// assert_eq!(size_of::<Output>(), 48);
/// assert_eq!(align_of::<Output>(), 8);
/// ```
#[cfg_attr(feature = "serde", derive(Serialize, Deserialize))]
#[derive(Copy, Clone, Debug, PartialEq, PartialOrd, Eq, Ord, Hash, Pod, Zeroable)]
#[repr(C)]
pub struct Output {
    /// The public key of the output.
    pub key: [u8; 32],
    /// The block height this output belongs to.
    // PERF: We could get this from the tx_idx with the `TxHeights`
    // table but that would require another look up per out.
    pub height: u32,
    /// Bit flags for this output.
    pub output_flags: OutputFlags,
    /// The index of the transaction this output belongs to.
    pub tx_idx: u64,
}

//---------------------------------------------------------------------------------------------------- RctOutput
/// An RCT (v2+) output's data.
///
/// ```rust
/// # use std::borrow::*;
/// # use cuprate_blockchain::{*, types::*};
/// use cuprate_database::Storable;
///
/// // Assert Storable is correct.
/// let a = RctOutput {
///     key: [1; 32],
///     height: 1,
///     output_flags: OutputFlags::empty(),
///     tx_idx: 3,
///     commitment: [3; 32],
/// };
/// let b = Storable::as_bytes(&a);
/// let c: RctOutput = Storable::from_bytes(b);
/// assert_eq!(a, c);
/// ```
///
/// # Size & Alignment
/// ```rust
/// # use cuprate_blockchain::types::*;
/// assert_eq!(size_of::<RctOutput>(), 80);
/// assert_eq!(align_of::<RctOutput>(), 8);
/// ```
#[cfg_attr(feature = "serde", derive(Serialize, Deserialize))]
#[derive(Copy, Clone, Debug, PartialEq, PartialOrd, Eq, Ord, Hash, Pod, Zeroable)]
#[repr(C)]
pub struct RctOutput {
    /// The public key of the output.
    pub key: [u8; 32],
    /// The block height this output belongs to.
    // PERF: We could get this from the tx_idx with the `TxHeights`
    // table but that would require another look up per out.
    pub height: u32,
    /// Bit flags for this output, currently only the first bit is used and, if set, it means this output has a non-zero unlock time.
    pub output_flags: OutputFlags,
    /// The index of the transaction this output belongs to.
    pub tx_idx: u64,
    /// The amount commitment of this output.
    pub commitment: [u8; 32],
}
// TODO: local_index?

//---------------------------------------------------------------------------------------------------- RawChain
/// [`Chain`] in a format which can be stored in the DB.
///
/// Implements [`Into`] and [`From`] for [`Chain`].
///
/// ```rust
/// # use std::borrow::*;
/// # use cuprate_blockchain::{*, types::*};
/// use cuprate_database::Storable;
/// use cuprate_types::Chain;
///
/// // Assert Storable is correct.
/// let a: RawChain = Chain::Main.into();
/// let b = Storable::as_bytes(&a);
/// let c: RawChain = Storable::from_bytes(b);
/// assert_eq!(a, c);
/// ```
///
/// # Size & Alignment
/// ```rust
/// # use cuprate_blockchain::types::*;
/// assert_eq!(size_of::<RawChain>(), 8);
/// assert_eq!(align_of::<RawChain>(), 8);
/// ```
#[derive(Copy, Clone, Debug, PartialEq, PartialOrd, Eq, Ord, Hash, Pod, Zeroable)]
#[repr(transparent)]
pub struct RawChain(u64);

impl From<Chain> for RawChain {
    fn from(value: Chain) -> Self {
        match value {
            Chain::Main => Self(0),
            Chain::Alt(chain_id) => Self(chain_id.0.get()),
        }
    }
}

impl From<RawChain> for Chain {
    fn from(value: RawChain) -> Self {
        NonZero::new(value.0).map_or(Self::Main, |id| Self::Alt(ChainId(id)))
    }
}

impl From<RawChainId> for RawChain {
    fn from(value: RawChainId) -> Self {
        // A [`ChainID`] with an inner value of `0` is invalid.
        assert_ne!(value.0, 0);

        Self(value.0)
    }
}

//---------------------------------------------------------------------------------------------------- RawChainId
/// [`ChainId`] in a format which can be stored in the DB.
///
/// Implements [`Into`] and [`From`] for [`ChainId`].
///
/// ```rust
/// # use std::borrow::*;
/// # use cuprate_blockchain::{*, types::*};
/// use cuprate_database::Storable;
/// use cuprate_types::ChainId;
///
/// // Assert Storable is correct.
/// let a: RawChainId = ChainId(10.try_into().unwrap()).into();
/// let b = Storable::as_bytes(&a);
/// let c: RawChainId = Storable::from_bytes(b);
/// assert_eq!(a, c);
/// ```
///
/// # Size & Alignment
/// ```rust
/// # use cuprate_blockchain::types::*;
/// assert_eq!(size_of::<RawChainId>(), 8);
/// assert_eq!(align_of::<RawChainId>(), 8);
/// ```
#[derive(Copy, Clone, Debug, PartialEq, PartialOrd, Eq, Ord, Hash, Pod, Zeroable)]
#[repr(transparent)]
pub struct RawChainId(u64);

impl From<ChainId> for RawChainId {
    fn from(value: ChainId) -> Self {
        Self(value.0.get())
    }
}

impl From<RawChainId> for ChainId {
    fn from(value: RawChainId) -> Self {
<<<<<<< HEAD
        Self(NonZero::new(value.0).expect("RawChainId mut not have a value of `0`"))
=======
        Self(NonZero::new(value.0).expect("RawChainId cannot have a value of `0`"))
>>>>>>> 521bf877
    }
}

impl Key for RawChainId {}

//---------------------------------------------------------------------------------------------------- AltChainInfo
/// Information on an alternative chain.
///
/// ```rust
/// # use std::borrow::*;
/// # use cuprate_blockchain::{*, types::*};
/// use cuprate_database::Storable;
/// use cuprate_types::Chain;
///
/// // Assert Storable is correct.
/// let a: AltChainInfo = AltChainInfo {
///     parent_chain: Chain::Main.into(),
///     common_ancestor_height: 0,
///     chain_height: 1,
/// };
/// let b = Storable::as_bytes(&a);
/// let c: AltChainInfo = Storable::from_bytes(b);
/// assert_eq!(a, c);
/// ```
///
/// # Size & Alignment
/// ```rust
/// # use cuprate_blockchain::types::*;
/// assert_eq!(size_of::<AltChainInfo>(), 24);
/// assert_eq!(align_of::<AltChainInfo>(), 8);
/// ```
#[derive(Copy, Clone, Debug, PartialEq, PartialOrd, Eq, Ord, Hash, Pod, Zeroable)]
#[repr(C)]
pub struct AltChainInfo {
    /// The chain this alt chain forks from.
    pub parent_chain: RawChain,
    /// The height of the first block we share with the parent chain.
    pub common_ancestor_height: usize,
    /// The chain height of the blocks in this alt chain.
    pub chain_height: usize,
}

//---------------------------------------------------------------------------------------------------- AltBlockHeight
/// Represents the height of a block on an alt-chain.
///
/// ```rust
/// # use std::borrow::*;
/// # use cuprate_blockchain::{*, types::*};
/// use cuprate_database::Storable;
/// use cuprate_types::ChainId;
///
/// // Assert Storable is correct.
/// let a: AltBlockHeight = AltBlockHeight {
///     chain_id: ChainId(1.try_into().unwrap()).into(),
///     height: 1,
/// };
/// let b = Storable::as_bytes(&a);
/// let c: AltBlockHeight = Storable::from_bytes(b);
/// assert_eq!(a, c);
/// ```
///
/// # Size & Alignment
/// ```rust
/// # use cuprate_blockchain::types::*;
/// assert_eq!(size_of::<AltBlockHeight>(), 16);
/// assert_eq!(align_of::<AltBlockHeight>(), 8);
/// ```
#[derive(Copy, Clone, Debug, PartialEq, PartialOrd, Eq, Ord, Hash, Pod, Zeroable)]
#[repr(C)]
pub struct AltBlockHeight {
    /// The [`ChainId`] of the chain this alt block is on, in raw form.
    pub chain_id: RawChainId,
    /// The height of this alt-block.
    pub height: usize,
}

impl Key for AltBlockHeight {}

//---------------------------------------------------------------------------------------------------- CompactAltBlockInfo
/// Represents information on an alt-chain.
///
/// ```rust
/// # use std::borrow::*;
/// # use cuprate_blockchain::{*, types::*};
/// use cuprate_database::Storable;
///
/// // Assert Storable is correct.
/// let a: CompactAltBlockInfo = CompactAltBlockInfo {
///     block_hash: [1; 32],
///     pow_hash: [2; 32],
///     height: 10,
///     weight: 20,
///     long_term_weight: 30,
///     cumulative_difficulty_low: 40,
///     cumulative_difficulty_high: 50,
/// };
///     
/// let b = Storable::as_bytes(&a);
/// let c: CompactAltBlockInfo = Storable::from_bytes(b);
/// assert_eq!(a, c);
/// ```
///
/// # Size & Alignment
/// ```rust
/// # use cuprate_blockchain::types::*;
/// assert_eq!(size_of::<CompactAltBlockInfo>(), 104);
/// assert_eq!(align_of::<CompactAltBlockInfo>(), 8);
/// ```
#[derive(Copy, Clone, Debug, PartialEq, PartialOrd, Eq, Ord, Hash, Pod, Zeroable)]
#[repr(C)]
pub struct CompactAltBlockInfo {
    /// The block's hash.
    pub block_hash: [u8; 32],
    /// The block's proof-of-work hash.
    pub pow_hash: [u8; 32],
    /// The block's height.
    pub height: usize,
    /// The adjusted block size, in bytes.
    pub weight: usize,
    /// The long term block weight, which is the weight factored in with previous block weights.
    pub long_term_weight: usize,
    /// The low 64 bits of the cumulative difficulty.
    pub cumulative_difficulty_low: u64,
    /// The high 64 bits of the cumulative difficulty.
    pub cumulative_difficulty_high: u64,
}

//---------------------------------------------------------------------------------------------------- AltTransactionInfo
/// Represents information on an alt transaction.
///
/// ```rust
/// # use std::borrow::*;
/// # use cuprate_blockchain::{*, types::*};
/// use cuprate_database::Storable;
///
/// // Assert Storable is correct.
/// let a: AltTransactionInfo = AltTransactionInfo {
///     tx_weight: 1,
///     fee: 6,
///     tx_hash: [6; 32],
/// };
///     
/// let b = Storable::as_bytes(&a);
/// let c: AltTransactionInfo = Storable::from_bytes(b);
/// assert_eq!(a, c);
/// ```
///
/// # Size & Alignment
/// ```rust
/// # use cuprate_blockchain::types::*;
/// assert_eq!(size_of::<AltTransactionInfo>(), 48);
/// assert_eq!(align_of::<AltTransactionInfo>(), 8);
/// ```
#[derive(Copy, Clone, Debug, PartialEq, PartialOrd, Eq, Ord, Hash, Pod, Zeroable)]
#[repr(C)]
pub struct AltTransactionInfo {
    /// The transaction's weight.
    pub tx_weight: usize,
    /// The transaction's total fees.
    pub fee: u64,
    /// The transaction's hash.
    pub tx_hash: [u8; 32],
}

//---------------------------------------------------------------------------------------------------- Tests
#[cfg(test)]
mod test {
    // use super::*;
}<|MERGE_RESOLUTION|>--- conflicted
+++ resolved
@@ -209,11 +209,8 @@
     ///
     /// See [`long_term_weight`](https://monero-book.cuprate.org/consensus_rules/blocks/weights.html#long-term-block-weight).
     pub long_term_weight: usize,
-<<<<<<< HEAD
-=======
     /// [`TxId`] (u64) of the block coinbase transaction.
     pub mining_tx_index: TxId,
->>>>>>> 521bf877
 }
 
 //---------------------------------------------------------------------------------------------------- OutputFlags
@@ -426,11 +423,7 @@
 
 impl From<RawChainId> for ChainId {
     fn from(value: RawChainId) -> Self {
-<<<<<<< HEAD
-        Self(NonZero::new(value.0).expect("RawChainId mut not have a value of `0`"))
-=======
         Self(NonZero::new(value.0).expect("RawChainId cannot have a value of `0`"))
->>>>>>> 521bf877
     }
 }
 
