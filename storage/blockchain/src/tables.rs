//! Database tables.
//!
//! # Table marker structs
//! This module contains all the table definitions used by `cuprate_blockchain`.
//!
//! The zero-sized structs here represents the table type;
//! they all are essentially marker types that implement [`cuprate_database::Table`].
//!
//! Table structs are `CamelCase`, and their static string
//! names used by the actual database backend are `snake_case`.
//!
//! For example: [`BlockHeaderBlobs`] -> `block_header_blobs`.
//!
//! # Traits
//! This module also contains a set of traits for
//! accessing _all_ tables defined here at once.

//---------------------------------------------------------------------------------------------------- Import
use crate::types::{
    AltBlockHeight, AltChainInfo, AltTransactionInfo, Amount, AmountIndex, AmountIndices,
<<<<<<< HEAD
    BlockBlob, BlockHash, BlockHeight, BlockInfo, CompactAltBlockInfo, KeyImage, Output,
    PreRctOutputId, PrunableBlob, PrunableHash, PrunedBlob, RawChainId, RctOutput, TxBlob, TxHash,
    TxId, UnlockTime,
=======
    BlockBlob, BlockHash, BlockHeaderBlob, BlockHeight, BlockInfo, BlockTxHashes,
    CompactAltBlockInfo, KeyImage, Output, PreRctOutputId, PrunableBlob, PrunableHash, PrunedBlob,
    RawChainId, RctOutput, TxBlob, TxHash, TxId, UnlockTime,
>>>>>>> 521bf877
};

//---------------------------------------------------------------------------------------------------- Tables
// Notes:
// - Keep this sorted A-Z (by table name)
// - Tables are defined in plural to avoid name conflicts with types
// - If adding/changing a table also edit:
//   - the tests in `src/backend/tests.rs`
cuprate_database::define_tables! {
    /// Serialized block header blobs (bytes).
    ///
    /// Contains the serialized version of all blocks headers.
    0 => BlockHeaderBlobs,
    BlockHeight => BlockHeaderBlob,

    /// Block transactions hashes
    ///
    /// Contains all the transaction hashes of all blocks.
    1 => BlockTxsHashes,
    BlockHeight => BlockTxHashes,

    /// Block heights.
    ///
    /// Contains the height of all blocks.
    2 => BlockHeights,
    BlockHash => BlockHeight,

    /// Block information.
    ///
    /// Contains metadata of all blocks.
    3 => BlockInfos,
    BlockHeight => BlockInfo,

    /// Set of key images.
    ///
    /// Contains all the key images known to be spent.
    ///
    /// This table has `()` as the value type, as in,
    /// it is a set of key images.
    4 => KeyImages,
    KeyImage => (),

    /// Maps an output's amount to the number of outputs with that amount.
    ///
    /// For example, if there are 5 outputs with `amount = 123`
    /// then calling `get(123)` on this table will return 5.
    5 => NumOutputs,
    Amount => u64,

    /// Pre-RCT output data.
    6 => Outputs,
    PreRctOutputId => Output,

    /// Pruned transaction blobs (bytes).
    ///
    /// Contains the pruned portion of serialized transaction data.
    7 => PrunedTxBlobs,
    TxId => PrunedBlob,

    /// Prunable transaction blobs (bytes).
    ///
    /// Contains the prunable portion of serialized transaction data.
    // SOMEDAY: impl when `monero-serai` supports pruning
    8 => PrunableTxBlobs,
    TxId => PrunableBlob,

    /// Prunable transaction hashes.
    ///
    /// Contains the prunable portion of transaction hashes.
    // SOMEDAY: impl when `monero-serai` supports pruning
    9 => PrunableHashes,
    TxId => PrunableHash,

    // SOMEDAY: impl a properties table:
    // - db version
    // - pruning seed
    // Properties,
    // StorableString => StorableVec,

    /// RCT output data.
    10 => RctOutputs,
    AmountIndex => RctOutput,

    /// Transaction blobs (bytes).
    ///
    /// Contains the serialized version of all transactions.
    // SOMEDAY: remove when `monero-serai` supports pruning
    11 => TxBlobs,
    TxId => TxBlob,

    /// Transaction indices.
    ///
    /// Contains the indices all transactions.
    12 => TxIds,
    TxHash => TxId,

    /// Transaction heights.
    ///
    /// Contains the block height associated with all transactions.
    13 => TxHeights,
    TxId => BlockHeight,

    /// Transaction outputs.
    ///
    /// Contains the list of `AmountIndex`'s of the
    /// outputs associated with all transactions.
    14 => TxOutputs,
    TxId => AmountIndices,

    /// Transaction unlock time.
    ///
    /// Contains the unlock time of transactions IF they have one.
    /// Transactions without unlock times will not exist in this table.
    15 => TxUnlockTime,
    TxId => UnlockTime,

    /// Information on alt-chains.
<<<<<<< HEAD
    15 => AltChainInfos,
=======
    16 => AltChainInfos,
>>>>>>> 521bf877
    RawChainId => AltChainInfo,

    /// Alt-block heights.
    ///
    /// Contains the height of all alt-blocks.
<<<<<<< HEAD
    16 => AltBlockHeights,
=======
    17 => AltBlockHeights,
>>>>>>> 521bf877
    BlockHash => AltBlockHeight,

    /// Alt-block information.
    ///
    /// Contains information on all alt-blocks.
<<<<<<< HEAD
    17 => AltBlocksInfo,
=======
    18 => AltBlocksInfo,
>>>>>>> 521bf877
    AltBlockHeight => CompactAltBlockInfo,

    /// Alt-block blobs.
    ///
    /// Contains the raw bytes of all alt-blocks.
<<<<<<< HEAD
    18 => AltBlockBlobs,
    AltBlockHeight => BlockBlob,

    /// Alt-Block transactions blobs.
    ///
    /// Contains the raw bytes of alt transactions, if those transactions are not in the main-chain.
    19 => AltTransactionBlobs,
    TxHash => TxBlob,

    /// Alt-Block transactions information.
    ///
    /// Contains information on all alt transactions, even if they are in the main-chain.
    20 => AltTransactionInfos,
=======
    19 => AltBlockBlobs,
    AltBlockHeight => BlockBlob,

    /// Alt-block transaction blobs.
    ///
    /// Contains the raw bytes of alt transactions, if those transactions are not in the main-chain.
    20 => AltTransactionBlobs,
    TxHash => TxBlob,

    /// Alt-block transaction information.
    ///
    /// Contains information on all alt transactions, even if they are in the main-chain.
    21 => AltTransactionInfos,
>>>>>>> 521bf877
    TxHash => AltTransactionInfo,
}

//---------------------------------------------------------------------------------------------------- Tests
#[cfg(test)]
mod test {
    // use super::*;
}<|MERGE_RESOLUTION|>--- conflicted
+++ resolved
@@ -18,15 +18,9 @@
 //---------------------------------------------------------------------------------------------------- Import
 use crate::types::{
     AltBlockHeight, AltChainInfo, AltTransactionInfo, Amount, AmountIndex, AmountIndices,
-<<<<<<< HEAD
-    BlockBlob, BlockHash, BlockHeight, BlockInfo, CompactAltBlockInfo, KeyImage, Output,
-    PreRctOutputId, PrunableBlob, PrunableHash, PrunedBlob, RawChainId, RctOutput, TxBlob, TxHash,
-    TxId, UnlockTime,
-=======
     BlockBlob, BlockHash, BlockHeaderBlob, BlockHeight, BlockInfo, BlockTxHashes,
     CompactAltBlockInfo, KeyImage, Output, PreRctOutputId, PrunableBlob, PrunableHash, PrunedBlob,
     RawChainId, RctOutput, TxBlob, TxHash, TxId, UnlockTime,
->>>>>>> 521bf877
 };
 
 //---------------------------------------------------------------------------------------------------- Tables
@@ -144,51 +138,24 @@
     TxId => UnlockTime,
 
     /// Information on alt-chains.
-<<<<<<< HEAD
-    15 => AltChainInfos,
-=======
     16 => AltChainInfos,
->>>>>>> 521bf877
     RawChainId => AltChainInfo,
 
     /// Alt-block heights.
     ///
     /// Contains the height of all alt-blocks.
-<<<<<<< HEAD
-    16 => AltBlockHeights,
-=======
     17 => AltBlockHeights,
->>>>>>> 521bf877
     BlockHash => AltBlockHeight,
 
     /// Alt-block information.
     ///
     /// Contains information on all alt-blocks.
-<<<<<<< HEAD
-    17 => AltBlocksInfo,
-=======
     18 => AltBlocksInfo,
->>>>>>> 521bf877
     AltBlockHeight => CompactAltBlockInfo,
 
     /// Alt-block blobs.
     ///
     /// Contains the raw bytes of all alt-blocks.
-<<<<<<< HEAD
-    18 => AltBlockBlobs,
-    AltBlockHeight => BlockBlob,
-
-    /// Alt-Block transactions blobs.
-    ///
-    /// Contains the raw bytes of alt transactions, if those transactions are not in the main-chain.
-    19 => AltTransactionBlobs,
-    TxHash => TxBlob,
-
-    /// Alt-Block transactions information.
-    ///
-    /// Contains information on all alt transactions, even if they are in the main-chain.
-    20 => AltTransactionInfos,
-=======
     19 => AltBlockBlobs,
     AltBlockHeight => BlockBlob,
 
@@ -202,7 +169,6 @@
     ///
     /// Contains information on all alt transactions, even if they are in the main-chain.
     21 => AltTransactionInfos,
->>>>>>> 521bf877
     TxHash => AltTransactionInfo,
 }
 
