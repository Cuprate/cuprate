//! Database reader thread-pool definitions and logic.

//---------------------------------------------------------------------------------------------------- Import
use std::{
    collections::{HashMap, HashSet},
    sync::Arc,
    task::{Context, Poll},
};

use futures::{channel::oneshot, ready};
use rayon::iter::{IntoParallelIterator, ParallelIterator};
use thread_local::ThreadLocal;
use tokio::sync::{OwnedSemaphorePermit, Semaphore};
use tokio_util::sync::PollSemaphore;

use cuprate_database::{DatabaseRo, Env, EnvInner, RuntimeError};
use cuprate_helper::{asynch::InfallibleOneshotReceiver, map::combine_low_high_bits_to_u128};
use cuprate_types::{
    blockchain::{BCReadRequest, BCResponse},
    Chain, ExtendedBlockHeader, OutputOnChain,
};

use crate::{
    config::ReaderThreads,
    ops::{
        block::{
            block_exists, get_block_extended_header_from_height, get_block_height, get_block_info,
        },
        blockchain::{cumulative_generated_coins, top_block_height},
        key_image::key_image_exists,
        output::id_to_output_on_chain,
    },
    service::{
        free::{compact_history_genesis_not_included, compact_history_index_to_height_offset},
        types::{ResponseReceiver, ResponseResult, ResponseSender},
    },
    tables::OpenTables,
    tables::{BlockHeights, BlockInfos, Tables},
    types::{Amount, AmountIndex, BlockHash, BlockHeight, KeyImage, PreRctOutputId},
};

trait SpawnReadTask {
    fn spawn(&self, request: BCReadRequest, permit: OwnedSemaphorePermit) -> ResponseReceiver;
}

#[derive(Clone)]
struct GenericEnvSpawnReadTask<E: Env> {
    /// Access to the database.
    env: Arc<E>,

    /// Handle to the custom `rayon` DB reader thread-pool.
    ///
    /// Requests are [`rayon::ThreadPool::spawn`]ed in this thread-pool,
    /// and responses are returned via a channel we (the caller) provide.
    pool: Arc<rayon::ThreadPool>,
}

impl<E: Env> GenericEnvSpawnReadTask<E> {
    fn new(env: &Arc<E>, pool: Arc<rayon::ThreadPool>) -> Self {
        Self {
            env: Arc::clone(&env),
            pool
        }
    }
}

impl<E: Env + Send + Sync + 'static> SpawnReadTask for GenericEnvSpawnReadTask<E> {
    fn spawn(&self, request: BCReadRequest, permit: OwnedSemaphorePermit) -> ResponseReceiver { 
        // Response channel we `.await` on.
        let (response_sender, receiver) = oneshot::channel();

        // Spawn the request in the rayon DB thread-pool.
        //
        // Note that this uses `self.pool` instead of `rayon::spawn`
        // such that any `rayon` parallel code that runs within
        // the passed closure uses the same `rayon` threadpool.
        //
        // INVARIANT:
        // The below `DatabaseReader` function impl block relies on this behavior.
        let env = Arc::clone(&self.env);
        self.pool.spawn(move || {
            let _permit: OwnedSemaphorePermit = permit;
            map_request(&*env, request, response_sender);
        }); // drop(permit/env);

        InfallibleOneshotReceiver::from(receiver)
    }
}

//---------------------------------------------------------------------------------------------------- DatabaseReadHandle
/// Read handle to the database.
///
/// This is cheaply [`Clone`]able handle that
/// allows `async`hronously reading from the database.
///
/// Calling [`tower::Service::call`] with a [`DatabaseReadHandle`] & [`BCReadRequest`]
/// will return an `async`hronous channel that can be `.await`ed upon
/// to receive the corresponding [`BCResponse`].
pub struct DatabaseReadHandle {
    /// Counting semaphore asynchronous permit for database access.
    /// Each [`tower::Service::poll_ready`] will acquire a permit
    /// before actually sending a request to the `rayon` DB threadpool.
    semaphore: PollSemaphore,

    /// An owned permit.
    /// This will be set to [`Some`] in `poll_ready()` when we successfully acquire
    /// the permit, and will be [`Option::take()`]n after `tower::Service::call()` is called.
    ///
    /// The actual permit will be dropped _after_ the rayon DB thread has finished
    /// the request, i.e., after [`map_request()`] finishes.
    permit: Option<OwnedSemaphorePermit>,

    spawn: Arc<dyn SpawnReadTask>,
}

// `OwnedSemaphorePermit` does not implement `Clone`,
// so manually clone all elements, while keeping `permit`
// `None` across clones.
impl Clone for DatabaseReadHandle {
    fn clone(&self) -> Self {
        Self {
            semaphore: self.semaphore.clone(),
            permit: None,
            spawn: Arc::clone(&self.spawn),
        }
    }
}

impl DatabaseReadHandle {
    /// Initialize the `DatabaseReader` thread-pool backed by `rayon`.
    ///
    /// This spawns `N` amount of `DatabaseReader`'s
    /// attached to `env` and returns a handle to the pool.
    ///
    /// Should be called _once_ per actual database.
    #[cold]
    #[inline(never)] // Only called once.
    pub(super) fn init<E: Env + Send + Sync + 'static>(env: &Arc<E>, reader_threads: ReaderThreads) -> Self {
        // How many reader threads to spawn?
        let reader_count = reader_threads.as_threads().get();

        // Spawn `rayon` reader threadpool.
        let pool = Arc::new(rayon::ThreadPoolBuilder::new()
            .num_threads(reader_count)
            .thread_name(|i| format!("cuprate_helper::service::read::DatabaseReader{i}"))
            .build()
            .unwrap()
        );

        // Create a semaphore with the same amount of
        // permits as the amount of reader threads.
        let semaphore = PollSemaphore::new(Arc::new(Semaphore::new(reader_count)));

        let spawn = Arc::new(GenericEnvSpawnReadTask::new(env, pool));

        // Return a handle to the pool.
        Self { semaphore, permit: None, spawn }
    }

}

impl tower::Service<BCReadRequest> for DatabaseReadHandle {
    type Response = BCResponse;
    type Error = RuntimeError;
    type Future = ResponseReceiver;

    #[inline]
    fn poll_ready(&mut self, cx: &mut Context<'_>) -> Poll<Result<(), Self::Error>> {
        // Check if we already have a permit.
        if self.permit.is_some() {
            return Poll::Ready(Ok(()));
        }

        // Acquire a permit before returning `Ready`.
        let permit =
            ready!(self.semaphore.poll_acquire(cx)).expect("this semaphore is never closed");

        self.permit = Some(permit);
        Poll::Ready(Ok(()))
    }

    #[inline]
    fn call(&mut self, request: BCReadRequest) -> Self::Future {
        let permit = self
            .permit
            .take()
            .expect("poll_ready() should have acquire a permit before calling call()");

        self.spawn.spawn(request, permit)
    }
}

//---------------------------------------------------------------------------------------------------- Request Mapping
// This function maps [`Request`]s to function calls
// executed by the rayon DB reader threadpool.

/// Map [`Request`]'s to specific database handler functions.
///
/// This is the main entrance into all `Request` handler functions.
/// The basic structure is:
/// 1. `Request` is mapped to a handler function
/// 2. Handler function is called
/// 3. [`BCResponse`] is sent
fn map_request<E: Env>(
    env: &E,                         // Access to the database
    request: BCReadRequest,          // The request we must fulfill
    response_sender: ResponseSender, // The channel we must send the response back to
) {
    use BCReadRequest as R;

    /* SOMEDAY: pre-request handling, run some code for each request? */

    let response = match request {
        R::BlockExtendedHeader(block) => block_extended_header(env, block),
        R::BlockHash(block, chain) => block_hash(env, block, chain),
        R::FindBlock(_) => todo!("Add alt blocks to DB"),
        R::FilterUnknownHashes(hashes) => filter_unknown_hashes(env, hashes),
        R::BlockExtendedHeaderInRange(range, chain) => {
            block_extended_header_in_range(env, range, chain)
        }
        R::ChainHeight => chain_height(env),
        R::GeneratedCoins(height) => generated_coins(env, height),
        R::Outputs(map) => outputs(env, map),
        R::NumberOutputsWithAmount(vec) => number_outputs_with_amount(env, vec),
        R::KeyImagesSpent(set) => key_images_spent(env, set),
        R::CompactChainHistory => compact_chain_history(env),
        R::FindFirstUnknown(block_ids) => find_first_unknown(env, &block_ids),
    };

    if let Err(e) = response_sender.send(response) {
        // TODO: use tracing.
        println!("database reader failed to send response: {e:?}");
    }

    /* SOMEDAY: post-request handling, run some code for each request? */
}

//---------------------------------------------------------------------------------------------------- Thread Local
/// Q: Why does this exist?
///
/// A1: `heed`'s transactions and tables are not `Sync`, so we cannot use
/// them with rayon, however, we set a feature such that they are `Send`.
///
/// A2: When sending to rayon, we want to ensure each read transaction
/// is only being used by 1 thread only to scale reads
///
/// <https://github.com/Cuprate/cuprate/pull/113#discussion_r1576762346>
#[inline]
fn thread_local<T: Send>(env: &impl Env) -> ThreadLocal<T> {
    ThreadLocal::with_capacity(env.config().reader_threads.get())
}

/// Take in a `ThreadLocal<impl Tables>` and return an `&impl Tables + Send`.
///
/// # Safety
/// See [`DatabaseRo`] docs.
///
/// We are safely using `UnsafeSendable` in `service`'s reader thread-pool
/// as we are pairing our usage with `ThreadLocal` - only 1 thread
/// will ever access a transaction at a time. This is an INVARIANT.
///
/// A `Mutex` was considered but:
/// - It is less performant
/// - It isn't technically needed for safety in our use-case
/// - It causes `DatabaseIter` function return issues as there is a `MutexGuard` object
///
/// <https://github.com/Cuprate/cuprate/pull/113#discussion_r1581684698>
///
/// # Notes
/// This is used for other backends as well instead of branching with `cfg_if`.
/// The other backends (as of current) are `Send + Sync` so this is fine.
/// <https://github.com/Cuprate/cuprate/pull/113#discussion_r1585618374>
macro_rules! get_tables {
    ($env_inner:ident, $tx_ro:ident, $tables:ident) => {{
        $tables.get_or_try(|| {
            #[allow(clippy::significant_drop_in_scrutinee)]
            match $env_inner.open_tables($tx_ro) {
                // SAFETY: see above macro doc comment.
                Ok(tables) => Ok(unsafe { crate::unsafe_sendable::UnsafeSendable::new(tables) }),
                Err(e) => Err(e),
            }
        })
    }};
}

//---------------------------------------------------------------------------------------------------- Handler functions
// These are the actual functions that do stuff according to the incoming [`Request`].
//
// Each function name is a 1-1 mapping (from CamelCase -> snake_case) to
// the enum variant name, e.g: `BlockExtendedHeader` -> `block_extended_header`.
//
// Each function will return the [`Response`] that we
// should send back to the caller in [`map_request()`].
//
// INVARIANT:
// These functions are called above in `tower::Service::call()`
// using a custom threadpool which means any call to `par_*()` functions
// will be using the custom rayon DB reader thread-pool, not the global one.
//
// All functions below assume that this is the case, such that
// `par_*()` functions will not block the _global_ rayon thread-pool.

// FIXME: implement multi-transaction read atomicity.
// <https://github.com/Cuprate/cuprate/pull/113#discussion_r1576874589>.

// TODO: The overhead of parallelism may be too much for every request, perfomace test to find optimal
// amount of parallelism.

/// [`BCReadRequest::BlockExtendedHeader`].
#[inline]
fn block_extended_header<E: Env>(env: &E, block_height: BlockHeight) -> ResponseResult {
    // Single-threaded, no `ThreadLocal` required.
    let env_inner = env.env_inner();
    let tx_ro = env_inner.tx_ro()?;
    let tables = env_inner.open_tables(&tx_ro)?;

    Ok(BCResponse::BlockExtendedHeader(
        get_block_extended_header_from_height(&block_height, &tables)?,
    ))
}

/// [`BCReadRequest::BlockHash`].
#[inline]
<<<<<<< HEAD
fn block_hash<E: Env>(env: &E, block_height: BlockHeight) -> ResponseResult {
=======
fn block_hash(env: &ConcreteEnv, block_height: BlockHeight, chain: Chain) -> ResponseResult {
>>>>>>> bd375eae
    // Single-threaded, no `ThreadLocal` required.
    let env_inner = env.env_inner();
    let tx_ro = env_inner.tx_ro()?;
    let table_block_infos = env_inner.open_db_ro::<BlockInfos>(&tx_ro)?;

    let block_hash = match chain {
        Chain::Main => get_block_info(&block_height, &table_block_infos)?.block_hash,
        Chain::Alt(_) => todo!("Add alt blocks to DB"),
    };

    Ok(BCResponse::BlockHash(block_hash))
}

/// [`BCReadRequest::FilterUnknownHashes`].
#[inline]
fn filter_unknown_hashes<E: Env>(env: &E, mut hashes: HashSet<BlockHash>) -> ResponseResult {
    // Single-threaded, no `ThreadLocal` required.
    let env_inner = env.env_inner();
    let tx_ro = env_inner.tx_ro()?;

    let table_block_heights = env_inner.open_db_ro::<BlockHeights>(&tx_ro)?;

    let mut err = None;

    hashes.retain(
        |block_hash| match block_exists(block_hash, &table_block_heights) {
            Ok(exists) => exists,
            Err(e) => {
                err.get_or_insert(e);
                false
            }
        },
    );

    if let Some(e) = err {
        Err(e)
    } else {
        Ok(BCResponse::FilterUnknownHashes(hashes))
    }
}

/// [`BCReadRequest::BlockExtendedHeaderInRange`].
#[inline]
fn block_extended_header_in_range<E: Env>(
    env: &E,
    range: std::ops::Range<BlockHeight>,
    chain: Chain,
) -> ResponseResult {
    // Prepare tx/tables in `ThreadLocal`.
    let env_inner = env.env_inner();
    let tx_ro = thread_local(env);
    let tables = thread_local(env);

    // Collect results using `rayon`.
    let vec = match chain {
        Chain::Main => range
            .into_par_iter()
            .map(|block_height| {
                let tx_ro = tx_ro.get_or_try(|| env_inner.tx_ro())?;
                let tables = get_tables!(env_inner, tx_ro, tables)?.as_ref();
                get_block_extended_header_from_height(&block_height, tables)
            })
            .collect::<Result<Vec<ExtendedBlockHeader>, RuntimeError>>()?,
        Chain::Alt(_) => todo!("Add alt blocks to DB"),
    };

    Ok(BCResponse::BlockExtendedHeaderInRange(vec))
}

/// [`BCReadRequest::ChainHeight`].
#[inline]
fn chain_height<E: Env>(env: &E) -> ResponseResult {
    // Single-threaded, no `ThreadLocal` required.
    let env_inner = env.env_inner();
    let tx_ro = env_inner.tx_ro()?;
    let table_block_heights = env_inner.open_db_ro::<BlockHeights>(&tx_ro)?;
    let table_block_infos = env_inner.open_db_ro::<BlockInfos>(&tx_ro)?;

    let chain_height = crate::ops::blockchain::chain_height(&table_block_heights)?;
    let block_hash =
        get_block_info(&chain_height.saturating_sub(1), &table_block_infos)?.block_hash;

    Ok(BCResponse::ChainHeight(chain_height, block_hash))
}

/// [`BCReadRequest::GeneratedCoins`].
#[inline]
<<<<<<< HEAD
fn generated_coins<E: Env>(env: &E) -> ResponseResult {
=======
fn generated_coins(env: &ConcreteEnv, height: u64) -> ResponseResult {
>>>>>>> bd375eae
    // Single-threaded, no `ThreadLocal` required.
    let env_inner = env.env_inner();
    let tx_ro = env_inner.tx_ro()?;
    let table_block_infos = env_inner.open_db_ro::<BlockInfos>(&tx_ro)?;

    Ok(BCResponse::GeneratedCoins(cumulative_generated_coins(
        &height,
        &table_block_infos,
    )?))
}

/// [`BCReadRequest::Outputs`].
#[inline]
fn outputs<E: Env>(env: &E, outputs: HashMap<Amount, HashSet<AmountIndex>>) -> ResponseResult {
    // Prepare tx/tables in `ThreadLocal`.
    let env_inner = env.env_inner();
    let tx_ro = thread_local(env);
    let tables = thread_local(env);

    // The 2nd mapping function.
    // This is pulled out from the below `map()` for readability.
    let inner_map = |amount, amount_index| -> Result<(AmountIndex, OutputOnChain), RuntimeError> {
        let tx_ro = tx_ro.get_or_try(|| env_inner.tx_ro())?;
        let tables = get_tables!(env_inner, tx_ro, tables)?.as_ref();

        let id = PreRctOutputId {
            amount,
            amount_index,
        };

        let output_on_chain = id_to_output_on_chain(&id, tables)?;

        Ok((amount_index, output_on_chain))
    };

    // Collect results using `rayon`.
    let map = outputs
        .into_par_iter()
        .map(|(amount, amount_index_set)| {
            Ok((
                amount,
                amount_index_set
                    .into_par_iter()
                    .map(|amount_index| inner_map(amount, amount_index))
                    .collect::<Result<HashMap<AmountIndex, OutputOnChain>, RuntimeError>>()?,
            ))
        })
        .collect::<Result<HashMap<Amount, HashMap<AmountIndex, OutputOnChain>>, RuntimeError>>()?;

    Ok(BCResponse::Outputs(map))
}

/// [`BCReadRequest::NumberOutputsWithAmount`].
#[inline]
fn number_outputs_with_amount<E: Env>(env: &E, amounts: Vec<Amount>) -> ResponseResult {
    // Prepare tx/tables in `ThreadLocal`.
    let env_inner = env.env_inner();
    let tx_ro = thread_local(env);
    let tables = thread_local(env);

    // Cache the amount of RCT outputs once.
    // INVARIANT: #[cfg] @ lib.rs asserts `usize == u64`
    #[allow(clippy::cast_possible_truncation)]
    let num_rct_outputs = {
        let tx_ro = env_inner.tx_ro()?;
        let tables = env_inner.open_tables(&tx_ro)?;
        tables.rct_outputs().len()? as usize
    };

    // Collect results using `rayon`.
    let map = amounts
        .into_par_iter()
        .map(|amount| {
            let tx_ro = tx_ro.get_or_try(|| env_inner.tx_ro())?;
            let tables = get_tables!(env_inner, tx_ro, tables)?.as_ref();

            if amount == 0 {
                // v2 transactions.
                Ok((amount, num_rct_outputs))
            } else {
                // v1 transactions.
                match tables.num_outputs().get(&amount) {
                    // INVARIANT: #[cfg] @ lib.rs asserts `usize == u64`
                    #[allow(clippy::cast_possible_truncation)]
                    Ok(count) => Ok((amount, count as usize)),
                    // If we get a request for an `amount` that doesn't exist,
                    // we return `0` instead of an error.
                    Err(RuntimeError::KeyNotFound) => Ok((amount, 0)),
                    Err(e) => Err(e),
                }
            }
        })
        .collect::<Result<HashMap<Amount, usize>, RuntimeError>>()?;

    Ok(BCResponse::NumberOutputsWithAmount(map))
}

/// [`BCReadRequest::KeyImagesSpent`].
#[inline]
fn key_images_spent<E: Env>(env: &E, key_images: HashSet<KeyImage>) -> ResponseResult {
    // Prepare tx/tables in `ThreadLocal`.
    let env_inner = env.env_inner();
    let tx_ro = thread_local(env);
    let tables = thread_local(env);

    // Key image check function.
    let key_image_exists = |key_image| {
        let tx_ro = tx_ro.get_or_try(|| env_inner.tx_ro())?;
        let tables = get_tables!(env_inner, tx_ro, tables)?.as_ref();
        key_image_exists(&key_image, tables.key_images())
    };

    // FIXME:
    // Create/use `enum cuprate_types::Exist { Does, DoesNot }`
    // or similar instead of `bool` for clarity.
    // <https://github.com/Cuprate/cuprate/pull/113#discussion_r1581536526>
    //
    // Collect results using `rayon`.
    match key_images
        .into_par_iter()
        .map(key_image_exists)
        // If the result is either:
        // `Ok(true)` => a key image was found, return early
        // `Err` => an error was found, return early
        //
        // Else, `Ok(false)` will continue the iterator.
        .find_any(|result| !matches!(result, Ok(false)))
    {
        None | Some(Ok(false)) => Ok(BCResponse::KeyImagesSpent(false)), // Key image was NOT found.
        Some(Ok(true)) => Ok(BCResponse::KeyImagesSpent(true)),          // Key image was found.
        Some(Err(e)) => Err(e), // A database error occurred.
    }
}

/// [`BCReadRequest::CompactChainHistory`]
fn compact_chain_history<E: Env>(env: &E) -> ResponseResult {
    let env_inner = env.env_inner();
    let tx_ro = env_inner.tx_ro()?;

    let table_block_heights = env_inner.open_db_ro::<BlockHeights>(&tx_ro)?;
    let table_block_infos = env_inner.open_db_ro::<BlockInfos>(&tx_ro)?;

    let top_block_height = top_block_height(&table_block_heights)?;

    let top_block_info = get_block_info(&top_block_height, &table_block_infos)?;
    let cumulative_difficulty = combine_low_high_bits_to_u128(
        top_block_info.cumulative_difficulty_low,
        top_block_info.cumulative_difficulty_high,
    );

    /// The amount of top block IDs in the compact chain.
    const INITIAL_BLOCKS: u64 = 11;

    // rayon is not used here because the amount of block IDs is expected to be small.
    let mut block_ids = (0..)
        .map(compact_history_index_to_height_offset::<INITIAL_BLOCKS>)
        .map_while(|i| top_block_height.checked_sub(i))
        .map(|height| Ok(get_block_info(&height, &table_block_infos)?.block_hash))
        .collect::<Result<Vec<_>, RuntimeError>>()?;

    if compact_history_genesis_not_included::<INITIAL_BLOCKS>(top_block_height) {
        block_ids.push(get_block_info(&0, &table_block_infos)?.block_hash);
    }

    Ok(BCResponse::CompactChainHistory {
        cumulative_difficulty,
        block_ids,
    })
}

/// [`BCReadRequest::FindFirstUnknown`]
///
/// # Invariant
/// `block_ids` must be sorted in chronological block order, or else
/// the returned result is unspecified and meaningless, as this function
/// performs a binary search.
fn find_first_unknown<E: Env>(env: &E, block_ids: &[BlockHash]) -> ResponseResult {
    let env_inner = env.env_inner();
    let tx_ro = env_inner.tx_ro()?;

    let table_block_heights = env_inner.open_db_ro::<BlockHeights>(&tx_ro)?;

    let mut err = None;

    // Do a binary search to find the first unknown block in the batch.
    let idx =
        block_ids.partition_point(
            |block_id| match block_exists(block_id, &table_block_heights) {
                Ok(exists) => exists,
                Err(e) => {
                    err.get_or_insert(e);
                    // if this happens the search is scrapped, just return `false` back.
                    false
                }
            },
        );

    if let Some(e) = err {
        return Err(e);
    }

    Ok(if idx == block_ids.len() {
        BCResponse::FindFirstUnknown(None)
    } else if idx == 0 {
        BCResponse::FindFirstUnknown(Some((0, 0)))
    } else {
        let last_known_height = get_block_height(&block_ids[idx - 1], &table_block_heights)?;

        BCResponse::FindFirstUnknown(Some((idx, last_known_height + 1)))
    })
}<|MERGE_RESOLUTION|>--- conflicted
+++ resolved
@@ -321,11 +321,7 @@
 
 /// [`BCReadRequest::BlockHash`].
 #[inline]
-<<<<<<< HEAD
-fn block_hash<E: Env>(env: &E, block_height: BlockHeight) -> ResponseResult {
-=======
-fn block_hash(env: &ConcreteEnv, block_height: BlockHeight, chain: Chain) -> ResponseResult {
->>>>>>> bd375eae
+fn block_hash<E: Env>(env: &E, block_height: BlockHeight, chain: Chain) -> ResponseResult {
     // Single-threaded, no `ThreadLocal` required.
     let env_inner = env.env_inner();
     let tx_ro = env_inner.tx_ro()?;
@@ -413,11 +409,7 @@
 
 /// [`BCReadRequest::GeneratedCoins`].
 #[inline]
-<<<<<<< HEAD
-fn generated_coins<E: Env>(env: &E) -> ResponseResult {
-=======
-fn generated_coins(env: &ConcreteEnv, height: u64) -> ResponseResult {
->>>>>>> bd375eae
+fn generated_coins<E: Env>(env: &E, height: u64) -> ResponseResult {
     // Single-threaded, no `ThreadLocal` required.
     let env_inner = env.env_inner();
     let tx_ro = env_inner.tx_ro()?;
