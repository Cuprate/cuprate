--- conflicted
+++ resolved
@@ -29,13 +29,9 @@
 use cuprate_helper::map::combine_low_high_bits_to_u128;
 use cuprate_types::{
     blockchain::{BlockchainReadRequest, BlockchainResponse},
-<<<<<<< HEAD
+    output_cache::OutputCache,
     rpc::OutputHistogramInput,
     Chain, ChainId, ExtendedBlockHeader, OutputDistributionInput, OutputOnChain, TxsInBlock,
-=======
-    output_cache::OutputCache,
-    Chain, ChainId, ExtendedBlockHeader, OutputHistogramInput, TxsInBlock,
->>>>>>> 3c86c5ed
 };
 
 use crate::{
