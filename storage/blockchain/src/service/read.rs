--- conflicted
+++ resolved
@@ -22,22 +22,14 @@
 };
 use thread_local::ThreadLocal;
 
-<<<<<<< HEAD
-use cuprate_database::{ConcreteEnv, DatabaseIter, DatabaseRo, Env, EnvInner, RuntimeError};
-=======
 use cuprate_database::{
     ConcreteEnv, DatabaseIter, DatabaseRo, DbResult, Env, EnvInner, RuntimeError,
 };
->>>>>>> 7b8756fa
 use cuprate_database_service::{init_thread_pool, DatabaseReadService, ReaderThreads};
 use cuprate_helper::map::combine_low_high_bits_to_u128;
 use cuprate_types::{
     blockchain::{BlockchainReadRequest, BlockchainResponse},
-<<<<<<< HEAD
-    Chain, ChainId, ExtendedBlockHeader, MissingTxsInBlock, OutputHistogramInput, OutputOnChain,
-=======
     Chain, ChainId, ExtendedBlockHeader, OutputHistogramInput, OutputOnChain, TxsInBlock,
->>>>>>> 7b8756fa
 };
 
 use crate::{
@@ -128,17 +120,10 @@
         R::CompactChainHistory => compact_chain_history(env),
         R::NextChainEntry(block_hashes, amount) => next_chain_entry(env, &block_hashes, amount),
         R::FindFirstUnknown(block_ids) => find_first_unknown(env, &block_ids),
-<<<<<<< HEAD
-        R::MissingTxsInBlock {
-            block_hash,
-            tx_indexes,
-        } => missing_txs_in_block(env, block_hash, tx_indexes),
-=======
         R::TxsInBlock {
             block_hash,
             tx_indexes,
         } => txs_in_block(env, block_hash, tx_indexes),
->>>>>>> 7b8756fa
         R::AltBlocksInChain(chain_id) => alt_blocks_in_chain(env, chain_id),
         R::Block { height } => block(env, height),
         R::BlockByHash(hash) => block_by_hash(env, hash),
@@ -241,11 +226,7 @@
                 res => res.map(Either::Right),
             }
         })
-<<<<<<< HEAD
-        .collect::<Result<_, _>>()?;
-=======
         .collect::<DbResult<_>>()?;
->>>>>>> 7b8756fa
 
     let tx_ro = tx_ro.get_or_try(|| env_inner.tx_ro())?;
     let tables = get_tables!(env_inner, tx_ro, tables)?.as_ref();
@@ -619,11 +600,7 @@
     // This will happen if we have a different genesis block.
     if idx == block_ids.len() {
         return Ok(BlockchainResponse::NextChainEntry {
-<<<<<<< HEAD
-            start_height: 0,
-=======
             start_height: None,
->>>>>>> 7b8756fa
             chain_height: 0,
             block_ids: vec![],
             block_weights: vec![],
@@ -646,11 +623,7 @@
 
             Ok((block_info.block_hash, block_info.weight))
         })
-<<<<<<< HEAD
-        .collect::<Result<(Vec<_>, Vec<_>), RuntimeError>>()?;
-=======
         .collect::<DbResult<(Vec<_>, Vec<_>)>>()?;
->>>>>>> 7b8756fa
 
     let top_block_info = table_block_infos.get(&(chain_height - 1))?;
 
@@ -661,11 +634,7 @@
     };
 
     Ok(BlockchainResponse::NextChainEntry {
-<<<<<<< HEAD
-        start_height: first_known_height,
-=======
         start_height: std::num::NonZero::new(first_known_height),
->>>>>>> 7b8756fa
         chain_height,
         block_ids,
         block_weights,
@@ -702,17 +671,8 @@
     })
 }
 
-<<<<<<< HEAD
-/// [`BlockchainReadRequest::MissingTxsInBlock`]
-fn missing_txs_in_block(
-    env: &ConcreteEnv,
-    block_hash: [u8; 32],
-    missing_txs: Vec<u64>,
-) -> ResponseResult {
-=======
 /// [`BlockchainReadRequest::TxsInBlock`]
 fn txs_in_block(env: &ConcreteEnv, block_hash: [u8; 32], missing_txs: Vec<u64>) -> ResponseResult {
->>>>>>> 7b8756fa
     // Single-threaded, no `ThreadLocal` required.
     let env_inner = env.env_inner();
     let tx_ro = env_inner.tx_ro()?;
@@ -724,30 +684,18 @@
     let first_tx_index = miner_tx_index + 1;
 
     if numb_txs < missing_txs.len() {
-<<<<<<< HEAD
-        return Ok(BlockchainResponse::MissingTxsInBlock(None));
-=======
         return Ok(BlockchainResponse::TxsInBlock(None));
->>>>>>> 7b8756fa
     }
 
     let txs = missing_txs
         .into_iter()
         .map(|index_offset| Ok(tables.tx_blobs().get(&(first_tx_index + index_offset))?.0))
-<<<<<<< HEAD
-        .collect::<Result<_, RuntimeError>>()?;
-
-    Ok(BlockchainResponse::MissingTxsInBlock(Some(
-        MissingTxsInBlock { block, txs },
-    )))
-=======
         .collect::<DbResult<_>>()?;
 
     Ok(BlockchainResponse::TxsInBlock(Some(TxsInBlock {
         block,
         txs,
     })))
->>>>>>> 7b8756fa
 }
 
 /// [`BlockchainReadRequest::AltBlocksInChain`]
