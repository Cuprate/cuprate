//! General free functions used (related to `cuprate_blockchain::service`).

//---------------------------------------------------------------------------------------------------- Import
use std::sync::Arc;

use cuprate_database::{ConcreteEnv, InitError};

use crate::service::{init_read_service, init_write_service};
use crate::{
    config::Config,
<<<<<<< HEAD
    service::types::{BCReadHandle, BCWriteHandle},
=======
    service::types::{BlockchainReadHandle, BlockchainWriteHandle},
>>>>>>> 0041650f
};

//---------------------------------------------------------------------------------------------------- Init
#[cold]
#[inline(never)] // Only called once (?)
/// Initialize a database & thread-pool, and return a read/write handle to it.
///
/// Once the returned handles are [`Drop::drop`]ed, the reader
/// thread-pool and writer thread will exit automatically.
///
/// # Errors
/// This will forward the error if [`crate::open`] failed.
<<<<<<< HEAD
pub fn init(config: Config) -> Result<(BCReadHandle, BCWriteHandle, Arc<ConcreteEnv>), InitError> {
=======
pub fn init(
    config: Config,
) -> Result<
    (
        BlockchainReadHandle,
        BlockchainWriteHandle,
        Arc<ConcreteEnv>,
    ),
    InitError,
> {
>>>>>>> 0041650f
    let reader_threads = config.reader_threads;

    // Initialize the database itself.
    let db = Arc::new(crate::open(config)?);

    // Spawn the Reader thread pool and Writer.
    let readers = init_read_service(db.clone(), reader_threads);
    let writer = init_write_service(db.clone());

    Ok((readers, writer, db))
}

//---------------------------------------------------------------------------------------------------- Compact history
/// Given a position in the compact history, returns the height offset that should be in that position.
///
/// The height offset is the difference between the top block's height and the block height that should be in that position.
#[inline]
pub(super) const fn compact_history_index_to_height_offset<const INITIAL_BLOCKS: usize>(
    i: usize,
) -> usize {
    // If the position is below the initial blocks just return the position back
    if i <= INITIAL_BLOCKS {
        i
    } else {
        // Otherwise we go with power of 2 offsets, the same as monerod.
        // So (INITIAL_BLOCKS + 2), (INITIAL_BLOCKS + 2 + 4), (INITIAL_BLOCKS + 2 + 4 + 8)
        // ref: <https://github.com/monero-project/monero/blob/cc73fe71162d564ffda8e549b79a350bca53c454/src/cryptonote_core/blockchain.cpp#L727>
        INITIAL_BLOCKS + (2 << (i - INITIAL_BLOCKS)) - 2
    }
}

/// Returns if the genesis block was _NOT_ included when calculating the height offsets.
///
/// The genesis must always be included in the compact history.
#[inline]
pub(super) const fn compact_history_genesis_not_included<const INITIAL_BLOCKS: usize>(
    top_block_height: usize,
) -> bool {
    // If the top block height is less than the initial blocks then it will always be included.
    // Otherwise, we use the fact that to reach the genesis block this statement must be true (for a
    // single `i`):
    //
    // `top_block_height - INITIAL_BLOCKS - 2^i + 2 == 0`
    // which then means:
    // `top_block_height - INITIAL_BLOCKS + 2 == 2^i`
    // So if `top_block_height - INITIAL_BLOCKS + 2` is a power of 2 then the genesis block is in
    // the compact history already.
    top_block_height > INITIAL_BLOCKS && !(top_block_height - INITIAL_BLOCKS + 2).is_power_of_two()
}

//---------------------------------------------------------------------------------------------------- Tests

#[cfg(test)]
mod tests {
    use proptest::prelude::*;

    use super::*;

    proptest! {
        #[test]
        fn compact_history(top_height in 0_usize..500_000_000) {
            let mut heights = (0..)
                .map(compact_history_index_to_height_offset::<11>)
                .map_while(|i| top_height.checked_sub(i))
                .collect::<Vec<_>>();

            if compact_history_genesis_not_included::<11>(top_height) {
                heights.push(0);
            }

            // Make sure the genesis and top block are always included.
            assert_eq!(*heights.last().unwrap(), 0);
            assert_eq!(*heights.first().unwrap(), top_height);

            heights.windows(2).for_each(|window| assert_ne!(window[0], window[1]));
        }
    }
}<|MERGE_RESOLUTION|>--- conflicted
+++ resolved
@@ -8,11 +8,7 @@
 use crate::service::{init_read_service, init_write_service};
 use crate::{
     config::Config,
-<<<<<<< HEAD
-    service::types::{BCReadHandle, BCWriteHandle},
-=======
     service::types::{BlockchainReadHandle, BlockchainWriteHandle},
->>>>>>> 0041650f
 };
 
 //---------------------------------------------------------------------------------------------------- Init
@@ -25,9 +21,6 @@
 ///
 /// # Errors
 /// This will forward the error if [`crate::open`] failed.
-<<<<<<< HEAD
-pub fn init(config: Config) -> Result<(BCReadHandle, BCWriteHandle, Arc<ConcreteEnv>), InitError> {
-=======
 pub fn init(
     config: Config,
 ) -> Result<
@@ -38,7 +31,6 @@
     ),
     InitError,
 > {
->>>>>>> 0041650f
     let reader_threads = config.reader_threads;
 
     // Initialize the database itself.
