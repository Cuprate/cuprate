--- conflicted
+++ resolved
@@ -87,13 +87,8 @@
 //!
 //! // Prepare a request to write block.
 //! let mut block = block_v16_tx0().clone();
-<<<<<<< HEAD
 //! # block.height = 0_usize; // must be 0th height or panic in `add_block()`
-//! let request = BCWriteRequest::WriteBlock(block);
-=======
-//! # block.height = 0_u64; // must be 0th height or panic in `add_block()`
 //! let request = BlockchainWriteRequest::WriteBlock(block);
->>>>>>> 27767690
 //!
 //! // Send the request.
 //! // We receive back an `async` channel that will
