--- conflicted
+++ resolved
@@ -1,73 +1,8 @@
 #![doc = include_str!("../README.md")]
-<<<<<<< HEAD
-//---------------------------------------------------------------------------------------------------- Lints
-// Forbid lints.
-// Our code, and code generated (e.g macros) cannot overrule these.
-#![forbid(
-    // `unsafe` is allowed but it _must_ be
-    // commented with `SAFETY: reason`.
-    clippy::undocumented_unsafe_blocks,
-
-    // Never.
-    unused_unsafe,
-    redundant_semicolons,
-    unused_allocation,
-    coherence_leak_check,
-    while_true,
-    clippy::missing_docs_in_private_items,
-
-    // Maybe can be put into `#[deny]`.
-    unconditional_recursion,
-    for_loops_over_fallibles,
-    unused_braces,
-    unused_labels,
-    keyword_idents,
-    non_ascii_idents,
-    variant_size_differences,
-    single_use_lifetimes,
-
-    // Probably can be put into `#[deny]`.
-    future_incompatible,
-    let_underscore,
-    break_with_label_and_loop,
-    duplicate_macro_attributes,
-    exported_private_dependencies,
-    large_assignments,
-    overlapping_range_endpoints,
-    semicolon_in_expressions_from_macros,
-    noop_method_call,
-    unreachable_pub,
-)]
-// Deny lints.
-// Some of these are `#[allow]`'ed on a per-case basis.
-#![deny(
-    clippy::all,
-    clippy::correctness,
-    clippy::suspicious,
-    clippy::style,
-    clippy::complexity,
-    clippy::perf,
-    clippy::pedantic,
-    clippy::nursery,
-    clippy::cargo,
-    unused_crate_dependencies,
-    unused_doc_comments,
-    unused_mut,
-    //missing_docs,
-    deprecated,
-    unused_comparisons,
-    nonstandard_style
-)]
-=======
->>>>>>> 4653ac58
 #![allow(
     // See `cuprate-database` for reasoning.
     clippy::significant_drop_tightening
 )]
-<<<<<<< HEAD
-extern crate core;
-=======
->>>>>>> 4653ac58
 
 // Only allow building 64-bit targets.
 //
