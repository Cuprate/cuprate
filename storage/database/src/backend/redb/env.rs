//! Implementation of `trait Env` for `redb`.

//---------------------------------------------------------------------------------------------------- Import
use crate::{
    backend::redb::storable::StorableRedb,
    config::{Config, SyncMode},
    database::{DatabaseIter, DatabaseRo, DatabaseRw},
    env::{Env, EnvInner},
    error::{DbResult, InitError, RuntimeError},
    table::Table,
    TxRw,
};

//---------------------------------------------------------------------------------------------------- ConcreteEnv
/// A strongly typed, concrete database environment, backed by `redb`.
pub struct ConcreteEnv {
    /// The actual database environment.
    env: redb::Database,

    /// The configuration we were opened with
    /// (and in current use).
    config: Config,

    /// A cached, redb version of `cuprate_database::config::SyncMode`.
    /// `redb` needs the sync mode to be set _per_ TX, so we
    /// will continue to use this value every `Env::tx_rw`.
    durability: redb::Durability,
}

impl Drop for ConcreteEnv {
    fn drop(&mut self) {
        // INVARIANT: drop(ConcreteEnv) must sync.
        if let Err(e) = self.sync() {
            // TODO: use tracing
            println!("{e:#?}");
        }

        // TODO: log that we are dropping the database.
    }
}

//---------------------------------------------------------------------------------------------------- Env Impl
impl Env for ConcreteEnv {
    const MANUAL_RESIZE: bool = false;
    const SYNCS_PER_TX: bool = false;
    type EnvInner<'env> = (&'env redb::Database, redb::Durability);
    type TxRo<'tx> = redb::ReadTransaction;
    type TxRw<'tx> = redb::WriteTransaction;

    #[cold]
    #[inline(never)] // called once.
    fn open(config: Config) -> Result<Self, InitError> {
        // SOMEDAY: dynamic syncs are not implemented.
        let durability = match config.sync_mode {
            SyncMode::Safe => redb::Durability::Immediate,
            // TODO: impl `FastThenSafe`
            SyncMode::FastThenSafe | SyncMode::Fast => redb::Durability::Eventual,
        };

        let env_builder = redb::Builder::new();

        // FIXME: we can set cache sizes with:
        // env_builder.set_cache(bytes);

        // Use the in-memory backend if the feature is enabled.
        let mut env = if cfg!(feature = "redb-memory") {
            env_builder.create_with_backend(redb::backends::InMemoryBackend::new())?
        } else {
            // Create the database directory if it doesn't exist.
            std::fs::create_dir_all(config.db_directory())?;

            // Open the database file, create if needed.
            let db_file = std::fs::OpenOptions::new()
                .read(true)
                .write(true)
                .create(true)
                .truncate(false)
                .open(config.db_file())?;

            env_builder.create_file(db_file)?
        };

        // Create all database tables.
        // `redb` creates tables if they don't exist.
        // <https://docs.rs/redb/latest/redb/struct.WriteTransaction.html#method.open_table>

        // Check for file integrity.
        // FIXME: should we do this? is it slow?
        env.check_integrity()?;

        Ok(Self {
            env,
            config,
            durability,
        })
    }

    fn config(&self) -> &Config {
        &self.config
    }

    fn sync(&self) -> DbResult<()> {
        // `redb`'s syncs are tied with write transactions,
        // so just create one, don't do anything and commit.
        let mut tx_rw = self.env.begin_write()?;
        tx_rw.set_durability(redb::Durability::Immediate);
<<<<<<< HEAD
=======
        tx_rw.set_two_phase_commit(true);
>>>>>>> 5c2b56c7
        TxRw::commit(tx_rw)
    }

    fn env_inner(&self) -> Self::EnvInner<'_> {
        (&self.env, self.durability)
    }
}

//---------------------------------------------------------------------------------------------------- EnvInner Impl
impl<'env> EnvInner<'env> for (&'env redb::Database, redb::Durability)
where
    Self: 'env,
{
    type Ro<'a> = redb::ReadTransaction;
    type Rw<'a> = redb::WriteTransaction;

    #[inline]
    fn tx_ro(&self) -> DbResult<redb::ReadTransaction> {
        Ok(self.0.begin_read()?)
    }

    #[inline]
    fn tx_rw(&self) -> DbResult<redb::WriteTransaction> {
        // `redb` has sync modes on the TX level, unlike heed,
        // which sets it at the Environment level.
        //
        // So, set the durability here before returning the TX.
        let mut tx_rw = self.0.begin_write()?;
        tx_rw.set_durability(self.1);
        Ok(tx_rw)
    }

    #[inline]
    fn open_db_ro<T: Table>(
        &self,
        tx_ro: &Self::Ro<'_>,
    ) -> DbResult<impl DatabaseRo<T> + DatabaseIter<T>> {
        // Open up a read-only database using our `T: Table`'s const metadata.
        let table: redb::TableDefinition<'static, StorableRedb<T::Key>, StorableRedb<T::Value>> =
            redb::TableDefinition::new(T::NAME);

        Ok(tx_ro.open_table(table)?)
    }

    #[inline]
    fn open_db_rw<T: Table>(&self, tx_rw: &Self::Rw<'_>) -> DbResult<impl DatabaseRw<T>> {
        // Open up a read/write database using our `T: Table`'s const metadata.
        let table: redb::TableDefinition<'static, StorableRedb<T::Key>, StorableRedb<T::Value>> =
            redb::TableDefinition::new(T::NAME);

        // `redb` creates tables if they don't exist, so this shouldn't return `RuntimeError::TableNotFound`.
        // <https://docs.rs/redb/latest/redb/struct.WriteTransaction.html#method.open_table>
        Ok(tx_rw.open_table(table)?)
    }

    fn create_db<T: Table>(&self, tx_rw: &redb::WriteTransaction) -> DbResult<()> {
        // INVARIANT: `redb` creates tables if they don't exist.
        self.open_db_rw::<T>(tx_rw)?;
        Ok(())
    }

    #[inline]
    fn clear_db<T: Table>(&self, tx_rw: &mut redb::WriteTransaction) -> DbResult<()> {
        let table: redb::TableDefinition<
            'static,
            StorableRedb<<T as Table>::Key>,
            StorableRedb<<T as Table>::Value>,
        > = redb::TableDefinition::new(<T as Table>::NAME);

        // INVARIANT:
        // This `delete_table()` will not run into this `TableAlreadyOpen` error:
        // <https://docs.rs/redb/2.0.0/src/redb/transactions.rs.html#382>
        // which will panic in the `From` impl, as:
        //
        // 1. Only 1 `redb::WriteTransaction` can exist at a time
        // 2. We have exclusive access to it
        // 3. So it's not being used to open a table since that needs `&tx_rw`
        //
        // Reader-open tables do not affect this, if they're open the below is still OK.
        if !redb::WriteTransaction::delete_table(tx_rw, table)? {
            return Err(RuntimeError::TableNotFound);
        }

        // Re-create the table.
        // `redb` creates tables if they don't exist, so this should never panic.
        redb::WriteTransaction::open_table(tx_rw, table)?;

        Ok(())
    }
}

//---------------------------------------------------------------------------------------------------- Tests
#[cfg(test)]
mod tests {}<|MERGE_RESOLUTION|>--- conflicted
+++ resolved
@@ -104,10 +104,7 @@
         // so just create one, don't do anything and commit.
         let mut tx_rw = self.env.begin_write()?;
         tx_rw.set_durability(redb::Durability::Immediate);
-<<<<<<< HEAD
-=======
         tx_rw.set_two_phase_commit(true);
->>>>>>> 5c2b56c7
         TxRw::commit(tx_rw)
     }
 
