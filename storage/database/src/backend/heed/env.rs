--- conflicted
+++ resolved
@@ -122,17 +122,10 @@
         // <https://github.com/monero-project/monero/blob/059028a30a8ae9752338a7897329fe8012a310d5/src/blockchain_db/lmdb/db_lmdb.cpp#L1324>
         let flags = match config.sync_mode {
             SyncMode::Safe => EnvFlags::empty(),
-<<<<<<< HEAD
-            SyncMode::Async => EnvFlags::MAP_ASYNC | EnvFlags::WRITE_MAP,
-            SyncMode::Fast => EnvFlags::NO_SYNC | EnvFlags::WRITE_MAP,
-            // SOMEDAY: dynamic syncs are not implemented.
-            SyncMode::FastThenSafe | SyncMode::Threshold(_) => unimplemented!(),
-=======
             // TODO: impl `FastThenSafe`
             SyncMode::FastThenSafe | SyncMode::Fast => {
                 EnvFlags::NO_SYNC | EnvFlags::WRITE_MAP | EnvFlags::MAP_ASYNC
             }
->>>>>>> 7e8e6213
         };
 
         // SAFETY: the flags we're setting are 'unsafe'
