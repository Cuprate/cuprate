--- conflicted
+++ resolved
@@ -1,7 +1,6 @@
 #![doc = include_str!("../README.md")]
 #![cfg_attr(docsrs, feature(doc_cfg))]
 #![allow(
-<<<<<<< HEAD
     unused_imports,
     unreachable_pub,
     unused_crate_dependencies,
@@ -11,10 +10,10 @@
     clippy::unused_async,
     unreachable_code,
     reason = "TODO: remove after cuprated RpcHandler impl"
-=======
+)]
+#![allow(
     clippy::allow_attributes,
     reason = "macros (internal + serde) make this lint hard to satisfy"
->>>>>>> 57af45e0
 )]
 
 mod constants;
