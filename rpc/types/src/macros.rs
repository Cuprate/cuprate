//! Macros.

//---------------------------------------------------------------------------------------------------- define_request_and_response
/// A template for generating the RPC request and response `struct`s.
///
/// These `struct`s automatically implement:
/// - `Clone, Debug, Default, PartialEq, Eq, PartialOrd, Ord, Hash`
/// - `serde::{Serialize, Deserialize}`
/// - `cuprate_epee_encoding::EpeeObject`
///
/// It's best to see the output of this macro via the documentation
/// of the generated structs via `cargo doc`s to see which parts
/// generate which docs.
///
/// See the [`crate::json`] module for example usage.
///
/// # Macro internals
/// This macro uses:
/// - [`define_request`]
/// - [`define_response`]
/// - [`define_request_and_response_doc`]
///
/// # `define_request`
/// This macro has 2 branches. If the caller provides
/// `Request {}`, i.e. no fields, it will generate:
/// ```
/// pub type Request = ();
/// ```
/// If they _did_ specify fields, it will generate:
/// ```
/// pub struct Request {/* fields */}
/// ```
/// This is because having a bunch of types that are all empty structs
/// means they are not compatible and it makes it cumbersome for end-users.
/// Really, they semantically are empty types, so `()` is used.
///
/// # `define_response`
/// This macro has 2 branches. If the caller provides `Response`
/// it will generate a normal struct with no additional fields.
///
/// If the caller provides a base type from [`crate::base`], it will
/// flatten that into the request type automatically.
///
/// E.g. `Response {/*...*/}` and `ResponseBase {/*...*/}`
/// would trigger the different branches.
macro_rules! define_request_and_response {
    (
        // The markdown tag for Monero daemon RPC documentation. Not necessarily the endpoint.
        $monero_daemon_rpc_doc_link:ident,

        // The commit hash and  `$file.$extension` in which this type is defined in
        // the Monero codebase in the `rpc/` directory, followed by the specific lines.
        $monero_code_commit:ident =>
        $monero_code_filename:ident.
        $monero_code_filename_extension:ident =>
        $monero_code_line_start:literal..=
        $monero_code_line_end:literal,

        // The base `struct` name.
        // Attributes added here will apply to _both_
        // request and response types.
        $( #[$type_attr:meta] )*
        $type_name:ident $(($restricted:ident))?,

        // The request type (and any doc comments, derives, etc).
        $( #[$request_type_attr:meta] )*
        Request {
            // And any fields.
            $(
                $( #[$request_field_attr:meta] )* // Field attribute.
                $request_field:ident: $request_field_type:ty // field_name: field type
                $(as $request_field_type_as:ty)? // (optional) alternative type (de)serialization
                $(= $request_field_type_default:expr, $request_field_type_default_string:literal)?, // (optional) default value
            )*
        },

        // The response type (and any doc comments, derives, etc).
        $( #[$response_type_attr:meta] )*
        $response_base_type:ty {
            // And any fields.
            $(
                $( #[$response_field_attr:meta] )*
                $response_field:ident: $response_field_type:ty
                $(as $response_field_type_as:ty)?
                $(= $response_field_type_default:expr, $response_field_type_default_string:literal)?,
            )*
        }
    ) => { paste::paste! {
        $crate::macros::define_request! {
            #[doc = $crate::macros::define_request_and_response_doc!(
                "response" => [<$type_name Response>],
                $monero_daemon_rpc_doc_link,
                $monero_code_commit,
                $monero_code_filename,
                $monero_code_filename_extension,
                $monero_code_line_start,
                $monero_code_line_end,
            )]
            ///
            $( #[$type_attr] )*
            ///
            $( #[$request_type_attr] )*
            [<$type_name Request>] $(($restricted))? {
                $(
                    $( #[$request_field_attr] )*
                    $request_field: $request_field_type
                    $(as $request_field_type_as)?
                    $(= $request_field_type_default, $request_field_type_default_string)?,
                )*
            }
        }

        $crate::macros::define_response! {
            #[allow(dead_code)]
            #[allow(missing_docs)]
            #[cfg_attr(feature = "serde", derive(serde::Serialize, serde::Deserialize))]
            #[derive(Clone, Debug, Default, PartialEq, Eq, PartialOrd, Ord, Hash)]
            #[doc = $crate::macros::define_request_and_response_doc!(
                "request" => [<$type_name Request>],
                $monero_daemon_rpc_doc_link,
                $monero_code_commit,
                $monero_code_filename,
                $monero_code_filename_extension,
                $monero_code_line_start,
                $monero_code_line_end,
            )]
            ///
            $( #[$type_attr] )*
            ///
            $( #[$response_type_attr] )*
            $response_base_type => [<$type_name Response>] {
                $(
                    $( #[$response_field_attr] )*
                    $response_field: $response_field_type
                    $(as $response_field_type_as)?
                    $(= $response_field_type_default, $response_field_type_default_string)?,
                )*
            }
        }
    }};
}
pub(crate) use define_request_and_response;

//---------------------------------------------------------------------------------------------------- impl_rpc_request
/// TODO
macro_rules! impl_rpc_request {
    // TODO
    ($t:ident, $restricted:ident) => {
        impl $crate::RpcRequest for $t {
            fn is_restricted(&self) -> bool {
                true
            }
        }
    };

    // TODO
    ($t:ident) => {
        impl $crate::RpcRequest for $t {
            fn is_restricted(&self) -> bool {
                false
            }
        }
    };
}
pub(crate) use impl_rpc_request;

//---------------------------------------------------------------------------------------------------- define_request
/// Define a request type.
///
/// This is only used in [`define_request_and_response`], see it for docs.
<<<<<<< HEAD
///
/// `__` is used to notate that this shouldn't be called directly.
macro_rules! __define_request {
=======
macro_rules! define_request {
    //------------------------------------------------------------------------------
    // This branch will generate a type alias to `()` if only given `{}` as input.
>>>>>>> 0438c486
    (
        // Any doc comments, derives, etc.
        $( #[$attr:meta] )*
        // The response type.
        $t:ident $(($restricted:ident))? {
            // And any fields.
            $(
                $( #[$field_attr:meta] )* // field attributes
                // field_name: FieldType
                $field:ident: $field_type:ty
                $(as $field_as:ty)?
                $(= $field_default:expr, $field_default_string:literal)?,
                // The $field_default is an optional extra token that represents
                // a default value to pass to [`cuprate_epee_encoding::epee_object`],
                // see it for usage.
            )*
        }
    ) => {
        #[allow(dead_code, missing_docs)]
        #[cfg_attr(feature = "serde", derive(serde::Serialize, serde::Deserialize))]
        #[derive(Clone, Debug, Default, PartialEq, Eq, PartialOrd, Ord, Hash)]
        $( #[$attr] )*
        pub struct $t {
            $(
                $( #[$field_attr] )*
                $(#[cfg_attr(feature = "serde", serde(default = $field_default_string))])?
                pub $field: $field_type,
            )*
        }

        $crate::macros::impl_rpc_request!($t $(, $restricted)?);

        #[cfg(feature = "epee")]
        ::cuprate_epee_encoding::epee_object! {
            $t,
            $(
                $field: $field_type
                $(as $field_as)?
                $(= $field_default)?,
            )*
        }
    };
}
pub(crate) use define_request;

//---------------------------------------------------------------------------------------------------- define_response
/// Define a response type.
///
/// This is used in [`define_request_and_response`], see it for docs.
macro_rules! define_response {
    //------------------------------------------------------------------------------
    // This version of the macro expects the literal ident
    // `Response` => $response_type_name.
    //
    // It will create a `struct` that _doesn't_ use a base from [`crate::base`],
    // for example, [`crate::json::BannedResponse`] doesn't use a base, so it
    // uses this branch.
    (
        // Any doc comments, derives, etc.
        $( #[$attr:meta] )*
        // The response type.
        Response => $t:ident {
            // And any fields.
            // See [`define_request`] for docs, this does the same thing.
            $(
                $( #[$field_attr:meta] )*
                $field:ident: $field_type:ty
                $(as $field_as:ty)?
                $(= $field_default:expr, $field_default_string:literal)?,
            )*
        }
    ) => {
        $( #[$attr] )*
        pub struct $t {
            $(
                $( #[$field_attr] )*
                $(#[cfg_attr(feature = "serde", serde(default = $field_default_string))])?
                pub $field: $field_type,
            )*
        }

        #[cfg(feature = "epee")]
        ::cuprate_epee_encoding::epee_object! {
            $t,
            $(
                $field: $field_type
                $(as $field_as)?
                $(= $field_default)?,
            )*
        }
    };

    //------------------------------------------------------------------------------
    // This version of the macro expects a `Request` base type from [`crate::bases`].
    (
        // Any doc comments, derives, etc.
        $( #[$attr:meta] )*
        // The response base type => actual name of the struct
        $base:ty => $t:ident {
            // And any fields.
            // See [`define_request`] for docs, this does the same thing.
            $(
                $( #[$field_attr:meta] )*
                $field:ident: $field_type:ty
                $(as $field_as:ty)?
                $(= $field_default:expr, $field_default_string:literal)?,
            )*
        }
    ) => {
        $( #[$attr] )*
        pub struct $t {
            #[cfg_attr(feature = "serde", serde(flatten))]
            pub base: $base,

            $(
                $( #[$field_attr] )*
                $(#[cfg_attr(feature = "serde", serde(default = $field_default_string))])?
                pub $field: $field_type,
            )*
        }

        #[cfg(feature = "epee")]
        ::cuprate_epee_encoding::epee_object! {
            $t,
            $(
                $field: $field_type
                $(as $field_as)?
                $(= $field_default)?,
            )*
            !flatten: base: $base,
        }
    };
}
pub(crate) use define_response;

//---------------------------------------------------------------------------------------------------- define_request_and_response_doc
/// Generate documentation for the types generated
/// by the [`define_request_and_response`] macro.
///
/// See it for more info on inputs.
macro_rules! define_request_and_response_doc {
    (
        // This labels the last `[request]` or `[response]`
        // hyperlink in documentation. Input is either:
        // - "request"
        // - "response"
        //
        // Remember this is linking to the _other_ type,
        // so if defining a `Request` type, input should
        // be "response".
        $request_or_response:literal => $request_or_response_type:ident,

        $monero_daemon_rpc_doc_link:ident,
        $monero_code_commit:ident,
        $monero_code_filename:ident,
        $monero_code_filename_extension:ident,
        $monero_code_line_start:literal,
        $monero_code_line_end:literal,
    ) => {
        concat!(
            "",
            "[Definition](",
            "https://github.com/monero-project/monero/blob/",
            stringify!($monero_code_commit),
            "/src/rpc/",
            stringify!($monero_code_filename),
            ".",
            stringify!($monero_code_filename_extension),
            "#L",
            stringify!($monero_code_line_start),
            "-L",
            stringify!($monero_code_line_end),
            "), [documentation](",
            "https://www.getmonero.org/resources/developer-guides/daemon-rpc.html",
            "#",
            stringify!($monero_daemon_rpc_doc_link),
            "), [",
            $request_or_response,
            "](",
            stringify!($request_or_response_type),
            ")."
        )
    };
}
pub(crate) use define_request_and_response_doc;

//---------------------------------------------------------------------------------------------------- Macro
/// Output a string link to `monerod` source code.
macro_rules! monero_definition_link {
    (
        $commit:ident, // Git commit hash
        $file_path:literal, // File path within `monerod`'s `src/`, e.g. `rpc/core_rpc_server_commands_defs.h`
        $start:literal$(..=$end:literal)? // File lines, e.g. `0..=123` or `0`
    ) => {
        concat!(
            "[Definition](https://github.com/monero-project/monero/blob/",
            stringify!($commit),
            "/src/",
            $file_path,
            "#L",
            stringify!($start),
            $(
                "-L",
                stringify!($end),
            )?
            ")."
        )
    };
}
pub(crate) use monero_definition_link;<|MERGE_RESOLUTION|>--- conflicted
+++ resolved
@@ -168,15 +168,9 @@
 /// Define a request type.
 ///
 /// This is only used in [`define_request_and_response`], see it for docs.
-<<<<<<< HEAD
-///
-/// `__` is used to notate that this shouldn't be called directly.
-macro_rules! __define_request {
-=======
 macro_rules! define_request {
     //------------------------------------------------------------------------------
     // This branch will generate a type alias to `()` if only given `{}` as input.
->>>>>>> 0438c486
     (
         // Any doc comments, derives, etc.
         $( #[$attr:meta] )*
