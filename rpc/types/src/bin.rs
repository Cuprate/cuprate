--- conflicted
+++ resolved
@@ -31,40 +31,7 @@
     RpcRequest,
 };
 
-<<<<<<< HEAD
-//---------------------------------------------------------------------------------------------------- TODO
-define_request_and_response! {
-    get_blocksbin,
-    cc73fe71162d564ffda8e549b79a350bca53c454 =>
-    core_rpc_server_commands_defs.h => 162..=262,
-    GetBlocks,
-    Request {
-        requested_info: u8 = default_zero::<u8>(), "default_zero",
-        // FIXME: This is a `std::list` in `monerod` because...?
-        block_ids: ByteArrayVec<32>,
-        start_height: u64,
-        prune: bool,
-        no_miner_tx: bool = default_false(), "default_false",
-        pool_info_since: u64 = default_zero::<u64>(), "default_zero",
-    },
-    // TODO: this has custom epee (de)serialization.
-    // <https://github.com/monero-project/monero/blob/cc73fe71162d564ffda8e549b79a350bca53c454/src/rpc/core_rpc_server_commands_defs.h#L242-L259>
-    ResponseBase {
-        blocks: Vec<BlockCompleteEntry>,
-        start_height: u64,
-        current_height: u64,
-        output_indices: Vec<BlockOutputIndices>,
-        daemon_time: u64,
-        pool_info_extent: u8,
-        added_pool_txs: Vec<PoolTxInfo>,
-        remaining_added_pool_txids: Vec<[u8; 32]>,
-        removed_pool_txids: Vec<[u8; 32]>,
-    }
-}
-
-=======
 //---------------------------------------------------------------------------------------------------- Definitions
->>>>>>> 0438c486
 define_request_and_response! {
     get_blocks_by_heightbin,
     cc73fe71162d564ffda8e549b79a350bca53c454 =>
@@ -149,52 +116,6 @@
     }
 }
 
-<<<<<<< HEAD
-//---------------------------------------------------------------------------------------------------- Request
-/// TODO
-#[cfg_attr(feature = "serde", derive(Deserialize, Serialize))]
-#[cfg_attr(feature = "serde", serde(untagged))]
-#[allow(missing_docs)]
-pub enum BinRequest {
-    GetBlocks(GetBlocksRequest),
-    GetBlocksByHeight(GetBlocksByHeightRequest),
-    GetHashes(GetHashesRequest),
-    GetOutputIndexes(GetOutputIndexesRequest),
-    GetOuts(GetOutsRequest),
-    GetTransactionPoolHashes(GetTransactionPoolHashesRequest),
-    GetOutputDistribution(crate::json::GetOutputDistributionRequest),
-}
-
-impl RpcRequest for BinRequest {
-    /// All binary methods are un-restricted, i.e.
-    // all of them will return `false`.
-    fn is_restricted(&self) -> bool {
-        match self {
-            Self::GetBlocks(_)
-            | Self::GetBlocksByHeight(_)
-            | Self::GetHashes(_)
-            | Self::GetOutputIndexes(_)
-            | Self::GetOuts(_)
-            | Self::GetTransactionPoolHashes(_)
-            | Self::GetOutputDistribution(_) => false,
-        }
-    }
-}
-
-//---------------------------------------------------------------------------------------------------- Response
-/// TODO
-#[cfg_attr(feature = "serde", derive(Deserialize, Serialize))]
-#[cfg_attr(feature = "serde", serde(untagged))]
-#[allow(missing_docs)]
-pub enum BinResponse {
-    GetBlocks(GetBlocksResponse),
-    GetBlocksByHeight(GetBlocksByHeightResponse),
-    GetHashes(GetHashesResponse),
-    GetOutputIndexes(GetOutputIndexesResponse),
-    GetOuts(GetOutsResponse),
-    GetTransactionPoolHashes(GetTransactionPoolHashesResponse),
-    GetOutputDistribution(crate::json::GetOutputDistributionResponse),
-=======
 //---------------------------------------------------------------------------------------------------- GetBlocks
 define_request! {
     #[doc = define_request_and_response_doc!(
@@ -471,7 +392,52 @@
 
         Ok(())
     }
->>>>>>> 0438c486
+}
+
+//---------------------------------------------------------------------------------------------------- Request
+/// TODO
+#[cfg_attr(feature = "serde", derive(Deserialize, Serialize))]
+#[cfg_attr(feature = "serde", serde(untagged))]
+#[allow(missing_docs)]
+pub enum BinRequest {
+    GetBlocks(GetBlocksRequest),
+    GetBlocksByHeight(GetBlocksByHeightRequest),
+    GetHashes(GetHashesRequest),
+    GetOutputIndexes(GetOutputIndexesRequest),
+    GetOuts(GetOutsRequest),
+    GetTransactionPoolHashes(GetTransactionPoolHashesRequest),
+    GetOutputDistribution(crate::json::GetOutputDistributionRequest),
+}
+
+impl RpcRequest for BinRequest {
+    /// All binary methods are un-restricted, i.e.
+    // all of them will return `false`.
+    fn is_restricted(&self) -> bool {
+        match self {
+            Self::GetBlocks(_)
+            | Self::GetBlocksByHeight(_)
+            | Self::GetHashes(_)
+            | Self::GetOutputIndexes(_)
+            | Self::GetOuts(_)
+            | Self::GetTransactionPoolHashes(_)
+            | Self::GetOutputDistribution(_) => false,
+        }
+    }
+}
+
+//---------------------------------------------------------------------------------------------------- Response
+/// TODO
+#[cfg_attr(feature = "serde", derive(Deserialize, Serialize))]
+#[cfg_attr(feature = "serde", serde(untagged))]
+#[allow(missing_docs)]
+pub enum BinResponse {
+    GetBlocks(GetBlocksResponse),
+    GetBlocksByHeight(GetBlocksByHeightResponse),
+    GetHashes(GetHashesResponse),
+    GetOutputIndexes(GetOutputIndexesResponse),
+    GetOuts(GetOutsResponse),
+    GetTransactionPoolHashes(GetTransactionPoolHashesResponse),
+    GetOutputDistribution(crate::json::GetOutputDistributionResponse),
 }
 
 //---------------------------------------------------------------------------------------------------- Tests
