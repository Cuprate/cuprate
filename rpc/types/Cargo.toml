[package]
name        = "cuprate-rpc-types"
version     = "0.0.0"
edition     = "2021"
description = "Monero RPC types"
license     = "MIT"
authors     = ["hinto-janai"]
repository  = "https://github.com/Cuprate/cuprate/tree/main/rpc/types"
keywords    = ["cuprate", "rpc", "types", "monero"]

[features]
default = ["serde", "epee"]
serde   = ["dep:serde", "cuprate-fixed-bytes/serde"]
epee    = ["dep:cuprate-epee-encoding"]

[dependencies]
cuprate-epee-encoding = { path = "../../net/epee-encoding", optional = true }
cuprate-fixed-bytes   = { path = "../../net/fixed-bytes" }
cuprate-types         = { path = "../../types" }

monero-serai = { workspace = true }
paste        = { workspace = true }
serde        = { workspace = true, optional = true }

[dev-dependencies]
<<<<<<< HEAD
cuprate-test-utils = { path = "../../test-utils" }
cuprate-json-rpc   = { path = "../json-rpc" }

serde_json = { workspace = true }
=======
serde_json        = { workspace = true }
pretty_assertions = { workspace = true }
>>>>>>> 929d19c4
<|MERGE_RESOLUTION|>--- conflicted
+++ resolved
@@ -23,12 +23,8 @@
 serde        = { workspace = true, optional = true }
 
 [dev-dependencies]
-<<<<<<< HEAD
 cuprate-test-utils = { path = "../../test-utils" }
 cuprate-json-rpc   = { path = "../json-rpc" }
 
-serde_json = { workspace = true }
-=======
 serde_json        = { workspace = true }
-pretty_assertions = { workspace = true }
->>>>>>> 929d19c4
+pretty_assertions = { workspace = true }