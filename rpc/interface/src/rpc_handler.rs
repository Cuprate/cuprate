//! RPC handler trait.

//---------------------------------------------------------------------------------------------------- Use
use cuprate_rpc_types::{
    bin::{BinRequest, BinResponse},
    json::{JsonRpcRequest, JsonRpcResponse},
    other::{OtherRequest, OtherResponse},
};

use crate::RpcService;

//---------------------------------------------------------------------------------------------------- RpcHandler
/// An RPC handler.
///
/// This trait represents a type that can turn `Request`s into `Response`s.
///
/// Implementors of this trait must be:
<<<<<<< HEAD
/// - A [`tower::Service`]s that use [`JsonRpcRequest`] & [`JsonRpcResponse`]
/// - A [`tower::Service`]s that use [`BinRequest`] & [`BinResponse`]
/// - A [`tower::Service`]s that use [`OtherRequest`] & [`OtherResponse`]
///
/// In other words, an [`RpcHandler`] is a type that implements [`tower::Service`] 3 times,
/// one for each endpoint enum type found in [`cuprate_rpc_types`].
=======
/// - A [`tower::Service`] that uses [`JsonRpcRequest`] & [`JsonRpcResponse`]
/// - A [`tower::Service`] that uses [`BinRequest`] & [`BinResponse`]
/// - A [`tower::Service`] that uses [`OtherRequest`] & [`OtherResponse`]
///
/// In other words, an [`RpcHandler`] is a type that implements [`tower::Service`] 3 times,
/// one for each request/response enum type found in [`cuprate_rpc_types`].
>>>>>>> 4653ac58
///
/// The error type must always be [`RpcError`](crate::RpcError).
///
/// See this crate's `RpcHandlerDummy` for an implementation example of this trait.
///
/// # Panics
/// Your [`RpcHandler`] must reply to `Request`s with the correct
/// `Response` or else this crate will panic during routing functions.
///
<<<<<<< HEAD
/// For example, upon a [`JsonRpcRequest::GetBlockCount`] must be replied with
=======
/// For example, a [`JsonRpcRequest::GetBlockCount`] must be replied with
>>>>>>> 4653ac58
/// [`JsonRpcResponse::GetBlockCount`]. If anything else is returned,
/// this crate may panic.
pub trait RpcHandler:
    RpcService<JsonRpcRequest, JsonRpcResponse>
    + RpcService<BinRequest, BinResponse>
    + RpcService<OtherRequest, OtherResponse>
{
    /// Is this [`RpcHandler`] restricted?
    ///
    /// If this returns `true`, restricted methods and endpoints such as:
    /// - `/json_rpc`'s `relay_tx` method
    /// - The `/pop_blocks` endpoint
    ///
    /// will automatically be denied access when using the
    /// [`axum::Router`] provided by [`RouterBuilder`](crate::RouterBuilder).
    fn restricted(&self) -> bool;
}<|MERGE_RESOLUTION|>--- conflicted
+++ resolved
@@ -15,21 +15,12 @@
 /// This trait represents a type that can turn `Request`s into `Response`s.
 ///
 /// Implementors of this trait must be:
-<<<<<<< HEAD
-/// - A [`tower::Service`]s that use [`JsonRpcRequest`] & [`JsonRpcResponse`]
-/// - A [`tower::Service`]s that use [`BinRequest`] & [`BinResponse`]
-/// - A [`tower::Service`]s that use [`OtherRequest`] & [`OtherResponse`]
-///
-/// In other words, an [`RpcHandler`] is a type that implements [`tower::Service`] 3 times,
-/// one for each endpoint enum type found in [`cuprate_rpc_types`].
-=======
 /// - A [`tower::Service`] that uses [`JsonRpcRequest`] & [`JsonRpcResponse`]
 /// - A [`tower::Service`] that uses [`BinRequest`] & [`BinResponse`]
 /// - A [`tower::Service`] that uses [`OtherRequest`] & [`OtherResponse`]
 ///
 /// In other words, an [`RpcHandler`] is a type that implements [`tower::Service`] 3 times,
 /// one for each request/response enum type found in [`cuprate_rpc_types`].
->>>>>>> 4653ac58
 ///
 /// The error type must always be [`RpcError`](crate::RpcError).
 ///
@@ -39,11 +30,7 @@
 /// Your [`RpcHandler`] must reply to `Request`s with the correct
 /// `Response` or else this crate will panic during routing functions.
 ///
-<<<<<<< HEAD
-/// For example, upon a [`JsonRpcRequest::GetBlockCount`] must be replied with
-=======
 /// For example, a [`JsonRpcRequest::GetBlockCount`] must be replied with
->>>>>>> 4653ac58
 /// [`JsonRpcResponse::GetBlockCount`]. If anything else is returned,
 /// this crate may panic.
 pub trait RpcHandler:
