--- conflicted
+++ resolved
@@ -166,11 +166,8 @@
     clippy::pedantic,
     clippy::nursery,
     clippy::cargo,
-<<<<<<< HEAD
     single_use_lifetimes,
-=======
     unused_mut,
->>>>>>> 004bb153
     missing_docs,
     deprecated,
     unused_comparisons,
