//! `cuprate_database::Storable` <-> `redb` serde trait compatibility layer.

//---------------------------------------------------------------------------------------------------- Use
use std::{any::Any, borrow::Cow, cmp::Ordering, fmt::Debug, marker::PhantomData};

use redb::{RedbKey, RedbValue, TypeName};

use crate::{key::Key, storable::Storable, value_guard::ValueGuard};

//---------------------------------------------------------------------------------------------------- StorableRedb
/// The glue structs that implements `redb`'s (de)serialization
/// traits on any type that implements `cuprate_database::Key`.
///
/// Never actually get constructed, just used for trait bound translations.
#[derive(Debug)]
pub(super) struct StorableRedb<T>(PhantomData<T>)
where
    T: Storable + ?Sized;

<<<<<<< HEAD
=======
impl<T: Storable + ?Sized> ValueGuard<T> for redb::AccessGuard<'_, StorableRedb<T>> {
    #[inline]
    fn unguard(&self) -> Cow<'_, T> {
        self.value()
    }
}

impl<T: Storable + ?Sized> ValueGuard<T> for &redb::AccessGuard<'_, StorableRedb<T>> {
    #[inline]
    fn unguard(&self) -> Cow<'_, T> {
        self.value()
    }
}

>>>>>>> de931f86
//---------------------------------------------------------------------------------------------------- RedbKey
// If `Key` is also implemented, this can act as a `RedbKey`.
impl<T> RedbKey for StorableRedb<T>
where
<<<<<<< HEAD
    T: Key + 'static,
=======
    T: Key + ?Sized,
>>>>>>> de931f86
{
    #[inline]
    fn compare(left: &[u8], right: &[u8]) -> Ordering {
        <T as Key>::compare(left, right)
    }
}

//---------------------------------------------------------------------------------------------------- RedbValue
impl<T> RedbValue for StorableRedb<T>
where
    T: Storable + 'static,
{
    type SelfType<'a> = T where Self: 'a;
    type AsBytes<'a> = &'a [u8] where Self: 'a;

    #[inline]
    fn fixed_width() -> Option<usize> {
        <T as Storable>::BYTE_LENGTH
    }

    #[inline]
    fn from_bytes<'a>(data: &'a [u8]) -> Self::SelfType<'static>
    where
        Self: 'a,
    {
        <T as Storable>::from_bytes(data)
    }

    #[inline]
    fn as_bytes<'a, 'b: 'a>(value: &'a Self::SelfType<'b>) -> &'a [u8]
    where
        Self: 'a + 'b,
    {
        <T as Storable>::as_bytes(value)
    }

    #[inline]
    fn type_name() -> TypeName {
        TypeName::new(std::any::type_name::<T>())
    }
}

//---------------------------------------------------------------------------------------------------- Tests
#[cfg(test)]
#[allow(clippy::needless_pass_by_value)]
mod test {
    use crate::StorableSlice;

    use super::*;

    // Each `#[test]` function has a `test()` to:
    // - log
    // - simplify trait bounds
    // - make sure the right function is being called

    #[test]
    /// Assert `RedbKey::compare` works for `StorableRedb`.
    fn compare() {
        fn test<T>(left: T, right: T, expected: Ordering)
        where
            T: Key + 'static,
        {
            println!("left: {left:?}, right: {right:?}, expected: {expected:?}");
            assert_eq!(
                <StorableRedb::<T> as RedbKey>::compare(
                    <StorableRedb::<T> as RedbValue>::as_bytes(&left),
                    <StorableRedb::<T> as RedbValue>::as_bytes(&right)
                ),
                expected
            );
        }

        test::<i64>(-1, 2, Ordering::Greater); // bytes are greater, not the value
        test::<u64>(0, 1, Ordering::Less);
        test::<[u8; 2]>([1, 1], [1, 0], Ordering::Greater);
        test::<[u8; 3]>([1, 2, 3], [1, 2, 3], Ordering::Equal);
    }

    #[test]
    /// Assert `RedbKey::fixed_width` is accurate.
    fn fixed_width() {
        fn test<T>(expected: Option<usize>)
        where
            T: Storable + 'static,
        {
            assert_eq!(<StorableRedb::<T> as RedbValue>::fixed_width(), expected);
        }

        test::<()>(Some(0));
        test::<u8>(Some(1));
        test::<u16>(Some(2));
        test::<u32>(Some(4));
        test::<u64>(Some(8));
        test::<i8>(Some(1));
        test::<i16>(Some(2));
        test::<i32>(Some(4));
        test::<i64>(Some(8));
        test::<StorableSlice<u8>>(None);
        test::<[u8; 0]>(Some(0));
        test::<[u8; 1]>(Some(1));
        test::<[u8; 2]>(Some(2));
        test::<[u8; 3]>(Some(3));
    }

    #[test]
    /// Assert `RedbKey::as_bytes` is accurate.
    fn as_bytes() {
        fn test<T>(t: &T, expected: &[u8])
        where
            T: Storable + 'static,
        {
            println!("t: {t:?}, expected: {expected:?}");
            assert_eq!(<StorableRedb::<T> as RedbValue>::as_bytes(t), expected);
        }

        test::<()>(&(), &[]);
        test::<u8>(&0, &[0]);
        test::<u16>(&1, &[1, 0]);
        test::<u32>(&2, &[2, 0, 0, 0]);
        test::<u64>(&3, &[3, 0, 0, 0, 0, 0, 0, 0]);
        test::<i8>(&-1, &[255]);
        test::<i16>(&-2, &[254, 255]);
        test::<i32>(&-3, &[253, 255, 255, 255]);
        test::<i64>(&-4, &[252, 255, 255, 255, 255, 255, 255, 255]);
        test::<StorableSlice<u8>>(&StorableSlice::Slice([1, 2].as_slice()), &[1, 2]);
        test::<[u8; 0]>(&[], &[]);
        test::<[u8; 1]>(&[255], &[255]);
        test::<[u8; 2]>(&[111, 0], &[111, 0]);
        test::<[u8; 3]>(&[1, 0, 1], &[1, 0, 1]);
    }

    #[test]
    /// Assert `RedbKey::from_bytes` is accurate.
    fn from_bytes() {
        fn test<T>(bytes: &[u8], expected: &T)
        where
            T: Storable + PartialEq + 'static,
        {
            println!("bytes: {bytes:?}, expected: {expected:?}");
            assert_eq!(
                &<StorableRedb::<T> as RedbValue>::from_bytes(bytes),
                expected
            );
        }

        test::<()>([].as_slice(), &());
        test::<u8>([0].as_slice(), &0);
        test::<u16>([1, 0].as_slice(), &1);
        test::<u32>([2, 0, 0, 0].as_slice(), &2);
        test::<u64>([3, 0, 0, 0, 0, 0, 0, 0].as_slice(), &3);
        test::<i8>([255].as_slice(), &-1);
        test::<i16>([254, 255].as_slice(), &-2);
        test::<i32>([253, 255, 255, 255].as_slice(), &-3);
        test::<i64>([252, 255, 255, 255, 255, 255, 255, 255].as_slice(), &-4);
        test::<StorableSlice<u8>>(&[1, 2], &StorableSlice::Vec(vec![1, 2]));
        test::<[u8; 0]>([].as_slice(), &[]);
        test::<[u8; 1]>([255].as_slice(), &[255]);
        test::<[u8; 2]>([111, 0].as_slice(), &[111, 0]);
        test::<[u8; 3]>([1, 0, 1].as_slice(), &[1, 0, 1]);
    }

    #[test]
    /// Assert `RedbKey::type_name` returns unique names.
    /// The name itself isn't tested, the invariant is that
    /// they are all unique.
    fn type_name() {
        // Can't use a proper set because `redb::TypeName: !Ord`.
        let set = [
            <StorableRedb<()> as RedbValue>::type_name(),
            <StorableRedb<u8> as RedbValue>::type_name(),
            <StorableRedb<u16> as RedbValue>::type_name(),
            <StorableRedb<u32> as RedbValue>::type_name(),
            <StorableRedb<u64> as RedbValue>::type_name(),
            <StorableRedb<i8> as RedbValue>::type_name(),
            <StorableRedb<i16> as RedbValue>::type_name(),
            <StorableRedb<i32> as RedbValue>::type_name(),
            <StorableRedb<i64> as RedbValue>::type_name(),
            <StorableRedb<StorableSlice<u8>> as RedbValue>::type_name(),
            <StorableRedb<[u8; 0]> as RedbValue>::type_name(),
            <StorableRedb<[u8; 1]> as RedbValue>::type_name(),
            <StorableRedb<[u8; 2]> as RedbValue>::type_name(),
            <StorableRedb<[u8; 3]> as RedbValue>::type_name(),
        ];

        // Check every permutation is unique.
        for (index, i) in set.iter().enumerate() {
            for (index2, j) in set.iter().enumerate() {
                if index != index2 {
                    assert_ne!(i, j);
                }
            }
        }
    }
}<|MERGE_RESOLUTION|>--- conflicted
+++ resolved
@@ -5,7 +5,7 @@
 
 use redb::{RedbKey, RedbValue, TypeName};
 
-use crate::{key::Key, storable::Storable, value_guard::ValueGuard};
+use crate::{key::Key, storable::Storable};
 
 //---------------------------------------------------------------------------------------------------- StorableRedb
 /// The glue structs that implements `redb`'s (de)serialization
@@ -15,34 +15,13 @@
 #[derive(Debug)]
 pub(super) struct StorableRedb<T>(PhantomData<T>)
 where
-    T: Storable + ?Sized;
-
-<<<<<<< HEAD
-=======
-impl<T: Storable + ?Sized> ValueGuard<T> for redb::AccessGuard<'_, StorableRedb<T>> {
-    #[inline]
-    fn unguard(&self) -> Cow<'_, T> {
-        self.value()
-    }
-}
-
-impl<T: Storable + ?Sized> ValueGuard<T> for &redb::AccessGuard<'_, StorableRedb<T>> {
-    #[inline]
-    fn unguard(&self) -> Cow<'_, T> {
-        self.value()
-    }
-}
-
->>>>>>> de931f86
+    T: Storable;
+
 //---------------------------------------------------------------------------------------------------- RedbKey
 // If `Key` is also implemented, this can act as a `RedbKey`.
 impl<T> RedbKey for StorableRedb<T>
 where
-<<<<<<< HEAD
     T: Key + 'static,
-=======
-    T: Key + ?Sized,
->>>>>>> de931f86
 {
     #[inline]
     fn compare(left: &[u8], right: &[u8]) -> Ordering {
