--- conflicted
+++ resolved
@@ -11,23 +11,6 @@
 cuprate-wire     = { path = "../net/wire" }
 cuprate-p2p-core = { path = "../p2p/p2p-core", features = ["borsh"] }
 
-<<<<<<< HEAD
-hex = { workspace = true }
-hex-literal = { workspace = true }
-monero-serai = { workspace = true, features = ["std"] }
-monero-simple-request-rpc = { workspace = true }
-monero-rpc = { workspace = true }
-futures = { workspace = true, features = ["std"] }
-async-trait = { workspace = true }
-tokio = { workspace = true, features = ["full"] }
-tokio-util = { workspace = true }
-serde = { workspace = true }
-serde_json = { workspace = true }
-bytes = { workspace = true, features = ["std"] }
-tempfile = { workspace = true }
-
-borsh = { workspace = true, features = ["derive"]}
-=======
 hex          = { workspace = true }
 hex-literal  = { workspace = true }
 monero-serai = { workspace = true, features = ["std", "http-rpc"] }
@@ -41,7 +24,6 @@
 tempfile     = { workspace = true }
 paste        = { workspace = true }
 borsh        = { workspace = true, features = ["derive"]}
->>>>>>> dced4ed7
 
 [dev-dependencies]
 hex               = { workspace = true }
