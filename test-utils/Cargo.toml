--- conflicted
+++ resolved
@@ -7,11 +7,7 @@
 
 [dependencies]
 cuprate-types             = { path = "../types" }
-<<<<<<< HEAD
-cuprate-helper            = { path = "../helper", features = ["map", "tx-utils"] }
-=======
 cuprate-helper            = { path = "../helper", features = ["map", "tx"] }
->>>>>>> 521bf877
 cuprate-wire              = { path = "../net/wire" }
 cuprate-p2p-core          = { path = "../p2p/p2p-core", features = ["borsh"] }
 
