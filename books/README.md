## Books
This directory contains the source files for Cuprate's various books.

The source files are edited here, and published in other repositories, see:
- [Cuprate's architecture book](https://github.com/Cuprate/architecture-book)
- [Cuprate's protocol book](https://github.com/Cuprate/monero-book)
<<<<<<< HEAD
=======
- [Cuprate's user book](https://github.com/Cuprate/user-book)
>>>>>>> 18d4b770

## Build tools
Building the book(s) requires [Rust's cargo tool](https://doc.rust-lang.org/cargo/getting-started/installation.html) and [mdBook](https://github.com/rust-lang/mdBook).

After installing `cargo`, install `mdbook` with:
```bash
cargo install mdbook
```

## Building
To build a book, go into a book's directory and build:

```bash
<<<<<<< HEAD
# This build Cuprate's architecture book.
cd architecture/
mdbook build
```

The output will be in the `book` subdirectory (`architecture/book` for the above example). To open the book, you can open it in your web browser like so:
=======
# This build Cuprate's user book.
cd user/
mdbook build
```

The output will be in the `book` subdirectory (`user/book` for the above example). To open the book, you can open it in your web browser like so:
>>>>>>> 18d4b770
```bash
mdbook build --open
```<|MERGE_RESOLUTION|>--- conflicted
+++ resolved
@@ -4,10 +4,7 @@
 The source files are edited here, and published in other repositories, see:
 - [Cuprate's architecture book](https://github.com/Cuprate/architecture-book)
 - [Cuprate's protocol book](https://github.com/Cuprate/monero-book)
-<<<<<<< HEAD
-=======
 - [Cuprate's user book](https://github.com/Cuprate/user-book)
->>>>>>> 18d4b770
 
 ## Build tools
 Building the book(s) requires [Rust's cargo tool](https://doc.rust-lang.org/cargo/getting-started/installation.html) and [mdBook](https://github.com/rust-lang/mdBook).
@@ -21,21 +18,12 @@
 To build a book, go into a book's directory and build:
 
 ```bash
-<<<<<<< HEAD
-# This build Cuprate's architecture book.
-cd architecture/
-mdbook build
-```
-
-The output will be in the `book` subdirectory (`architecture/book` for the above example). To open the book, you can open it in your web browser like so:
-=======
 # This build Cuprate's user book.
 cd user/
 mdbook build
 ```
 
 The output will be in the `book` subdirectory (`user/book` for the above example). To open the book, you can open it in your web browser like so:
->>>>>>> 18d4b770
 ```bash
 mdbook build --open
 ```