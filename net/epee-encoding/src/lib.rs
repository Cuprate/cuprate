#![cfg_attr(not(feature = "std"), no_std)]
//! Epee Encoding
//!
//! This library contains the Epee binary format found in Monero, unlike other
//! crates this crate does not use serde.
//!
//! See [`epee_object`] for how to easily implement [`EpeeObject`] for your types.
//!
//! example without macro:
//! ```rust
//! # use cuprate_epee_encoding::{EpeeObject, EpeeObjectBuilder, read_epee_value, write_field, to_bytes, from_bytes};
//! # use bytes::{Buf, BufMut};
//!
//! pub struct Test {
//!     val: u64
//! }
//!
//! #[derive(Default)]
//! pub struct __TestEpeeBuilder {
//!     val: Option<u64>,
//! }
//!
//! impl EpeeObjectBuilder<Test> for __TestEpeeBuilder {
//!     fn add_field<B: Buf>(&mut self, name: &str, r: &mut B) -> cuprate_epee_encoding::error::Result<bool> {
//!         match name {
//!             "val" => {self.val = Some(read_epee_value(r)?);}
//!             _ => return Ok(false),
//!         }
//!         Ok(true)
//!     }
//!
//!     fn finish(self) -> cuprate_epee_encoding::error::Result<Test> {
//!         Ok(
//!             Test {
//!                 val: self.val.ok_or_else(|| cuprate_epee_encoding::error::Error::Format("Required field was not found!"))?
//!             }
//!         )
//!     }
//! }
//!
//! impl EpeeObject for Test {
//!     type Builder = __TestEpeeBuilder;
//!
//!     fn number_of_fields(&self) -> u64 {
//!         1
//!     }
//!
//!     fn write_fields<B: BufMut>(self, w: &mut B) -> cuprate_epee_encoding::error::Result<()> {
//!        // write the fields
//!        write_field(self.val, "val", w)
//!    }
//! }
//!
//!
//! let data = [1, 17, 1, 1, 1, 1, 2, 1, 1, 4, 3, 118, 97, 108, 5, 4, 0, 0, 0, 0, 0, 0, 0]; // the data to decode;
//! let val: Test = from_bytes(&mut data.as_slice()).unwrap();
//! let data = to_bytes(val).unwrap();
//!
//!
//! ```

#[cfg(test)]
use hex as _;

extern crate alloc;

<<<<<<< HEAD
use alloc::string::ToString;
use core::{ops::Deref, str::from_utf8 as str_from_utf8};
=======
use core::str::from_utf8 as str_from_utf8;
>>>>>>> 63216aec

use bytes::{Buf, BufMut, Bytes, BytesMut};

use cuprate_helper::cast::{u64_to_usize, usize_to_u64};

pub mod container_as_blob;
pub mod error;
mod io;
pub mod macros;
pub mod marker;
mod value;
mod varint;

pub use error::*;
use io::*;
pub use marker::{InnerMarker, Marker};
pub use value::EpeeValue;
pub use varint::{read_varint, write_varint};

/// Header that needs to be at the beginning of every binary blob that follows
/// this binary serialization format.
const HEADER: &[u8] = b"\x01\x11\x01\x01\x01\x01\x02\x01\x01";
/// The maximum length a byte array (marked as a string) can be.
const MAX_STRING_LEN_POSSIBLE: u64 = 2000000000;
/// The maximum depth of skipped objects.
const MAX_DEPTH_OF_SKIPPED_OBJECTS: u8 = 20;
/// The maximum number of fields in an object.
const MAX_NUM_FIELDS: u64 = 1000;

/// A trait for an object that can build a type `T` from the epee format.
pub trait EpeeObjectBuilder<T>: Default + Sized {
    /// Called when a field names has been read no other bytes following the field
    /// name will have been read.
    ///
    /// Returns a bool if true then the field has been read otherwise the field is not
    /// needed and has not been read.
    fn add_field<B: Buf>(&mut self, name: &str, b: &mut B) -> Result<bool>;

    /// Called when the number of fields has been read.
    fn finish(self) -> Result<T>;
}

/// A trait for an object that can be turned into epee bytes.
pub trait EpeeObject: Sized {
    type Builder: EpeeObjectBuilder<Self>;

    /// Returns the number of fields to be encoded.
    fn number_of_fields(&self) -> u64;

    /// write the objects fields into the writer.
    fn write_fields<B: BufMut>(self, w: &mut B) -> Result<()>;
}

/// Read the object `T` from a byte array.
pub fn from_bytes<T: EpeeObject, B: Buf>(buf: &mut B) -> Result<T> {
    read_head_object(buf)
}

/// Turn the object into epee bytes.
pub fn to_bytes<T: EpeeObject>(val: T) -> Result<BytesMut> {
    let mut buf = BytesMut::new();
    write_head_object(val, &mut buf)?;
    Ok(buf)
}

fn read_header<B: Buf>(r: &mut B) -> Result<()> {
    let buf = checked_read(r, |b: &mut B| b.copy_to_bytes(HEADER.len()), HEADER.len())?;

    if &*buf != HEADER {
        return Err(Error::Format("Data does not contain header"));
    }
    Ok(())
}

fn write_header<B: BufMut>(w: &mut B) -> Result<()> {
    checked_write(w, BufMut::put_slice, HEADER, HEADER.len())
}

fn write_head_object<T: EpeeObject, B: BufMut>(val: T, w: &mut B) -> Result<()> {
    write_header(w)?;
    val.write(w)
}

fn read_head_object<T: EpeeObject, B: Buf>(r: &mut B) -> Result<T> {
    read_header(r)?;
    let mut skipped_objects = 0;
    read_object(r, &mut skipped_objects)
}

fn read_field_name_bytes<B: Buf>(r: &mut B) -> Result<Bytes> {
    let len: usize = r.get_u8().into();

    checked_read(r, |b: &mut B| b.copy_to_bytes(len), len)
}

fn write_field_name<B: BufMut>(val: &str, w: &mut B) -> Result<()> {
    checked_write_primitive(w, BufMut::put_u8, val.len().try_into()?)?;
    let slice = val.as_bytes();
    checked_write(w, BufMut::put_slice, slice, slice.len())
}

/// Write an epee field.
pub fn write_field<T: EpeeValue, B: BufMut>(val: T, field_name: &str, w: &mut B) -> Result<()> {
    if val.should_write() {
        write_field_name(field_name, w)?;
        write_epee_value(val, w)?;
    }
    Ok(())
}

fn read_object<T: EpeeObject, B: Buf>(r: &mut B, skipped_objects: &mut u8) -> Result<T> {
    let mut object_builder = T::Builder::default();

    let number_o_field = read_varint(r)?;

    if number_o_field > MAX_NUM_FIELDS {
        return Err(Error::Format(
            "Data has object with more fields than the maximum allowed",
        ));
    }

    for _ in 0..number_o_field {
        let field_name_bytes = read_field_name_bytes(r)?;
        let field_name = str_from_utf8(&field_name_bytes)?;

        if !object_builder.add_field(field_name, r)? {
            skip_epee_value(r, skipped_objects)?;
        }
    }
    object_builder.finish()
}

/// Read a marker from the [`Buf`], this function should only be used for
/// custom serialisation based on the marker otherwise just use [`read_epee_value`].
pub fn read_marker<B: Buf>(r: &mut B) -> Result<Marker> {
    Marker::try_from(checked_read_primitive(r, Buf::get_u8)?)
}

/// Read an epee value from the stream, an epee value is the part after the key
/// including the marker.
pub fn read_epee_value<T: EpeeValue, B: Buf>(r: &mut B) -> Result<T> {
    let marker = read_marker(r)?;
    T::read(r, &marker)
}

/// Write an epee value to the stream, an epee value is the part after the key
/// including the marker.
fn write_epee_value<T: EpeeValue, B: BufMut>(val: T, w: &mut B) -> Result<()> {
    checked_write_primitive(w, BufMut::put_u8, T::MARKER.as_u8())?;
    val.write(w)
}

/// Write a byte array to `w` with [`write_varint`].
///
/// This function:
/// - Writes the length of `t`'s bytes into `w` using [`write_varint`]
/// - Writes `t`'s bytes into `w`
///
/// It is used as the internal [`EpeeValue::write`]
/// implementation of byte-like containers such as:
/// - [`EpeeValue::<Vec<u8>>::write`]
/// - [`EpeeValue::<String>::write`]
///
/// # Errors
/// This will error if:
/// - [`write_varint`] fails
/// - `w` does not have enough capacity
///
/// # Example
/// ```rust
/// let t: [u8; 8] = [3, 0, 0, 0, 1, 0, 0, 0];
/// let mut w = vec![];
///
/// cuprate_epee_encoding::write_bytes(t, &mut w).unwrap();
///
/// assert_eq!(w.len(), 9); // length of bytes + bytes
/// assert_eq!(w[1..], t);
/// ```
pub fn write_bytes<T: AsRef<[u8]>, B: BufMut>(t: T, w: &mut B) -> Result<()> {
    let bytes = t.as_ref();
    let len = bytes.len();

    write_varint(usize_to_u64(len), w)?;

    if w.remaining_mut() < len {
        return Err(Error::IO("Not enough capacity to write bytes"));
    }

    w.put_slice(bytes);

    Ok(())
}

/// Write an [`Iterator`] of [`EpeeValue`]s to `w` with [`write_varint`].
///
/// This function:
/// - Writes the length of the `iterator`, into `w` using [`write_varint`]
/// - [`EpeeValue::write`]s each `T` of the iterator into `w`
///
/// It is used as the internal [`EpeeValue::write`]
/// implementation of containers such as [`EpeeValue::<Vec<T>>::write`].
///
/// # Errors
/// This will error if:
/// - [`write_varint`] fails
/// - [`EpeeValue::<T>::write`] fails
///
/// # Example
/// ```rust
/// let t: u64 = 3;
/// let vec: Vec<u64> = vec![t, t];
/// let mut w = vec![];
///
/// let iter: std::vec::IntoIter<u64> = vec.into_iter();
/// cuprate_epee_encoding::write_iterator(iter, &mut w).unwrap();
///
/// assert_eq!(w.len(), 17);
/// assert_eq!(w[1..9], [3, 0, 0, 0, 0, 0, 0, 0]);
/// assert_eq!(w[9..], [3, 0, 0, 0, 0, 0, 0, 0]);
/// ```
pub fn write_iterator<T, I, B>(iterator: I, w: &mut B) -> Result<()>
where
    T: EpeeValue,
    I: Iterator<Item = T> + ExactSizeIterator,
    B: BufMut,
{
    write_varint(usize_to_u64(iterator.len()), w)?;
    for item in iterator {
        item.write(w)?;
    }
    Ok(())
}

/// A helper object builder that just skips every field.
#[derive(Default)]
struct SkipObjectBuilder;

impl EpeeObjectBuilder<SkipObject> for SkipObjectBuilder {
    fn add_field<B: Buf>(&mut self, _name: &str, _r: &mut B) -> Result<bool> {
        Ok(false)
    }

    fn finish(self) -> Result<SkipObject> {
        Ok(SkipObject)
    }
}

/// A helper object that just skips every field.
struct SkipObject;

impl EpeeObject for SkipObject {
    type Builder = SkipObjectBuilder;

    fn number_of_fields(&self) -> u64 {
        panic!("This is a helper function to use when de-serialising")
    }

    fn write_fields<B: BufMut>(self, _w: &mut B) -> Result<()> {
        panic!("This is a helper function to use when de-serialising")
    }
}

/// Skip an epee value, should be used when you do not need the value
/// stored at a key.
fn skip_epee_value<B: Buf>(r: &mut B, skipped_objects: &mut u8) -> Result<()> {
    let marker = read_marker(r)?;

    let len = if marker.is_seq { read_varint(r)? } else { 1 };

    if let Some(size) = marker.inner_marker.size() {
        let bytes_to_skip = size
            .checked_mul(u64_to_usize(len))
            .ok_or(Error::Value("List is too big".to_string()))?;
        return advance(bytes_to_skip, r);
    };

    for _ in 0..len {
        match marker.inner_marker {
            InnerMarker::I64
            | InnerMarker::U64
            | InnerMarker::F64
            | InnerMarker::I32
            | InnerMarker::U32
            | InnerMarker::I16
            | InnerMarker::U16
            | InnerMarker::I8
            | InnerMarker::U8
            | InnerMarker::Bool => unreachable!("These types are constant size."),
            InnerMarker::String => {
                let len = u64_to_usize(read_varint(r)?);
                advance(len, r)?;
            }
            InnerMarker::Object => {
                *skipped_objects += 1;
                if *skipped_objects > MAX_DEPTH_OF_SKIPPED_OBJECTS {
                    return Err(Error::Format("Depth of skipped objects exceeded maximum"));
                }
                read_object::<SkipObject, _>(r, skipped_objects)?;
                *skipped_objects -= 1;
            }
        };
    }
    Ok(())
}

fn advance<B: Buf>(n: usize, b: &mut B) -> Result<()> {
    checked_read(b, |b: &mut B| b.advance(n), n)
}<|MERGE_RESOLUTION|>--- conflicted
+++ resolved
@@ -64,12 +64,7 @@
 
 extern crate alloc;
 
-<<<<<<< HEAD
-use alloc::string::ToString;
-use core::{ops::Deref, str::from_utf8 as str_from_utf8};
-=======
 use core::str::from_utf8 as str_from_utf8;
->>>>>>> 63216aec
 
 use bytes::{Buf, BufMut, Bytes, BytesMut};
 
