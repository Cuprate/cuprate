--- conflicted
+++ resolved
@@ -13,11 +13,7 @@
 
 [dependencies]
 thiserror = { workspace = true }
-<<<<<<< HEAD
-bytes = { workspace = true }
-=======
 bytes = { workspace = true, features = ["std"] }
->>>>>>> 159c8a3b
 bitflags = { workspace = true }
 tokio-util = { workspace = true, features = ["codec"]}
 
