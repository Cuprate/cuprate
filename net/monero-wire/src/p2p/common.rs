// Rust Levin Library
// Written in 2023 by
//   Cuprate Contributors
//
// Permission is hereby granted, free of charge, to any person obtaining a copy
// of this software and associated documentation files (the "Software"), to deal
// in the Software without restriction, including without limitation the rights
// to use, copy, modify, merge, publish, distribute, sublicense, and/or sell
// copies of the Software, and to permit persons to whom the Software is
// furnished to do so, subject to the following conditions:
//
// The above copyright notice and this permission notice shall be included in all
// copies or substantial portions of the Software.
//

//! Common types that are used across multiple messages.

use bitflags::bitflags;
use bytes::{Buf, BufMut, Bytes};

use epee_encoding::{epee_object, EpeeValue, InnerMarker};
use fixed_bytes::ByteArray;

use crate::NetworkAddress;

#[derive(Debug, Clone, Copy, PartialEq, Eq)]
pub struct PeerSupportFlags(u32);

bitflags! {
    impl PeerSupportFlags: u32 {
        const FLUFFY_BLOCKS = 0b0000_0001;
        const _ = !0;
<<<<<<< HEAD

=======
>>>>>>> 00c3692e
    }
}

impl From<u32> for PeerSupportFlags {
    fn from(value: u32) -> Self {
        PeerSupportFlags(value)
    }
}

impl From<PeerSupportFlags> for u32 {
    fn from(value: PeerSupportFlags) -> Self {
        value.0
    }
}

impl<'a> From<&'a PeerSupportFlags> for &'a u32 {
    fn from(value: &'a PeerSupportFlags) -> Self {
        &value.0
    }
}

/// Basic Node Data, information on the connected peer
#[derive(Debug, Clone, PartialEq, Eq)]
pub struct BasicNodeData {
    /// Port
    pub my_port: u32,
    /// The Network Id
    // We don't use ByteArray here to allow users to keep this data long term.
    pub network_id: [u8; 16],
    /// Peer ID
    pub peer_id: u64,
    /// The Peers Support Flags
    /// (If this is not in the message the default is 0)
    pub support_flags: PeerSupportFlags,
    /// RPC Port
    /// (If this is not in the message the default is 0)
    pub rpc_port: u16,
    /// RPC Credits Per Hash
    /// (If this is not in the message the default is 0)
    pub rpc_credits_per_hash: u32,
}

epee_object! {
    BasicNodeData,
    my_port: u32,
    network_id: [u8; 16],
    peer_id: u64,
    support_flags: PeerSupportFlags as u32 = 0_u32,
    rpc_port: u16 = 0_u16,
    rpc_credits_per_hash: u32 = 0_u32,
}

/// Core Sync Data, information on the sync state of a peer
#[derive(Debug, Clone, PartialEq, Eq)]
pub struct CoreSyncData {
    /// Cumulative Difficulty Low
    /// The lower 64 bits of the 128 bit cumulative difficulty
    pub cumulative_difficulty: u64,
    /// Cumulative Difficulty High
    /// The upper 64 bits of the 128 bit cumulative difficulty
    pub cumulative_difficulty_top64: u64,
    /// Current Height of the peer
    pub current_height: u64,
    /// Pruning Seed of the peer
    /// (If this is not in the message the default is 0)
    pub pruning_seed: u32,
    /// Hash of the top block
    // We don't use ByteArray here to allow users to keep this data long term.
    pub top_id: [u8; 32],
    /// Version of the top block
    pub top_version: u8,
}

epee_object! {
    CoreSyncData,
    cumulative_difficulty: u64,
    cumulative_difficulty_top64: u64 = 0_u64,
    current_height: u64,
    pruning_seed: u32 = 0_u32,
    top_id: [u8; 32],
    top_version: u8 = 0_u8,
}

impl CoreSyncData {
    pub fn new(
        cumulative_difficulty_128: u128,
        current_height: u64,
        pruning_seed: u32,
        top_id: [u8; 32],
        top_version: u8,
    ) -> CoreSyncData {
        let cumulative_difficulty = cumulative_difficulty_128 as u64;
        let cumulative_difficulty_top64 = (cumulative_difficulty_128 >> 64) as u64;
        CoreSyncData {
            cumulative_difficulty,
            cumulative_difficulty_top64,
            current_height,
            pruning_seed,
            top_id,
            top_version,
        }
    }
    /// Returns the 128 bit cumulative difficulty of the peers blockchain
    pub fn cumulative_difficulty(&self) -> u128 {
        let mut ret: u128 = self.cumulative_difficulty_top64.into();
        ret <<= 64;
        ret | (Into::<u128>::into(self.cumulative_difficulty))
    }
}

/// PeerListEntryBase, information kept on a peer which will be entered
/// in a peer list/store.
#[derive(Clone, Copy, Debug, Eq, PartialEq)]
pub struct PeerListEntryBase {
    /// The Peer Address
    pub adr: NetworkAddress,
    /// The Peer ID
    pub id: u64,
    /// The last Time The Peer Was Seen
    pub last_seen: i64,
    /// The Pruning Seed
    pub pruning_seed: u32,
    /// The RPC port
    pub rpc_port: u16,
    /// The RPC credits per hash
    pub rpc_credits_per_hash: u32,
}

epee_object! {
    PeerListEntryBase,
    adr: NetworkAddress,
    id: u64,
    last_seen: i64 = 0_i64,
    pruning_seed: u32 = 0_u32,
    rpc_port: u16 = 0_u16,
    rpc_credits_per_hash: u32 = 0_u32,
}

/// A pruned tx with the hash of the missing prunable data
#[derive(Clone, Debug, PartialEq, Eq)]
pub struct PrunedTxBlobEntry {
    /// The Tx
    pub tx: Bytes,
    /// The Prunable Tx Hash
    pub prunable_hash: ByteArray<32>,
}

epee_object!(
    PrunedTxBlobEntry,
    tx: Bytes,
    prunable_hash: ByteArray<32>,
);

#[derive(Clone, Debug, PartialEq, Eq)]
pub enum TransactionBlobs {
    Pruned(Vec<PrunedTxBlobEntry>),
    Normal(Vec<Bytes>),
    None,
}

impl TransactionBlobs {
    pub fn take_pruned(self) -> Option<Vec<PrunedTxBlobEntry>> {
        match self {
            TransactionBlobs::Normal(_) => None,
            TransactionBlobs::Pruned(txs) => Some(txs),
            TransactionBlobs::None => Some(vec![]),
        }
    }

    pub fn take_normal(self) -> Option<Vec<Bytes>> {
        match self {
            TransactionBlobs::Normal(txs) => Some(txs),
            TransactionBlobs::Pruned(_) => None,
            TransactionBlobs::None => Some(vec![]),
        }
    }

    pub fn len(&self) -> usize {
        match self {
            TransactionBlobs::Normal(txs) => txs.len(),
            TransactionBlobs::Pruned(txs) => txs.len(),
            TransactionBlobs::None => 0,
        }
    }

    pub fn is_empty(&self) -> bool {
        self.len() == 0
    }
}

/// A Block that can contain transactions
#[derive(Clone, Debug, PartialEq, Eq)]
pub struct BlockCompleteEntry {
    /// True if tx data is pruned
    pub pruned: bool,
    /// The Block
    pub block: Bytes,
    /// The Block Weight/Size
    pub block_weight: u64,
    /// The blocks txs
    pub txs: TransactionBlobs,
}

epee_object!(
    BlockCompleteEntry,
    pruned: bool = false,
    block: Bytes,
    block_weight: u64 = 0_u64,
    txs: TransactionBlobs = TransactionBlobs::None => tx_blob_read, tx_blob_write, should_write_tx_blobs,
);

fn tx_blob_read<B: Buf>(b: &mut B) -> epee_encoding::Result<TransactionBlobs> {
    let marker = epee_encoding::read_marker(b)?;
    match marker.inner_marker {
        InnerMarker::Object => Ok(TransactionBlobs::Pruned(Vec::read(b, &marker)?)),
        InnerMarker::String => Ok(TransactionBlobs::Normal(Vec::read(b, &marker)?)),
        _ => Err(epee_encoding::Error::Value(
            "Invalid marker for tx blobs".to_string(),
        )),
    }
}

fn tx_blob_write<B: BufMut>(
    val: TransactionBlobs,
    field_name: &str,
    w: &mut B,
) -> epee_encoding::Result<()> {
    if should_write_tx_blobs(&val) {
        match val {
            TransactionBlobs::Normal(bytes) => epee_encoding::write_field(bytes, field_name, w)?,
            TransactionBlobs::Pruned(obj) => epee_encoding::write_field(obj, field_name, w)?,
            TransactionBlobs::None => (),
        }
    }
    Ok(())
}

fn should_write_tx_blobs(val: &TransactionBlobs) -> bool {
    !val.is_empty()
}

#[cfg(test)]
mod tests {

    use super::CoreSyncData;

    #[test]
    fn core_sync_cumulative_difficulty() {
        let core_sync = CoreSyncData::new(u128::MAX, 80085, 200, [0; 32], 21);
        assert_eq!(core_sync.cumulative_difficulty(), u128::MAX);
        let core_sync = CoreSyncData::new(21, 80085, 200, [0; 32], 21);
        assert_eq!(core_sync.cumulative_difficulty(), 21);
    }
}<|MERGE_RESOLUTION|>--- conflicted
+++ resolved
@@ -30,10 +30,6 @@
     impl PeerSupportFlags: u32 {
         const FLUFFY_BLOCKS = 0b0000_0001;
         const _ = !0;
-<<<<<<< HEAD
-
-=======
->>>>>>> 00c3692e
     }
 }
 
