// Rust Levin Library
// Written in 2023 by
//   Cuprate Contributors
//
// Permission is hereby granted, free of charge, to any person obtaining a copy
// of this software and associated documentation files (the "Software"), to deal
// in the Software without restriction, including without limitation the rights
// to use, copy, modify, merge, publish, distribute, sublicense, and/or sell
// copies of the Software, and to permit persons to whom the Software is
// furnished to do so, subject to the following conditions:
//
// The above copyright notice and this permission notice shall be included in all
// copies or substantial portions of the Software.
//

//! # Monero Wire
//!
//! A crate defining Monero network messages and network addresses,
//! built on top of the levin-cuprate crate.
//!
//! ## License
//!
//! This project is licensed under the MIT License.

// Coding conventions
#![forbid(unsafe_code)]
#![deny(non_upper_case_globals)]
#![deny(non_camel_case_types)]
#![deny(unused_mut)]
//#![deny(missing_docs)]

pub mod network_address;
pub mod p2p;
mod serde_helpers;

<<<<<<< HEAD
pub use messages::*;
pub use network_address::*;

pub use levin_cuprate::BucketError;
=======
pub use network_address::NetworkAddress;
pub use p2p::*;
>>>>>>> 343e979e

pub type MoneroWireCodec = levin_cuprate::codec::LevinMessageCodec<Message>;<|MERGE_RESOLUTION|>--- conflicted
+++ resolved
@@ -33,14 +33,7 @@
 pub mod p2p;
 mod serde_helpers;
 
-<<<<<<< HEAD
-pub use messages::*;
-pub use network_address::*;
-
-pub use levin_cuprate::BucketError;
-=======
 pub use network_address::NetworkAddress;
 pub use p2p::*;
->>>>>>> 343e979e
 
 pub type MoneroWireCodec = levin_cuprate::codec::LevinMessageCodec<Message>;