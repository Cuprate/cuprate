--- conflicted
+++ resolved
@@ -9,14 +9,10 @@
 
 [dependencies]
 levin-cuprate = {path="../levin"}
-<<<<<<< HEAD
-epee-encoding = { version = "0.5.0"}
-=======
 monero-epee-bin-serde = {git = "https://github.com/monero-rs/monero-epee-bin-serde.git", rev="e4a585a"}
 serde = {version = "1", features = ["derive"]}
 serde_bytes = "0.11"
 thiserror = "1"
->>>>>>> 343e979e
 
 [dev-dependencies]
 hex = "0.4.3"
