#![doc = include_str!("../README.md")]

use core::{
    fmt::{Debug, Formatter},
    ops::{Deref, Index},
};

use bytes::{BufMut, Bytes, BytesMut};

#[cfg(feature = "serde")]
<<<<<<< HEAD
use serde::{Deserialize, Serialize};

#[cfg_attr(feature = "std", derive(thiserror::Error))]
#[cfg_attr(feature = "serde", derive(Deserialize, Serialize))]
#[derive(Copy, Clone, Eq, PartialEq, PartialOrd, Ord, Hash)]
=======
use serde::{Deserialize, Deserializer, Serialize};

#[cfg_attr(feature = "std", derive(thiserror::Error))]
#[cfg_attr(feature = "serde", derive(Deserialize, Serialize))]
>>>>>>> fbae3df2
pub enum FixedByteError {
    #[cfg_attr(
        feature = "std",
        error("Cannot create fix byte array, input has invalid length.")
    )]
    InvalidLength,
}

impl FixedByteError {
    fn field_name(&self) -> &'static str {
        match self {
            FixedByteError::InvalidLength => "input",
        }
    }

    fn field_data(&self) -> &'static str {
        match self {
            FixedByteError::InvalidLength => {
                "Cannot create fix byte array, input has invalid length."
            }
        }
    }
}

impl Debug for FixedByteError {
    fn fmt(&self, f: &mut Formatter<'_>) -> core::fmt::Result {
        f.debug_struct("FixedByteError")
            .field(self.field_name(), &self.field_data())
            .finish()
    }
}

/// A fixed size byte slice.
///
/// Internally this is just a wrapper around [`Bytes`], with the constructors checking that the length is equal to `N`.
/// This implements [`Deref`] with the target being `[u8; N]`.
<<<<<<< HEAD
#[derive(Debug, Default, Clone, Eq, PartialEq, PartialOrd, Ord, Hash)]
#[cfg_attr(feature = "serde", derive(Deserialize, Serialize))]
=======
#[derive(Debug, Clone, Eq, PartialEq)]
#[cfg_attr(feature = "serde", derive(Serialize))]
#[cfg_attr(feature = "serde", serde(transparent))]
#[repr(transparent)]
>>>>>>> fbae3df2
pub struct ByteArray<const N: usize>(Bytes);

#[cfg(feature = "serde")]
impl<'de, const N: usize> Deserialize<'de> for ByteArray<N> {
    fn deserialize<D>(deserializer: D) -> Result<Self, D::Error>
    where
        D: Deserializer<'de>,
    {
        let bytes = Bytes::deserialize(deserializer)?;
        let len = bytes.len();
        if len == N {
            Ok(Self(bytes))
        } else {
            Err(serde::de::Error::invalid_length(
                len,
                &N.to_string().as_str(),
            ))
        }
    }
}

impl<const N: usize> ByteArray<N> {
    pub fn take_bytes(self) -> Bytes {
        self.0
    }
}

impl<const N: usize> From<[u8; N]> for ByteArray<N> {
    fn from(value: [u8; N]) -> Self {
        ByteArray(Bytes::copy_from_slice(&value))
    }
}

impl<const N: usize> Deref for ByteArray<N> {
    type Target = [u8; N];

    fn deref(&self) -> &Self::Target {
        self.0.deref().try_into().unwrap()
    }
}

impl<const N: usize> TryFrom<Bytes> for ByteArray<N> {
    type Error = FixedByteError;

    fn try_from(value: Bytes) -> Result<Self, Self::Error> {
        if value.len() != N {
            return Err(FixedByteError::InvalidLength);
        }
        Ok(ByteArray(value))
    }
}

impl<const N: usize> TryFrom<Vec<u8>> for ByteArray<N> {
    type Error = FixedByteError;

    fn try_from(value: Vec<u8>) -> Result<Self, Self::Error> {
        if value.len() != N {
            return Err(FixedByteError::InvalidLength);
        }
        Ok(ByteArray(Bytes::from(value)))
    }
}

<<<<<<< HEAD
#[derive(Debug, Default, Clone, Eq, PartialEq, PartialOrd, Ord, Hash)]
#[cfg_attr(feature = "serde", derive(Deserialize, Serialize))]
=======
#[derive(Debug, Clone, Eq, PartialEq)]
#[cfg_attr(feature = "serde", derive(Serialize))]
#[cfg_attr(feature = "serde", serde(transparent))]
#[repr(transparent)]
>>>>>>> fbae3df2
pub struct ByteArrayVec<const N: usize>(Bytes);

#[cfg(feature = "serde")]
impl<'de, const N: usize> Deserialize<'de> for ByteArrayVec<N> {
    fn deserialize<D>(deserializer: D) -> Result<Self, D::Error>
    where
        D: Deserializer<'de>,
    {
        let bytes = Bytes::deserialize(deserializer)?;
        let len = bytes.len();
        if len % N == 0 {
            Ok(Self(bytes))
        } else {
            Err(serde::de::Error::invalid_length(
                len,
                &N.to_string().as_str(),
            ))
        }
    }
}

impl<const N: usize> ByteArrayVec<N> {
    pub fn len(&self) -> usize {
        self.0.len() / N
    }

    pub fn is_empty(&self) -> bool {
        self.len() == 0
    }

    pub fn take_bytes(self) -> Bytes {
        self.0
    }

    /// Splits the byte array vec into two at the given index.
    ///
    /// Afterwards self contains elements [0, at), and the returned [`ByteArrayVec`] contains elements [at, len).
    ///
    /// This is an O(1) operation that just increases the reference count and sets a few indices.
    ///
    /// # Panics
    /// Panics if at > len.
    pub fn split_off(&mut self, at: usize) -> Self {
        Self(self.0.split_off(at * N))
    }
}

impl<const N: usize> From<&ByteArrayVec<N>> for Vec<[u8; N]> {
    fn from(value: &ByteArrayVec<N>) -> Self {
        let mut out = Vec::with_capacity(value.len());
        for i in 0..value.len() {
            out.push(value[i])
        }

        out
    }
}

impl<const N: usize> From<Vec<[u8; N]>> for ByteArrayVec<N> {
    fn from(value: Vec<[u8; N]>) -> Self {
        let mut bytes = BytesMut::with_capacity(N * value.len());
        for i in value.into_iter() {
            bytes.extend_from_slice(&i)
        }

        ByteArrayVec(bytes.freeze())
    }
}

impl<const N: usize> TryFrom<Bytes> for ByteArrayVec<N> {
    type Error = FixedByteError;

    fn try_from(value: Bytes) -> Result<Self, Self::Error> {
        if value.len() % N != 0 {
            return Err(FixedByteError::InvalidLength);
        }

        Ok(ByteArrayVec(value))
    }
}

impl<const N: usize> From<[u8; N]> for ByteArrayVec<N> {
    fn from(value: [u8; N]) -> Self {
        ByteArrayVec(Bytes::copy_from_slice(value.as_slice()))
    }
}

impl<const N: usize, const LEN: usize> From<[[u8; N]; LEN]> for ByteArrayVec<N> {
    fn from(value: [[u8; N]; LEN]) -> Self {
        let mut bytes = BytesMut::with_capacity(N * LEN);

        for val in value.into_iter() {
            bytes.put_slice(val.as_slice());
        }

        ByteArrayVec(bytes.freeze())
    }
}

impl<const N: usize> TryFrom<Vec<u8>> for ByteArrayVec<N> {
    type Error = FixedByteError;

    fn try_from(value: Vec<u8>) -> Result<Self, Self::Error> {
        if value.len() % N != 0 {
            return Err(FixedByteError::InvalidLength);
        }

        Ok(ByteArrayVec(Bytes::from(value)))
    }
}

impl<const N: usize> Index<usize> for ByteArrayVec<N> {
    type Output = [u8; N];

    fn index(&self, index: usize) -> &Self::Output {
        if (index + 1) * N > self.0.len() {
            panic!("Index out of range, idx: {}, length: {}", index, self.len());
        }

        self.0[index * N..(index + 1) * N]
            .as_ref()
            .try_into()
            .unwrap()
    }
}

#[cfg(test)]
mod tests {
    use serde_json::{from_str, to_string};

    use super::*;

    #[test]
    fn byte_array_vec_len() {
        let bytes = vec![0; 32 * 100];
        let bytes = ByteArrayVec::<32>::try_from(Bytes::from(bytes)).unwrap();

        assert_eq!(bytes.len(), 100);
        let _ = bytes[99];
    }

    /// Tests that `serde` works on [`ByteArray`].
    #[test]
    #[cfg(feature = "serde")]
    fn byte_array_serde() {
        let b = ByteArray::from([1, 0, 0, 0, 1]);
        let string = to_string(&b).unwrap();
        assert_eq!(string, "[1,0,0,0,1]");
        let b2 = from_str::<ByteArray<5>>(&string).unwrap();
        assert_eq!(b, b2);
    }

    /// Tests that `serde` works on [`ByteArrayVec`].
    #[test]
    #[cfg(feature = "serde")]
    fn byte_array_vec_serde() {
        let b = ByteArrayVec::from([1, 0, 0, 0, 1]);
        let string = to_string(&b).unwrap();
        assert_eq!(string, "[1,0,0,0,1]");
        let b2 = from_str::<ByteArrayVec<5>>(&string).unwrap();
        assert_eq!(b, b2);
    }

    /// Tests that bad input `serde` fails on [`ByteArray`].
    #[test]
    #[cfg(feature = "serde")]
    #[should_panic(
        expected = r#"called `Result::unwrap()` on an `Err` value: Error("invalid length 4, expected 5", line: 0, column: 0)"#
    )]
    fn byte_array_bad_deserialize() {
        from_str::<ByteArray<5>>("[1,0,0,0]").unwrap();
    }

    /// Tests that bad input `serde` fails on [`ByteArrayVec`].
    #[test]
    #[cfg(feature = "serde")]
    #[should_panic(
        expected = r#"called `Result::unwrap()` on an `Err` value: Error("invalid length 4, expected 5", line: 0, column: 0)"#
    )]
    fn byte_array_vec_bad_deserialize() {
        from_str::<ByteArrayVec<5>>("[1,0,0,0]").unwrap();
    }
}<|MERGE_RESOLUTION|>--- conflicted
+++ resolved
@@ -8,18 +8,10 @@
 use bytes::{BufMut, Bytes, BytesMut};
 
 #[cfg(feature = "serde")]
-<<<<<<< HEAD
-use serde::{Deserialize, Serialize};
+use serde::{Deserialize, Deserializer, Serialize};
 
 #[cfg_attr(feature = "std", derive(thiserror::Error))]
 #[cfg_attr(feature = "serde", derive(Deserialize, Serialize))]
-#[derive(Copy, Clone, Eq, PartialEq, PartialOrd, Ord, Hash)]
-=======
-use serde::{Deserialize, Deserializer, Serialize};
-
-#[cfg_attr(feature = "std", derive(thiserror::Error))]
-#[cfg_attr(feature = "serde", derive(Deserialize, Serialize))]
->>>>>>> fbae3df2
 pub enum FixedByteError {
     #[cfg_attr(
         feature = "std",
@@ -56,15 +48,10 @@
 ///
 /// Internally this is just a wrapper around [`Bytes`], with the constructors checking that the length is equal to `N`.
 /// This implements [`Deref`] with the target being `[u8; N]`.
-<<<<<<< HEAD
-#[derive(Debug, Default, Clone, Eq, PartialEq, PartialOrd, Ord, Hash)]
-#[cfg_attr(feature = "serde", derive(Deserialize, Serialize))]
-=======
 #[derive(Debug, Clone, Eq, PartialEq)]
 #[cfg_attr(feature = "serde", derive(Serialize))]
 #[cfg_attr(feature = "serde", serde(transparent))]
 #[repr(transparent)]
->>>>>>> fbae3df2
 pub struct ByteArray<const N: usize>(Bytes);
 
 #[cfg(feature = "serde")]
@@ -128,15 +115,10 @@
     }
 }
 
-<<<<<<< HEAD
-#[derive(Debug, Default, Clone, Eq, PartialEq, PartialOrd, Ord, Hash)]
-#[cfg_attr(feature = "serde", derive(Deserialize, Serialize))]
-=======
 #[derive(Debug, Clone, Eq, PartialEq)]
 #[cfg_attr(feature = "serde", derive(Serialize))]
 #[cfg_attr(feature = "serde", serde(transparent))]
 #[repr(transparent)]
->>>>>>> fbae3df2
 pub struct ByteArrayVec<const N: usize>(Bytes);
 
 #[cfg(feature = "serde")]
