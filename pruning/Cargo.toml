--- conflicted
+++ resolved
@@ -10,12 +10,8 @@
 borsh = ["dep:borsh"]
 
 [dependencies]
-<<<<<<< HEAD
-cuprate-constants = { workspace = true }
+cuprate-constants = { workspace = true, features = ["block"] }
 cuprate-helper    = { workspace = true, features = ["cast"] }
-=======
-cuprate-constants = { workspace = true, features = ["block"] }
->>>>>>> 5a5f88cb
 
 thiserror = { workspace = true }
 
