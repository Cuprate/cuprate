//! General constants used throughout `cuprated`.

use const_format::formatcp;

/// `cuprated`'s semantic version (`MAJOR.MINOR.PATCH`) as string.
pub const VERSION: &str = clap::crate_version!();

/// [`VERSION`] + the build type.
///
/// If a debug build, the suffix is `-debug`, else it is `-release`.
pub const VERSION_BUILD: &str = if cfg!(debug_assertions) {
    formatcp!("{VERSION}-debug")
} else {
    formatcp!("{VERSION}-release")
};

/// The panic message used when cuprated encounters a critical service error.
pub const PANIC_CRITICAL_SERVICE_ERROR: &str =
    "A service critical to Cuprate's function returned an unexpected error.";

<<<<<<< HEAD
pub const EXAMPLE_CONFIG: &str = include_str!("../../../Cuprated.toml");
=======
pub const EXAMPLE_CONFIG: &str = include_str!("../Cuprated.toml");
>>>>>>> 7b8756fa

#[cfg(test)]
mod test {
    use super::*;
    use crate::config::Config;

    #[test]
    fn version() {
        assert_eq!(VERSION, "0.0.1");
    }

    #[test]
    fn version_build() {
        if cfg!(debug_assertions) {
            assert_eq!(VERSION_BUILD, "0.0.1-debug");
        } else {
            assert_eq!(VERSION_BUILD, "0.0.1-release");
        }
    }

    #[test]
    fn generate_config_text_is_valid() {
        let config: Config = toml::from_str(EXAMPLE_CONFIG).unwrap();
    }
}<|MERGE_RESOLUTION|>--- conflicted
+++ resolved
@@ -18,11 +18,7 @@
 pub const PANIC_CRITICAL_SERVICE_ERROR: &str =
     "A service critical to Cuprate's function returned an unexpected error.";
 
-<<<<<<< HEAD
-pub const EXAMPLE_CONFIG: &str = include_str!("../../../Cuprated.toml");
-=======
 pub const EXAMPLE_CONFIG: &str = include_str!("../Cuprated.toml");
->>>>>>> 7b8756fa
 
 #[cfg(test)]
 mod test {
