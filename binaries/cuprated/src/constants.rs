//! General constants used throughout `cuprated`.
use std::time::Duration;

use const_format::formatcp;

/// `cuprated`'s semantic version (`MAJOR.MINOR.PATCH`) as string.
pub const VERSION: &str = clap::crate_version!();

/// Major version number of `cuprated`.
pub const MAJOR_VERSION: &str = env!("CARGO_PKG_VERSION_MAJOR");

/// Major version number of `cuprated`.
pub const MINOR_VERSION: &str = env!("CARGO_PKG_VERSION_MINOR");

/// Patch version number of `cuprated`.
pub const PATCH_VERSION: &str = env!("CARGO_PKG_VERSION_PATCH");

/// [`VERSION`] + the build type.
///
/// If a debug build, the suffix is `-debug`, else it is `-release`.
pub const VERSION_BUILD: &str = formatcp!("{VERSION}-{}", cuprate_constants::build::BUILD);

/// The panic message used when cuprated encounters a critical service error.
pub const PANIC_CRITICAL_SERVICE_ERROR: &str =
    "A service critical to Cuprate's function returned an unexpected error.";

<<<<<<< HEAD
pub const DEFAULT_CONFIG_WARNING: &str = formatcp!(
    "WARNING: no config file found, using default config.\
    \nThe default config may not be optimal for your setup, see the user book here: https://user.cuprate.org/.\
    \nPausing startup for {} seconds. \
    \nUse the `--skip-config-warning` arg to skip this delay if you relly want to use the default.",
    DEFAULT_CONFIG_STARTUP_DELAY.as_secs()
);

pub const DEFAULT_CONFIG_STARTUP_DELAY: Duration = Duration::from_secs(15);

pub const EXAMPLE_CONFIG: &str = include_str!("../Cuprated.toml");
=======
pub const EXAMPLE_CONFIG: &str = include_str!("../config/Cuprated.toml");
>>>>>>> f554be73

#[cfg(test)]
mod test {
    use super::*;
    use crate::config::Config;

    #[test]
    fn version() {
        let semantic_version = format!("{MAJOR_VERSION}.{MINOR_VERSION}.{PATCH_VERSION}");
        assert_eq!(VERSION, VERSION);
        assert_eq!(VERSION, "0.0.1");
    }

    #[test]
    fn version_build() {
        if cfg!(debug_assertions) {
            assert_eq!(VERSION_BUILD, "0.0.1-debug");
        } else {
            assert_eq!(VERSION_BUILD, "0.0.1-release");
        }
    }
}<|MERGE_RESOLUTION|>--- conflicted
+++ resolved
@@ -24,7 +24,6 @@
 pub const PANIC_CRITICAL_SERVICE_ERROR: &str =
     "A service critical to Cuprate's function returned an unexpected error.";
 
-<<<<<<< HEAD
 pub const DEFAULT_CONFIG_WARNING: &str = formatcp!(
     "WARNING: no config file found, using default config.\
     \nThe default config may not be optimal for your setup, see the user book here: https://user.cuprate.org/.\
@@ -35,10 +34,7 @@
 
 pub const DEFAULT_CONFIG_STARTUP_DELAY: Duration = Duration::from_secs(15);
 
-pub const EXAMPLE_CONFIG: &str = include_str!("../Cuprated.toml");
-=======
 pub const EXAMPLE_CONFIG: &str = include_str!("../config/Cuprated.toml");
->>>>>>> f554be73
 
 #[cfg(test)]
 mod test {
