--- conflicted
+++ resolved
@@ -161,29 +161,6 @@
         pub address_book_config: AddressBookConfig,
     }
 
-<<<<<<< HEAD
-impl SharedNetConfig {
-    /// Returns the [`cuprate_address_book::AddressBookConfig`].
-    pub fn address_book_config<Z: NetworkZone>(
-        &self,
-        cache_dir: &Path,
-        network: Network,
-        our_own_address: Option<Z::Addr>,
-    ) -> cuprate_address_book::AddressBookConfig<Z> {
-        assert!(
-            !Z::BROADCAST_OWN_ADDR && our_own_address.is_some(),
-            "This network DO NOT take an incoming address."
-        );
-
-        cuprate_address_book::AddressBookConfig {
-            max_white_list_length: self.address_book_config.max_white_list_length,
-            max_gray_list_length: self.address_book_config.max_gray_list_length,
-            peer_store_directory: address_book_path(cache_dir, network),
-            peer_save_period: self.address_book_config.peer_save_period,
-            our_own_address,
-        }
-=======
-    /// The config values for P2P clear-net.
     #[derive(Debug, Deserialize, Serialize, PartialEq)]
     #[serde(deny_unknown_fields, default)]
     pub struct ClearNetConfig {
@@ -207,7 +184,6 @@
         /// Type     | IPv6 address
         /// Examples | "::", "2001:0db8:85a3:0000:0000:8a2e:0370:7334"
         pub listen_on_v6: Ipv6Addr,
->>>>>>> e3f60cc7
     }
 }
 
@@ -291,16 +267,23 @@
 
 impl AddressBookConfig {
     /// Returns the [`cuprate_address_book::AddressBookConfig`].
-    pub fn address_book_config(
+    pub fn address_book_config<Z: NetworkZone>(
         &self,
         cache_dir: &Path,
         network: Network,
-    ) -> cuprate_address_book::AddressBookConfig {
+        our_own_address: Option<Z::Addr>,
+    ) -> cuprate_address_book::AddressBookConfig::<Z> {
+        assert!(
+            !Z::BROADCAST_OWN_ADDR && our_own_address.is_some(),
+            "This network DO NOT take an incoming address."
+        );
+
         cuprate_address_book::AddressBookConfig {
             max_white_list_length: self.max_white_list_length,
             max_gray_list_length: self.max_gray_list_length,
             peer_store_directory: address_book_path(cache_dir, network),
             peer_save_period: self.peer_save_period,
+            our_own_address,
         }
     }
 }
