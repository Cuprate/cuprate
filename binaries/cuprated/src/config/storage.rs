--- conflicted
+++ resolved
@@ -71,10 +71,10 @@
         /// Valid values | >= 0
         /// Examples     | 100_000_000, 50_000_000
         pub max_txpool_byte_size: usize,
-        
+
         /// The maximum age of transactions in the pool in seconds.
         /// Transactions will be dropped after this time is reached.
-        /// 
+        ///
         /// Type         | Number
         /// Valid values | >= 0
         /// Examples     | 100_000_000, 50_000_000
@@ -90,24 +90,4 @@
             maximum_age: 60 * 60 * 24,
         }
     }
-<<<<<<< HEAD
-}
-
-config_struct! {
-    /// Config values shared between the tx-pool and blockchain.
-    #[derive(Debug, Clone, Default, Deserialize, Serialize, PartialEq, Eq)]
-    #[serde(deny_unknown_fields, default)]
-    pub struct SharedStorageConfig {
-        #[comment_out = true]
-        /// The sync mode of the database.
-        ///
-        /// Using "Safe" makes the DB less likely to corrupt
-        /// if there is an unexpected crash, although it will
-        /// make DB writes much slower.
-        ///
-        /// Valid values | "Fast", "Safe"
-        pub sync_mode: SyncMode,
-    }
-=======
->>>>>>> e3f60cc7
 }