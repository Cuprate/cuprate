--- conflicted
+++ resolved
@@ -11,87 +11,18 @@
     reason = "TODO: remove after v1.0.0"
 )]
 
-use tokio::runtime::Runtime;
-use tracing::Level;
-
 mod blockchain;
 mod config;
 mod constants;
 mod p2p;
 mod rpc;
-<<<<<<< HEAD
-mod signals;
-=======
 mod statics;
->>>>>>> 521bf877
 mod txpool;
 
-use blockchain::check_add_genesis;
-use config::CupratedConfig;
-
 fn main() {
-<<<<<<< HEAD
-    let config = config::config();
-
-    init_log(&config);
-
-    let (mut bc_read_handle, mut bc_write_handle, _) =
-        cuprate_blockchain::service::init(config.blockchain_config()).unwrap();
-
-    let async_rt = init_tokio_rt(&config);
-
-    async_rt.block_on(async move {
-        check_add_genesis(&mut bc_read_handle, &mut bc_write_handle, &config.network()).await;
-
-        let (block_verifier, _tx_verifier, context_svc) =
-            blockchain::init_consensus(bc_read_handle.clone(), config.context_config())
-                .await
-                .unwrap();
-
-        let net = cuprate_p2p::initialize_network(
-            p2p::request_handler::P2pProtocolRequestHandler {
-                blockchain_read_handle: bc_read_handle.clone(),
-            },
-            p2p::core_sync_svc::CoreSyncService(context_svc.clone()),
-            config.clearnet_config(),
-        )
-        .await
-        .unwrap();
-
-        blockchain::init_blockchain_manager(
-            net,
-            bc_write_handle,
-            bc_read_handle,
-            context_svc,
-            block_verifier,
-            config.block_downloader_config(),
-        )
-        .await;
-
-        // TODO: this can be removed as long as the main thread does not exit, so when command handling
-        // is added
-        futures::future::pending::<()>().await;
-    });
-
-    // TODO: add command handling.
-}
-
-fn init_log(_config: &CupratedConfig) {
-    tracing_subscriber::fmt()
-        .with_max_level(Level::DEBUG)
-        .init();
-}
-
-fn init_tokio_rt(_config: &CupratedConfig) -> Runtime {
-    tokio::runtime::Builder::new_multi_thread()
-        .enable_all()
-        .build()
-        .unwrap()
-=======
     // Initialize global static `LazyLock` data.
     statics::init_lazylock_statics();
 
     // TODO: everything else.
     todo!()
->>>>>>> 521bf877
 }