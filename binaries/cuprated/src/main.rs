#![doc = include_str!("../README.md")]
#![cfg_attr(docsrs, feature(doc_cfg))]
#![allow(
    unused_imports,
    unreachable_pub,
    unreachable_code,
    unused_crate_dependencies,
    dead_code,
    unused_variables,
    clippy::needless_pass_by_value,
    clippy::unused_async,
    clippy::diverging_sub_expression,
    unused_mut,
    clippy::let_unit_value,
    clippy::needless_pass_by_ref_mut,
    reason = "TODO: remove after v1.0.0"
)]

use std::{mem, sync::Arc};

use p2p::initialize_zones_p2p;
use tokio::sync::mpsc;
use tower::{Service, ServiceExt};
use tracing::{error, info, level_filters::LevelFilter};
use tracing_subscriber::{layer::SubscriberExt, reload::Handle, util::SubscriberInitExt, Registry};

use cuprate_consensus_context::{
    BlockChainContextRequest, BlockChainContextResponse, BlockchainContextService,
};
use cuprate_database::{InitError, DATABASE_CORRUPT_MSG};
use cuprate_helper::time::secs_to_hms;
use cuprate_p2p_core::{transports::Tcp, ClearNet};
use cuprate_types::blockchain::BlockchainWriteRequest;
use txpool::IncomingTxHandler;

use crate::{
    config::Config, constants::PANIC_CRITICAL_SERVICE_ERROR, logging::CupratedTracingFilter,
};

mod blockchain;
mod commands;
mod config;
mod constants;
mod killswitch;
mod logging;
mod p2p;
mod rpc;
mod signals;
mod statics;
mod txpool;
mod version;

fn main() {
    // Initialize the killswitch.
    killswitch::init_killswitch();

    // Initialize global static `LazyLock` data.
    statics::init_lazylock_statics();

    let config = config::read_config_and_args();

    blockchain::set_fast_sync_hashes(config.fast_sync, config.network());

    // Initialize logging.
    logging::init_logging(&config);

    //Printing configuration
    info!("{config}");

    // Initialize the thread-pools

    init_global_rayon_pool(&config);

    let rt = init_tokio_rt(&config);

    let db_thread_pool = cuprate_database_service::init_thread_pool(
        cuprate_database_service::ReaderThreads::Number(config.storage.reader_threads),
    );

    // Start the blockchain & tx-pool databases.

    let (mut blockchain_read_handle, mut blockchain_write_handle, _) =
        cuprate_blockchain::service::init_with_pool(
            config.blockchain_config(),
            Arc::clone(&db_thread_pool),
        )
        .inspect_err(|e| error!("Blockchain database error: {e}"))
        .expect(DATABASE_CORRUPT_MSG);

    let (txpool_read_handle, txpool_write_handle, _) =
        cuprate_txpool::service::init_with_pool(&config.txpool_config(), db_thread_pool)
            .inspect_err(|e| error!("Txpool database error: {e}"))
            .expect(DATABASE_CORRUPT_MSG);

    // Initialize async tasks.

    rt.block_on(async move {
        // TODO: Add an argument/option for keeping alt blocks between restart.
        blockchain_write_handle
            .ready()
            .await
            .expect(PANIC_CRITICAL_SERVICE_ERROR)
            .call(BlockchainWriteRequest::FlushAltBlocks)
            .await
            .expect(PANIC_CRITICAL_SERVICE_ERROR);

        // Check add the genesis block to the blockchain.
        blockchain::check_add_genesis(
            &mut blockchain_read_handle,
            &mut blockchain_write_handle,
            config.network(),
        )
        .await;

        // Start the context service and the block/tx verifier.
        let context_svc =
            blockchain::init_consensus(blockchain_read_handle.clone(), config.context_config())
                .await
                .unwrap();

        // Start p2p network zones
        let (network_interfaces, tx_handler_subscribers) = p2p::initialize_zones_p2p(
            &config,
            context_svc.clone(),
            blockchain_write_handle.clone(),
            blockchain_read_handle.clone(),
            txpool_write_handle.clone(),
            txpool_read_handle.clone(),
        )
        .await;

        // Create the incoming tx handler service.
        let tx_handler = IncomingTxHandler::init(
            config.storage.txpool.clone(),
            network_interfaces.clearnet_network_interface.clone(),
            txpool_write_handle.clone(),
            txpool_read_handle.clone(),
            context_svc.clone(),
            blockchain_read_handle.clone(),
        )
        .await;

        // Send tx handler sender to all network zones
        for zone in tx_handler_subscribers {
            if zone.send(tx_handler.clone()).is_err() {
                unreachable!()
            }
        }

        // Initialize the blockchain manager.
        blockchain::init_blockchain_manager(
            network_interfaces.clearnet_network_interface,
            blockchain_write_handle,
<<<<<<< HEAD
            blockchain_read_handle,
            tx_handler.txpool_manager.clone(),
=======
            blockchain_read_handle.clone(),
            txpool_write_handle.clone(),
>>>>>>> 640ac1bc
            context_svc.clone(),
            config.block_downloader_config(),
        )
        .await;

        // Initialize the RPC server(s).
        rpc::init_rpc_servers(
            config.rpc,
            blockchain_read_handle,
            context_svc.clone(),
            txpool_read_handle,
        );

        // Start the command listener.
        if std::io::IsTerminal::is_terminal(&std::io::stdin()) {
            let (command_tx, command_rx) = mpsc::channel(1);
            std::thread::spawn(|| commands::command_listener(command_tx));

            // Wait on the io_loop, spawned on a separate task as this improves performance.
            tokio::spawn(commands::io_loop(command_rx, context_svc))
                .await
                .unwrap();
        } else {
            // If no STDIN, await OS exit signal.
            info!("Terminal/TTY not detected, disabling STDIN commands");
            tokio::signal::ctrl_c().await.unwrap();
        }
    });
}

/// Initialize the [`tokio`] runtime.
fn init_tokio_rt(config: &Config) -> tokio::runtime::Runtime {
    tokio::runtime::Builder::new_multi_thread()
        .worker_threads(config.tokio.threads)
        .thread_name("cuprated-tokio")
        .enable_all()
        .build()
        .unwrap()
}

/// Initialize the global [`rayon`] thread-pool.
fn init_global_rayon_pool(config: &Config) {
    rayon::ThreadPoolBuilder::new()
        .num_threads(config.rayon.threads)
        .thread_name(|index| format!("cuprated-rayon-{index}"))
        .build_global()
        .unwrap();
}<|MERGE_RESOLUTION|>--- conflicted
+++ resolved
@@ -151,13 +151,8 @@
         blockchain::init_blockchain_manager(
             network_interfaces.clearnet_network_interface,
             blockchain_write_handle,
-<<<<<<< HEAD
-            blockchain_read_handle,
+            blockchain_read_handle.clone(),
             tx_handler.txpool_manager.clone(),
-=======
-            blockchain_read_handle.clone(),
-            txpool_write_handle.clone(),
->>>>>>> 640ac1bc
             context_svc.clone(),
             config.block_downloader_config(),
         )
