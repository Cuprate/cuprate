--- conflicted
+++ resolved
@@ -1,17 +1,10 @@
 //! Functions for [`BlockchainManagerRequest`] & [`BlockchainManagerResponse`].
 
 use anyhow::Error;
-use cuprate_types::{AddAuxPow, AuxPow, HardFork};
 use monero_serai::block::Block;
 use tower::{Service, ServiceExt};
 
 use cuprate_helper::cast::{u64_to_usize, usize_to_u64};
-<<<<<<< HEAD
-use cuprate_pruning::PruningSeed;
-
-use crate::rpc::handler::{
-    BlockchainManagerHandle, BlockchainManagerRequest, BlockchainManagerResponse,
-=======
 use cuprate_p2p_core::{types::ConnectionId, NetworkZone};
 use cuprate_pruning::PruningSeed;
 use cuprate_rpc_types::misc::Span;
@@ -20,7 +13,6 @@
 use crate::rpc::{
     constants::FIELD_NOT_SUPPORTED,
     handler::{BlockchainManagerHandle, BlockchainManagerRequest, BlockchainManagerResponse},
->>>>>>> 372cab24
 };
 
 /// [`BlockchainManagerRequest::PopBlocks`]
@@ -155,55 +147,6 @@
     Ok(usize_to_u64(height))
 }
 
-<<<<<<< HEAD
-/// [`BlockchainManagerRequest::CalculatePow`]
-pub(crate) async fn calculate_pow(
-    blockchain_manager: &mut BlockchainManagerHandle,
-    hardfork: HardFork,
-    height: u64,
-    block: Block,
-    seed_hash: [u8; 32],
-) -> Result<[u8; 32], Error> {
-    let BlockchainManagerResponse::CalculatePow(hash) = blockchain_manager
-        .ready()
-        .await?
-        .call(BlockchainManagerRequest::CalculatePow {
-            hardfork,
-            height: u64_to_usize(height),
-            block,
-            seed_hash,
-        })
-        .await?
-    else {
-        unreachable!();
-    };
-
-    Ok(hash)
-}
-
-/// [`BlockchainManagerRequest::AddAuxPow`]
-pub(crate) async fn add_aux_pow(
-    blockchain_manager: &mut BlockchainManagerHandle,
-    block_template: Block,
-    aux_pow: Vec<AuxPow>,
-) -> Result<AddAuxPow, Error> {
-    let BlockchainManagerResponse::AddAuxPow(response) = blockchain_manager
-        .ready()
-        .await?
-        .call(BlockchainManagerRequest::AddAuxPow {
-            block_template,
-            aux_pow,
-        })
-        .await?
-    else {
-        unreachable!();
-    };
-
-    Ok(response)
-}
-
-=======
->>>>>>> 372cab24
 /// [`BlockchainManagerRequest::GenerateBlocks`]
 pub(crate) async fn generate_blocks(
     blockchain_manager: &mut BlockchainManagerHandle,
@@ -229,19 +172,6 @@
     Ok((blocks, usize_to_u64(height)))
 }
 
-<<<<<<< HEAD
-/// [`BlockchainManagerRequest::Overview`]
-pub(crate) async fn overview(
-    blockchain_manager: &mut BlockchainManagerHandle,
-    height: u64,
-) -> Result<String, Error> {
-    let BlockchainManagerResponse::Overview(overview) = blockchain_manager
-        .ready()
-        .await?
-        .call(BlockchainManagerRequest::Overview {
-            height: u64_to_usize(height),
-        })
-=======
 // [`BlockchainManagerRequest::Spans`]
 pub(crate) async fn spans<Z: NetworkZone>(
     blockchain_manager: &mut BlockchainManagerHandle,
@@ -282,15 +212,10 @@
         .ready()
         .await?
         .call(BlockchainManagerRequest::NextNeededPruningSeed)
->>>>>>> 372cab24
-        .await?
-    else {
-        unreachable!();
-    };
-
-<<<<<<< HEAD
-    Ok(overview)
-=======
+        .await?
+    else {
+        unreachable!();
+    };
+
     Ok(seed)
->>>>>>> 372cab24
 }