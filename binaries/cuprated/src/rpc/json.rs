use std::sync::Arc;

<<<<<<< HEAD
use futures::StreamExt;
use tower::{Service, ServiceExt};

use cuprate_consensus::BlockchainResponse;
use cuprate_helper::cast::{u64_to_usize, usize_to_u64};
use cuprate_rpc_interface::RpcError;
use cuprate_rpc_types::{
    base::{AccessResponseBase, ResponseBase},
    json::{
        AddAuxPowRequest, AddAuxPowResponse, BannedRequest, BannedResponse, CalcPowRequest,
        CalcPowResponse, FlushCacheRequest, FlushCacheResponse, FlushTransactionPoolRequest,
        FlushTransactionPoolResponse, GenerateBlocksRequest, GenerateBlocksResponse,
        GetAlternateChainsRequest, GetAlternateChainsResponse, GetBansRequest, GetBansResponse,
        GetBlockCountRequest, GetBlockCountResponse, GetBlockHeaderByHashRequest,
        GetBlockHeaderByHashResponse, GetBlockHeaderByHeightRequest,
        GetBlockHeaderByHeightResponse, GetBlockHeadersRangeRequest, GetBlockHeadersRangeResponse,
        GetBlockRequest, GetBlockResponse, GetCoinbaseTxSumRequest, GetCoinbaseTxSumResponse,
        GetConnectionsRequest, GetConnectionsResponse, GetFeeEstimateRequest,
        GetFeeEstimateResponse, GetInfoRequest, GetInfoResponse, GetLastBlockHeaderRequest,
        GetLastBlockHeaderResponse, GetMinerDataRequest, GetMinerDataResponse,
        GetOutputHistogramRequest, GetOutputHistogramResponse, GetTransactionPoolBacklogRequest,
        GetTransactionPoolBacklogResponse, GetTxIdsLooseRequest, GetTxIdsLooseResponse,
        GetVersionRequest, GetVersionResponse, HardForkInfoRequest, HardForkInfoResponse,
        JsonRpcRequest, JsonRpcResponse, OnGetBlockHashRequest, OnGetBlockHashResponse,
        PruneBlockchainRequest, PruneBlockchainResponse, RelayTxRequest, RelayTxResponse,
        SetBansRequest, SetBansResponse, SubmitBlockRequest, SubmitBlockResponse, SyncInfoRequest,
        SyncInfoResponse,
    },
    misc::BlockHeader,
=======
use anyhow::Error;
use tower::ServiceExt;

use cuprate_rpc_types::json::{
    AddAuxPowRequest, AddAuxPowResponse, BannedRequest, BannedResponse, CalcPowRequest,
    CalcPowResponse, FlushCacheRequest, FlushCacheResponse, FlushTransactionPoolRequest,
    FlushTransactionPoolResponse, GenerateBlocksRequest, GenerateBlocksResponse,
    GetAlternateChainsRequest, GetAlternateChainsResponse, GetBansRequest, GetBansResponse,
    GetBlockCountRequest, GetBlockCountResponse, GetBlockHeaderByHashRequest,
    GetBlockHeaderByHashResponse, GetBlockHeaderByHeightRequest, GetBlockHeaderByHeightResponse,
    GetBlockHeadersRangeRequest, GetBlockHeadersRangeResponse, GetBlockRequest, GetBlockResponse,
    GetCoinbaseTxSumRequest, GetCoinbaseTxSumResponse, GetConnectionsRequest,
    GetConnectionsResponse, GetFeeEstimateRequest, GetFeeEstimateResponse, GetInfoRequest,
    GetInfoResponse, GetLastBlockHeaderRequest, GetLastBlockHeaderResponse, GetMinerDataRequest,
    GetMinerDataResponse, GetOutputHistogramRequest, GetOutputHistogramResponse,
    GetTransactionPoolBacklogRequest, GetTransactionPoolBacklogResponse, GetTxIdsLooseRequest,
    GetTxIdsLooseResponse, GetVersionRequest, GetVersionResponse, HardForkInfoRequest,
    HardForkInfoResponse, JsonRpcRequest, JsonRpcResponse, OnGetBlockHashRequest,
    OnGetBlockHashResponse, PruneBlockchainRequest, PruneBlockchainResponse, RelayTxRequest,
    RelayTxResponse, SetBansRequest, SetBansResponse, SubmitBlockRequest, SubmitBlockResponse,
    SyncInfoRequest, SyncInfoResponse,
>>>>>>> 6b16fb56
};
use cuprate_types::{blockchain::BlockchainReadRequest, Chain};

use crate::rpc::CupratedRpcHandlerState;

use super::RESTRICTED_BLOCK_COUNT;

/// Map a [`JsonRpcRequest`] to the function that will lead to a [`JsonRpcResponse`].
pub(super) async fn map_request(
    state: CupratedRpcHandlerState,
    request: JsonRpcRequest,
) -> Result<JsonRpcResponse, Error> {
    use JsonRpcRequest as Req;
    use JsonRpcResponse as Resp;

    Ok(match request {
        Req::GetBlockCount(r) => Resp::GetBlockCount(get_block_count(state, r).await?),
        Req::OnGetBlockHash(r) => Resp::OnGetBlockHash(on_get_block_hash(state, r).await?),
        Req::SubmitBlock(r) => Resp::SubmitBlock(submit_block(state, r).await?),
        Req::GenerateBlocks(r) => Resp::GenerateBlocks(generate_blocks(state, r).await?),
        Req::GetLastBlockHeader(r) => {
            Resp::GetLastBlockHeader(get_last_block_header(state, r).await?)
        }
        Req::GetBlockHeaderByHash(r) => {
            Resp::GetBlockHeaderByHash(get_block_header_by_hash(state, r).await?)
        }
        Req::GetBlockHeaderByHeight(r) => {
            Resp::GetBlockHeaderByHeight(get_block_header_by_height(state, r).await?)
        }
        Req::GetBlockHeadersRange(r) => {
            Resp::GetBlockHeadersRange(get_block_headers_range(state, r).await?)
        }
        Req::GetBlock(r) => Resp::GetBlock(get_block(state, r).await?),
        Req::GetConnections(r) => Resp::GetConnections(get_connections(state, r).await?),
        Req::GetInfo(r) => Resp::GetInfo(get_info(state, r).await?),
        Req::HardForkInfo(r) => Resp::HardForkInfo(hard_fork_info(state, r).await?),
        Req::SetBans(r) => Resp::SetBans(set_bans(state, r).await?),
        Req::GetBans(r) => Resp::GetBans(get_bans(state, r).await?),
        Req::Banned(r) => Resp::Banned(banned(state, r).await?),
        Req::FlushTransactionPool(r) => {
            Resp::FlushTransactionPool(flush_transaction_pool(state, r).await?)
        }
        Req::GetOutputHistogram(r) => {
            Resp::GetOutputHistogram(get_output_histogram(state, r).await?)
        }
        Req::GetCoinbaseTxSum(r) => Resp::GetCoinbaseTxSum(get_coinbase_tx_sum(state, r).await?),
        Req::GetVersion(r) => Resp::GetVersion(get_version(state, r).await?),
        Req::GetFeeEstimate(r) => Resp::GetFeeEstimate(get_fee_estimate(state, r).await?),
        Req::GetAlternateChains(r) => {
            Resp::GetAlternateChains(get_alternate_chains(state, r).await?)
        }
        Req::RelayTx(r) => Resp::RelayTx(relay_tx(state, r).await?),
        Req::SyncInfo(r) => Resp::SyncInfo(sync_info(state, r).await?),
        Req::GetTransactionPoolBacklog(r) => {
            Resp::GetTransactionPoolBacklog(get_transaction_pool_backlog(state, r).await?)
        }
        Req::GetMinerData(r) => Resp::GetMinerData(get_miner_data(state, r).await?),
        Req::PruneBlockchain(r) => Resp::PruneBlockchain(prune_blockchain(state, r).await?),
        Req::CalcPow(r) => Resp::CalcPow(calc_pow(state, r).await?),
        Req::FlushCache(r) => Resp::FlushCache(flush_cache(state, r).await?),
        Req::AddAuxPow(r) => Resp::AddAuxPow(add_aux_pow(state, r).await?),
        Req::GetTxIdsLoose(r) => Resp::GetTxIdsLoose(get_tx_ids_loose(state, r).await?),
    })
}

async fn get_block_count(
    state: CupratedRpcHandlerState,
    request: GetBlockCountRequest,
<<<<<<< HEAD
) -> Result<GetBlockCountResponse, RpcError> {
    let BlockchainResponse::ChainHeight(count, hash) = state
        .blockchain
        .oneshot(BlockchainReadRequest::ChainHeight)
        .await?
    else {
        unreachable!();
    };

    Ok(GetBlockCountResponse {
        base: ResponseBase::ok(),
        count: usize_to_u64(count),
    })
=======
) -> Result<GetBlockCountResponse, Error> {
    todo!()
>>>>>>> 6b16fb56
}

async fn on_get_block_hash(
    state: CupratedRpcHandlerState,
    request: OnGetBlockHashRequest,
<<<<<<< HEAD
) -> Result<OnGetBlockHashResponse, RpcError> {
    let BlockchainResponse::BlockHash(hash) = state
        .blockchain
        .oneshot(BlockchainReadRequest::BlockHash(
            u64_to_usize(request.block_height[0]),
            Chain::Main,
        ))
        .await?
    else {
        unreachable!();
    };

    Ok(OnGetBlockHashResponse {
        block_hash: hex::encode(hash),
    })
=======
) -> Result<OnGetBlockHashResponse, Error> {
    todo!()
>>>>>>> 6b16fb56
}

async fn submit_block(
    state: CupratedRpcHandlerState,
    request: SubmitBlockRequest,
) -> Result<SubmitBlockResponse, Error> {
    todo!()
}

async fn generate_blocks(
    state: CupratedRpcHandlerState,
    request: GenerateBlocksRequest,
) -> Result<GenerateBlocksResponse, Error> {
    todo!()
}

async fn get_last_block_header(
    state: CupratedRpcHandlerState,
    request: GetLastBlockHeaderRequest,
) -> Result<GetLastBlockHeaderResponse, Error> {
    todo!()
}

async fn get_block_header_by_hash(
    mut state: CupratedRpcHandlerState,
    request: GetBlockHeaderByHashRequest,
<<<<<<< HEAD
) -> Result<GetBlockHeaderByHashResponse, RpcError> {
    let restricted = todo!();
    if restricted && request.hashes.len() > RESTRICTED_BLOCK_COUNT {
        let message = "Too many block headers requested in restricted mode";
        return Err(todo!());
    }

    async fn get(
        state: &mut CupratedRpcHandlerState,
        hex: String,
        fill_pow_hash: bool,
    ) -> Result<BlockHeader, ()> {
        let Ok(bytes) = hex::decode(&hex) else {
            let message = format!("Failed to parse hex representation of block hash. Hex = {hex}.");
            return Err(todo!());
        };

        let Ok(hash) = bytes.try_into() else {
            let message = "TODO";
            return Err(todo!());
        };

        let ready = state.blockchain.ready().await.expect("TODO");

        let BlockchainResponse::BlockExtendedHeaderByHash(header) = ready
            .call(BlockchainReadRequest::BlockExtendedHeaderByHash(hash))
            .await
            .expect("TODO")
        else {
            unreachable!();
        };

        let block_header = BlockHeader {
            block_size: todo!(),
            block_weight: todo!(),
            cumulative_difficulty_top64: todo!(),
            cumulative_difficulty: todo!(),
            depth: todo!(),
            difficulty_top64: todo!(),
            difficulty: todo!(),
            hash: todo!(),
            height: todo!(),
            long_term_weight: todo!(),
            major_version: todo!(),
            miner_tx_hash: todo!(),
            minor_version: todo!(),
            nonce: todo!(),
            num_txes: todo!(),
            orphan_status: todo!(),
            pow_hash: todo!(),
            prev_hash: todo!(),
            reward: todo!(),
            timestamp: todo!(),
            wide_cumulative_difficulty: todo!(),
            wide_difficulty: todo!(),
        };

        Ok(block_header)
    }

    let block_header = get(&mut state, request.hash, request.fill_pow_hash)
        .await
        .unwrap();

    let block_headers = Vec::with_capacity(request.hashes.len());
    for hash in request.hashes {
        let hash = get(&mut state, hash, request.fill_pow_hash)
            .await
            .expect("TODO");
        block_headers.push(hash);
    }

    Ok(GetBlockHeaderByHashResponse {
        base: AccessResponseBase::ok(),
        block_header,
        block_headers,
    })
=======
) -> Result<GetBlockHeaderByHashResponse, Error> {
    todo!()
>>>>>>> 6b16fb56
}

async fn get_block_header_by_height(
    state: CupratedRpcHandlerState,
    request: GetBlockHeaderByHeightRequest,
) -> Result<GetBlockHeaderByHeightResponse, Error> {
    todo!()
}

async fn get_block_headers_range(
    state: CupratedRpcHandlerState,
    request: GetBlockHeadersRangeRequest,
) -> Result<GetBlockHeadersRangeResponse, Error> {
    todo!()
}

async fn get_block(
    state: CupratedRpcHandlerState,
    request: GetBlockRequest,
) -> Result<GetBlockResponse, Error> {
    todo!()
}

async fn get_connections(
    state: CupratedRpcHandlerState,
    request: GetConnectionsRequest,
) -> Result<GetConnectionsResponse, Error> {
    todo!()
}

async fn get_info(
    state: CupratedRpcHandlerState,
    request: GetInfoRequest,
) -> Result<GetInfoResponse, Error> {
    todo!()
}

async fn hard_fork_info(
    state: CupratedRpcHandlerState,
    request: HardForkInfoRequest,
) -> Result<HardForkInfoResponse, Error> {
    todo!()
}

async fn set_bans(
    state: CupratedRpcHandlerState,
    request: SetBansRequest,
) -> Result<SetBansResponse, Error> {
    todo!()
}

async fn get_bans(
    state: CupratedRpcHandlerState,
    request: GetBansRequest,
) -> Result<GetBansResponse, Error> {
    todo!()
}

async fn banned(
    state: CupratedRpcHandlerState,
    request: BannedRequest,
) -> Result<BannedResponse, Error> {
    todo!()
}

async fn flush_transaction_pool(
    state: CupratedRpcHandlerState,
    request: FlushTransactionPoolRequest,
) -> Result<FlushTransactionPoolResponse, Error> {
    todo!()
}

async fn get_output_histogram(
    state: CupratedRpcHandlerState,
    request: GetOutputHistogramRequest,
) -> Result<GetOutputHistogramResponse, Error> {
    todo!()
}

async fn get_coinbase_tx_sum(
    state: CupratedRpcHandlerState,
    request: GetCoinbaseTxSumRequest,
) -> Result<GetCoinbaseTxSumResponse, Error> {
    todo!()
}

async fn get_version(
    state: CupratedRpcHandlerState,
    request: GetVersionRequest,
) -> Result<GetVersionResponse, Error> {
    todo!()
}

async fn get_fee_estimate(
    state: CupratedRpcHandlerState,
    request: GetFeeEstimateRequest,
) -> Result<GetFeeEstimateResponse, Error> {
    todo!()
}

async fn get_alternate_chains(
    state: CupratedRpcHandlerState,
    request: GetAlternateChainsRequest,
) -> Result<GetAlternateChainsResponse, Error> {
    todo!()
}

async fn relay_tx(
    state: CupratedRpcHandlerState,
    request: RelayTxRequest,
) -> Result<RelayTxResponse, Error> {
    todo!()
}

async fn sync_info(
    state: CupratedRpcHandlerState,
    request: SyncInfoRequest,
) -> Result<SyncInfoResponse, Error> {
    todo!()
}

async fn get_transaction_pool_backlog(
    state: CupratedRpcHandlerState,
    request: GetTransactionPoolBacklogRequest,
) -> Result<GetTransactionPoolBacklogResponse, Error> {
    todo!()
}

async fn get_miner_data(
    state: CupratedRpcHandlerState,
    request: GetMinerDataRequest,
) -> Result<GetMinerDataResponse, Error> {
    todo!()
}

async fn prune_blockchain(
    state: CupratedRpcHandlerState,
    request: PruneBlockchainRequest,
) -> Result<PruneBlockchainResponse, Error> {
    todo!()
}

async fn calc_pow(
    state: CupratedRpcHandlerState,
    request: CalcPowRequest,
) -> Result<CalcPowResponse, Error> {
    todo!()
}

async fn flush_cache(
    state: CupratedRpcHandlerState,
    request: FlushCacheRequest,
) -> Result<FlushCacheResponse, Error> {
    todo!()
}

async fn add_aux_pow(
    state: CupratedRpcHandlerState,
    request: AddAuxPowRequest,
) -> Result<AddAuxPowResponse, Error> {
    todo!()
}

async fn get_tx_ids_loose(
    state: CupratedRpcHandlerState,
    request: GetTxIdsLooseRequest,
) -> Result<GetTxIdsLooseResponse, Error> {
    todo!()
}<|MERGE_RESOLUTION|>--- conflicted
+++ resolved
@@ -1,12 +1,11 @@
 use std::sync::Arc;
 
-<<<<<<< HEAD
+use anyhow::Error;
 use futures::StreamExt;
 use tower::{Service, ServiceExt};
 
 use cuprate_consensus::BlockchainResponse;
 use cuprate_helper::cast::{u64_to_usize, usize_to_u64};
-use cuprate_rpc_interface::RpcError;
 use cuprate_rpc_types::{
     base::{AccessResponseBase, ResponseBase},
     json::{
@@ -30,29 +29,6 @@
         SyncInfoResponse,
     },
     misc::BlockHeader,
-=======
-use anyhow::Error;
-use tower::ServiceExt;
-
-use cuprate_rpc_types::json::{
-    AddAuxPowRequest, AddAuxPowResponse, BannedRequest, BannedResponse, CalcPowRequest,
-    CalcPowResponse, FlushCacheRequest, FlushCacheResponse, FlushTransactionPoolRequest,
-    FlushTransactionPoolResponse, GenerateBlocksRequest, GenerateBlocksResponse,
-    GetAlternateChainsRequest, GetAlternateChainsResponse, GetBansRequest, GetBansResponse,
-    GetBlockCountRequest, GetBlockCountResponse, GetBlockHeaderByHashRequest,
-    GetBlockHeaderByHashResponse, GetBlockHeaderByHeightRequest, GetBlockHeaderByHeightResponse,
-    GetBlockHeadersRangeRequest, GetBlockHeadersRangeResponse, GetBlockRequest, GetBlockResponse,
-    GetCoinbaseTxSumRequest, GetCoinbaseTxSumResponse, GetConnectionsRequest,
-    GetConnectionsResponse, GetFeeEstimateRequest, GetFeeEstimateResponse, GetInfoRequest,
-    GetInfoResponse, GetLastBlockHeaderRequest, GetLastBlockHeaderResponse, GetMinerDataRequest,
-    GetMinerDataResponse, GetOutputHistogramRequest, GetOutputHistogramResponse,
-    GetTransactionPoolBacklogRequest, GetTransactionPoolBacklogResponse, GetTxIdsLooseRequest,
-    GetTxIdsLooseResponse, GetVersionRequest, GetVersionResponse, HardForkInfoRequest,
-    HardForkInfoResponse, JsonRpcRequest, JsonRpcResponse, OnGetBlockHashRequest,
-    OnGetBlockHashResponse, PruneBlockchainRequest, PruneBlockchainResponse, RelayTxRequest,
-    RelayTxResponse, SetBansRequest, SetBansResponse, SubmitBlockRequest, SubmitBlockResponse,
-    SyncInfoRequest, SyncInfoResponse,
->>>>>>> 6b16fb56
 };
 use cuprate_types::{blockchain::BlockchainReadRequest, Chain};
 
@@ -121,8 +97,7 @@
 async fn get_block_count(
     state: CupratedRpcHandlerState,
     request: GetBlockCountRequest,
-<<<<<<< HEAD
-) -> Result<GetBlockCountResponse, RpcError> {
+) -> Result<GetBlockCountResponse, Error> {
     let BlockchainResponse::ChainHeight(count, hash) = state
         .blockchain
         .oneshot(BlockchainReadRequest::ChainHeight)
@@ -135,17 +110,12 @@
         base: ResponseBase::ok(),
         count: usize_to_u64(count),
     })
-=======
-) -> Result<GetBlockCountResponse, Error> {
-    todo!()
->>>>>>> 6b16fb56
 }
 
 async fn on_get_block_hash(
     state: CupratedRpcHandlerState,
     request: OnGetBlockHashRequest,
-<<<<<<< HEAD
-) -> Result<OnGetBlockHashResponse, RpcError> {
+) -> Result<OnGetBlockHashResponse, Error> {
     let BlockchainResponse::BlockHash(hash) = state
         .blockchain
         .oneshot(BlockchainReadRequest::BlockHash(
@@ -160,10 +130,6 @@
     Ok(OnGetBlockHashResponse {
         block_hash: hex::encode(hash),
     })
-=======
-) -> Result<OnGetBlockHashResponse, Error> {
-    todo!()
->>>>>>> 6b16fb56
 }
 
 async fn submit_block(
@@ -190,8 +156,7 @@
 async fn get_block_header_by_hash(
     mut state: CupratedRpcHandlerState,
     request: GetBlockHeaderByHashRequest,
-<<<<<<< HEAD
-) -> Result<GetBlockHeaderByHashResponse, RpcError> {
+) -> Result<GetBlockHeaderByHashResponse, Error> {
     let restricted = todo!();
     if restricted && request.hashes.len() > RESTRICTED_BLOCK_COUNT {
         let message = "Too many block headers requested in restricted mode";
@@ -268,10 +233,6 @@
         block_header,
         block_headers,
     })
-=======
-) -> Result<GetBlockHeaderByHashResponse, Error> {
-    todo!()
->>>>>>> 6b16fb56
 }
 
 async fn get_block_header_by_height(
