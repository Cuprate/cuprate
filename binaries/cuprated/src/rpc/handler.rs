//! Dummy implementation of [`RpcHandler`].

use std::task::{Context, Poll};

use anyhow::Error;
use futures::future::BoxFuture;
use monero_serai::block::Block;
use tower::Service;

use cuprate_blockchain::service::{BlockchainReadHandle, BlockchainWriteHandle};
use cuprate_consensus::BlockChainContextService;
use cuprate_pruning::PruningSeed;
use cuprate_rpc_interface::RpcHandler;
use cuprate_rpc_types::{
    bin::{BinRequest, BinResponse},
    json::{JsonRpcRequest, JsonRpcResponse},
    other::{OtherRequest, OtherResponse},
};
use cuprate_txpool::service::{TxpoolReadHandle, TxpoolWriteHandle};
use cuprate_types::{AddAuxPow, AuxPow, HardFork};

use crate::rpc::{bin, json, other};

/// TODO: use real type when public.
#[derive(Clone)]
pub enum BlockchainManagerRequest {
    /// Pop blocks off the top of the blockchain.
    ///
    /// Input is the amount of blocks to pop.
    PopBlocks { amount: usize },

    /// Start pruning the blockchain.
    Prune,

    /// Is the blockchain pruned?
    Pruned,

    /// Relay a block to the network.
    RelayBlock(Block),

    /// Is the blockchain in the middle of syncing?
    ///
    /// This returning `false` does not necessarily
    /// mean [`BlockchainManagerRequest::Synced`] will
    /// return `true`, for example, if the network has been
    /// cut off and we have no peers, this will return `false`,
    /// however, [`BlockchainManagerRequest::Synced`] may return
    /// `true` if the latest known chain tip is equal to our height.
    Syncing,

    /// Is the blockchain fully synced?
    Synced,

    /// Current target block time.
    Target,

    /// The height of the next block in the chain.
    TargetHeight,

<<<<<<< HEAD
    /// Calculate proof-of-work for this block.
    CalculatePow {
        /// The hardfork of the protocol at this block height.
        hardfork: HardFork,
        /// The height of the block.
        height: usize,
        /// The block data.
        block: Block,
        /// The seed hash for the proof-of-work.
        seed_hash: [u8; 32],
    },

    /// Add auxirilly proof-of-work to a block.
    ///
    /// From the RPC `add_aux_pow` usecase's documentation:
    /// ````
    /// This enables merge mining with Monero without requiring
    /// software that manually alters the extra field in the coinbase
    /// tx to include the merkle root of the aux blocks.
    /// ````
    AddAuxPow {
        /// The block template to add to.
        block_template: Block,
        /// The auxirilly proof-of-work to add.
        aux_pow: Vec<AuxPow>,
    },

=======
>>>>>>> 372cab24
    /// Generate new blocks.
    ///
    /// This request is only for regtest, see RPC's `generateblocks`.
    GenerateBlocks {
        /// Number of the blocks to be generated.
        amount_of_blocks: u64,
        /// The previous block's hash.
        prev_block: [u8; 32],
        /// The starting value for the nonce.
        starting_nonce: u32,
        /// The address that will receive the coinbase reward.
        wallet_address: String,
    },

<<<<<<< HEAD
    /// Get a visual [`String`] overview of blockchain progress.
    ///
    /// This is a highly implementation specific format used by
    /// `monerod` in the `sync_info` RPC call's `overview` field;
    /// it is essentially an ASCII visual of blocks.
    ///
    /// See also:
    /// - <https://www.getmonero.org/resources/developer-guides/daemon-rpc.html#sync_info>
    /// - <https://github.com/monero-project/monero/blob/master/src/cryptonote_protocol/block_queue.cpp#L178>
    Overview {
        /// TODO: the current blockchain height? do we need to pass this?
        height: usize,
    },
=======
    //    // TODO: the below requests actually belong to the block downloader/syncer:
    //    // <https://github.com/Cuprate/cuprate/pull/320#discussion_r1811089758>
    //    /// Get [`Span`] data.
    //    ///
    //    /// This is data that describes an active downloading process,
    //    /// if we are fully synced, this will return an empty [`Vec`].
    //    Spans,

    //
    /// Get the next [`PruningSeed`] needed for a pruned sync.
    NextNeededPruningSeed,
>>>>>>> 372cab24
}

/// TODO: use real type when public.
#[derive(Clone)]
pub enum BlockchainManagerResponse {
    /// General OK response.
    ///
    /// Response to:
    /// - [`BlockchainManagerRequest::Prune`]
    /// - [`BlockchainManagerRequest::RelayBlock`]
    Ok,

    /// Response to [`BlockchainManagerRequest::PopBlocks`]
    PopBlocks { new_height: usize },

    /// Response to [`BlockchainManagerRequest::Prune`]
    Prune(PruningSeed),

    /// Response to [`BlockchainManagerRequest::Pruned`]
    Pruned(bool),

    /// Response to [`BlockchainManagerRequest::Syncing`]
    Syncing(bool),

    /// Response to [`BlockchainManagerRequest::Synced`]
    Synced(bool),

    /// Response to [`BlockchainManagerRequest::Target`]
    Target(std::time::Duration),

    /// Response to [`BlockchainManagerRequest::TargetHeight`]
    TargetHeight { height: usize },

<<<<<<< HEAD
    /// Response to [`BlockchainManagerRequest::CalculatePow`]
    CalculatePow([u8; 32]),

    /// Response to [`BlockchainManagerRequest::AddAuxPow`]
    AddAuxPow(AddAuxPow),

=======
>>>>>>> 372cab24
    /// Response to [`BlockchainManagerRequest::GenerateBlocks`]
    GenerateBlocks {
        /// Hashes of the blocks generated.
        blocks: Vec<[u8; 32]>,
        /// The new top height. (TODO: is this correct?)
        height: usize,
    },

<<<<<<< HEAD
    /// Response to [`BlockchainManagerRequest::Overview`]
    Overview(String),
=======
    //    /// Response to [`BlockchainManagerRequest::Spans`].
    //    Spans(Vec<Span<Z::Addr>>),
    /// Response to [`BlockchainManagerRequest::NextNeededPruningSeed`].
    NextNeededPruningSeed(PruningSeed),
>>>>>>> 372cab24
}

/// TODO: use real type when public.
pub type BlockchainManagerHandle = cuprate_database_service::DatabaseReadService<
    BlockchainManagerRequest,
    BlockchainManagerResponse,
>;

/// TODO
#[derive(Clone)]
pub struct CupratedRpcHandler {
    /// Should this RPC server be [restricted](RpcHandler::restricted)?
    ///
    /// This is not `pub` on purpose, as it should not be mutated after [`Self::new`].
    restricted: bool,

    /// Read handle to the blockchain database.
    pub blockchain_read: BlockchainReadHandle,

    /// Handle to the blockchain context service.
    pub blockchain_context: BlockChainContextService,

    /// Handle to the blockchain manager.
    pub blockchain_manager: BlockchainManagerHandle,

    /// Read handle to the transaction pool database.
    pub txpool_read: TxpoolReadHandle,

    /// TODO: handle to txpool service.
    pub txpool_manager: std::convert::Infallible,
}

impl CupratedRpcHandler {
    /// Create a new [`Self`].
    pub const fn new(
        restricted: bool,
        blockchain_read: BlockchainReadHandle,
        blockchain_context: BlockChainContextService,
        blockchain_manager: BlockchainManagerHandle,
        txpool_read: TxpoolReadHandle,
        txpool_manager: std::convert::Infallible,
    ) -> Self {
        Self {
            restricted,
            blockchain_read,
            blockchain_context,
            blockchain_manager,
            txpool_read,
            txpool_manager,
        }
    }
}

impl RpcHandler for CupratedRpcHandler {
    fn restricted(&self) -> bool {
        self.restricted
    }
}

impl Service<JsonRpcRequest> for CupratedRpcHandler {
    type Response = JsonRpcResponse;
    type Error = Error;
    type Future = BoxFuture<'static, Result<JsonRpcResponse, Error>>;

    fn poll_ready(&mut self, _: &mut Context<'_>) -> Poll<Result<(), Self::Error>> {
        Poll::Ready(Ok(()))
    }

    fn call(&mut self, request: JsonRpcRequest) -> Self::Future {
        let state = self.clone();
        Box::pin(json::map_request(state, request))
    }
}

impl Service<BinRequest> for CupratedRpcHandler {
    type Response = BinResponse;
    type Error = Error;
    type Future = BoxFuture<'static, Result<BinResponse, Error>>;

    fn poll_ready(&mut self, _: &mut Context<'_>) -> Poll<Result<(), Self::Error>> {
        Poll::Ready(Ok(()))
    }

    fn call(&mut self, request: BinRequest) -> Self::Future {
        let state = self.clone();
        Box::pin(bin::map_request(state, request))
    }
}

impl Service<OtherRequest> for CupratedRpcHandler {
    type Response = OtherResponse;
    type Error = Error;
    type Future = BoxFuture<'static, Result<OtherResponse, Error>>;

    fn poll_ready(&mut self, _: &mut Context<'_>) -> Poll<Result<(), Self::Error>> {
        Poll::Ready(Ok(()))
    }

    fn call(&mut self, request: OtherRequest) -> Self::Future {
        let state = self.clone();
        Box::pin(other::map_request(state, request))
    }
}<|MERGE_RESOLUTION|>--- conflicted
+++ resolved
@@ -57,36 +57,6 @@
     /// The height of the next block in the chain.
     TargetHeight,
 
-<<<<<<< HEAD
-    /// Calculate proof-of-work for this block.
-    CalculatePow {
-        /// The hardfork of the protocol at this block height.
-        hardfork: HardFork,
-        /// The height of the block.
-        height: usize,
-        /// The block data.
-        block: Block,
-        /// The seed hash for the proof-of-work.
-        seed_hash: [u8; 32],
-    },
-
-    /// Add auxirilly proof-of-work to a block.
-    ///
-    /// From the RPC `add_aux_pow` usecase's documentation:
-    /// ````
-    /// This enables merge mining with Monero without requiring
-    /// software that manually alters the extra field in the coinbase
-    /// tx to include the merkle root of the aux blocks.
-    /// ````
-    AddAuxPow {
-        /// The block template to add to.
-        block_template: Block,
-        /// The auxirilly proof-of-work to add.
-        aux_pow: Vec<AuxPow>,
-    },
-
-=======
->>>>>>> 372cab24
     /// Generate new blocks.
     ///
     /// This request is only for regtest, see RPC's `generateblocks`.
@@ -101,21 +71,6 @@
         wallet_address: String,
     },
 
-<<<<<<< HEAD
-    /// Get a visual [`String`] overview of blockchain progress.
-    ///
-    /// This is a highly implementation specific format used by
-    /// `monerod` in the `sync_info` RPC call's `overview` field;
-    /// it is essentially an ASCII visual of blocks.
-    ///
-    /// See also:
-    /// - <https://www.getmonero.org/resources/developer-guides/daemon-rpc.html#sync_info>
-    /// - <https://github.com/monero-project/monero/blob/master/src/cryptonote_protocol/block_queue.cpp#L178>
-    Overview {
-        /// TODO: the current blockchain height? do we need to pass this?
-        height: usize,
-    },
-=======
     //    // TODO: the below requests actually belong to the block downloader/syncer:
     //    // <https://github.com/Cuprate/cuprate/pull/320#discussion_r1811089758>
     //    /// Get [`Span`] data.
@@ -127,7 +82,6 @@
     //
     /// Get the next [`PruningSeed`] needed for a pruned sync.
     NextNeededPruningSeed,
->>>>>>> 372cab24
 }
 
 /// TODO: use real type when public.
@@ -161,15 +115,6 @@
     /// Response to [`BlockchainManagerRequest::TargetHeight`]
     TargetHeight { height: usize },
 
-<<<<<<< HEAD
-    /// Response to [`BlockchainManagerRequest::CalculatePow`]
-    CalculatePow([u8; 32]),
-
-    /// Response to [`BlockchainManagerRequest::AddAuxPow`]
-    AddAuxPow(AddAuxPow),
-
-=======
->>>>>>> 372cab24
     /// Response to [`BlockchainManagerRequest::GenerateBlocks`]
     GenerateBlocks {
         /// Hashes of the blocks generated.
@@ -178,15 +123,10 @@
         height: usize,
     },
 
-<<<<<<< HEAD
-    /// Response to [`BlockchainManagerRequest::Overview`]
-    Overview(String),
-=======
     //    /// Response to [`BlockchainManagerRequest::Spans`].
     //    Spans(Vec<Span<Z::Addr>>),
     /// Response to [`BlockchainManagerRequest::NextNeededPruningSeed`].
     NextNeededPruningSeed(PruningSeed),
->>>>>>> 372cab24
 }
 
 /// TODO: use real type when public.
