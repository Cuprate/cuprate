//! cuprated config
use std::{
    fs::{read_to_string, File},
    io,
    path::Path,
    str::FromStr,
    time::Duration,
};

use clap::Parser;
use serde::{Deserialize, Serialize};

use cuprate_consensus::ContextConfig;
use cuprate_helper::{
    fs::{CUPRATE_CONFIG_DIR, DEFAULT_CONFIG_FILE_NAME},
    network::Network,
};
use cuprate_p2p::block_downloader::BlockDownloaderConfig;
use cuprate_p2p_core::{ClearNet, ClearNetServerCfg};

use crate::{
    constants::{DEFAULT_CONFIG_STARTUP_DELAY, DEFAULT_CONFIG_WARNING},
    logging::eprintln_red,
};

mod args;
mod fs;
mod p2p;
mod rayon;
mod rpc;
mod storage;
mod tokio;
mod tracing_config;

#[macro_use]
mod macros;

use fs::FileSystemConfig;
use p2p::P2PConfig;
use rayon::RayonConfig;
pub use rpc::RpcConfig;
use storage::StorageConfig;
use tokio::TokioConfig;
use tracing_config::TracingConfig;

/// Header to put at the start of the generated config file.
const HEADER: &str = r"##     ____                      _
##    / ___|   _ _ __  _ __ __ _| |_ ___
##   | |  | | | | '_ \| '__/ _` | __/ _ \
##   | |__| |_| | |_) | | | (_| | ||  __/
##    \____\__,_| .__/|_|  \__,_|\__\___|
##              |_|
##
## All these config values can be set to
## their default by commenting them out with '#'.
##
## Some values are already commented out,
## to set the value remove the '#' at the start of the line.
##
## For more documentation, see: <https://user.cuprate.org>.

";

/// Reads the args & config file, returning a [`Config`].
pub fn read_config_and_args() -> Config {
    let args = args::Args::parse();
    args.do_quick_requests();

    let config: Config = if let Some(config_file) = &args.config_file {
        // If a config file was set in the args try to read it and exit if we can't.
        match Config::read_from_path(config_file) {
            Ok(config) => config,
            Err(e) => {
                eprintln_red(&format!("Failed to read config from file: {e}"));
                std::process::exit(1);
            }
        }
    } else {
        // First attempt to read the config file from the current directory.
        std::env::current_dir()
            .map(|path| path.join(DEFAULT_CONFIG_FILE_NAME))
            .map_err(Into::into)
            .and_then(Config::read_from_path)
            .inspect_err(|e| tracing::debug!("Failed to read config from current dir: {e}"))
            // otherwise try the main config directory.
            .or_else(|_| {
                let file = CUPRATE_CONFIG_DIR.join(DEFAULT_CONFIG_FILE_NAME);
                Config::read_from_path(file)
            })
            .inspect_err(|e| {
                tracing::debug!("Failed to read config from config dir: {e}");
                if !args.skip_config_warning {
                    eprintln_red(DEFAULT_CONFIG_WARNING);
                    std::thread::sleep(DEFAULT_CONFIG_STARTUP_DELAY);
                }
            })
            .unwrap_or_default()
    };

    args.apply_args(config)
}

config_struct! {
    /// The config for all of Cuprate.
    #[derive(Debug, Deserialize, Serialize, PartialEq)]
    #[serde(deny_unknown_fields, default)]
    pub struct Config {
        /// The network cuprated should run on.
        ///
        /// Valid values | "Mainnet", "Testnet", "Stagenet"
        pub network: Network,

        /// Enable/disable fast sync.
        ///
        /// Fast sync skips verification of old blocks by
        /// comparing block hashes to a built-in hash file,
        /// disabling this will significantly increase sync time.
        /// New blocks are still fully validated.
        ///
        /// Type         | boolean
        /// Valid values | true, false
        pub fast_sync: bool,

        #[child = true]
        /// Configuration for cuprated's logging system, tracing.
        ///
        /// Tracing is used for logging to stdout and files.
        pub tracing: TracingConfig,

        #[child = true]
        /// Configuration for cuprated's asynchronous runtime system, tokio.
        ///
        /// Tokio is used for network operations and the major services inside `cuprated`.
        pub tokio: TokioConfig,

        #[child = true]
        /// Configuration for cuprated's thread-pool system, rayon.
        ///
        /// Rayon is used for CPU intensive tasks.
        pub rayon: RayonConfig,

        #[child = true]
        /// Configuration for cuprated's P2P system.
        pub p2p: P2PConfig,

<<<<<<< HEAD
    /// The RPC config.
    pub rpc: RpcConfig,

    /// The storage config.
    pub storage: StorageConfig,
=======
        #[child = true]
        /// Configuration for persistent data storage.
        pub storage: StorageConfig,
>>>>>>> 95aca1d4

        #[child = true]
        /// Configuration for the file-system.
        pub fs: FileSystemConfig,
    }
}

impl Default for Config {
    fn default() -> Self {
        Self {
            network: Default::default(),
            fast_sync: true,
            tracing: Default::default(),
            tokio: Default::default(),
            rayon: Default::default(),
            p2p: Default::default(),
            storage: Default::default(),
            fs: Default::default(),
        }
    }
}

impl Config {
    /// Returns a default [`Config`], with doc comments.
    pub fn documented_config() -> String {
        let str = toml::ser::to_string_pretty(&Self::default()).unwrap();
        let mut doc = toml_edit::DocumentMut::from_str(&str).unwrap();
        Self::write_docs(doc.as_table_mut());
        format!("{HEADER}{doc}")
    }

    /// Attempts to read a config file in [`toml`] format from the given [`Path`].
    ///
    /// # Errors
    ///
    /// Will return an [`Err`] if the file cannot be read or if the file is not a valid [`toml`] config.
    fn read_from_path(file: impl AsRef<Path>) -> Result<Self, anyhow::Error> {
        let file_text = read_to_string(file.as_ref())?;

        Ok(toml::from_str(&file_text)
            .inspect(|_| println!("Using config at: {}", file.as_ref().to_string_lossy()))
            .inspect_err(|e| {
                eprintln_red(&format!(
                    "Failed to parse config file at: {}",
                    file.as_ref().to_string_lossy()
                ));
                eprintln_red(&format!("{e}"));
                std::process::exit(1);
            })?)
    }

    /// Returns the current [`Network`] we are running on.
    pub const fn network(&self) -> Network {
        self.network
    }

    /// The [`ClearNet`], [`cuprate_p2p::P2PConfig`].
    pub fn clearnet_p2p_config(&self) -> cuprate_p2p::P2PConfig<ClearNet> {
        cuprate_p2p::P2PConfig {
            network: self.network,
            seeds: p2p::clear_net_seed_nodes(self.network),
            outbound_connections: self.p2p.clear_net.general.outbound_connections,
            extra_outbound_connections: self.p2p.clear_net.general.extra_outbound_connections,
            max_inbound_connections: self.p2p.clear_net.general.max_inbound_connections,
            gray_peers_percent: self.p2p.clear_net.general.gray_peers_percent,
            server_config: Some(ClearNetServerCfg {
                ip: self.p2p.clear_net.listen_on,
            }),
            p2p_port: self.p2p.clear_net.general.p2p_port,
            rpc_port: self.rpc.port_restricted().unwrap_or(0),
            address_book_config: self
                .p2p
                .clear_net
                .general
                .address_book_config(&self.fs.cache_directory, self.network),
        }
    }

    /// The [`ContextConfig`].
    pub const fn context_config(&self) -> ContextConfig {
        match self.network {
            Network::Mainnet => ContextConfig::main_net(),
            Network::Stagenet => ContextConfig::stage_net(),
            Network::Testnet => ContextConfig::test_net(),
        }
    }

    /// The [`cuprate_blockchain`] config.
    pub fn blockchain_config(&self) -> cuprate_blockchain::config::Config {
        let blockchain = &self.storage.blockchain;

        // We don't set reader threads as we manually make the reader threadpool.
        cuprate_blockchain::config::ConfigBuilder::default()
            .network(self.network)
            .data_directory(self.fs.data_directory.clone())
            .sync_mode(blockchain.shared.sync_mode)
            .build()
    }

    /// The [`cuprate_txpool`] config.
    pub fn txpool_config(&self) -> cuprate_txpool::config::Config {
        let txpool = &self.storage.txpool;

        // We don't set reader threads as we manually make the reader threadpool.
        cuprate_txpool::config::ConfigBuilder::default()
            .network(self.network)
            .data_directory(self.fs.data_directory.clone())
            .sync_mode(txpool.shared.sync_mode)
            .build()
    }

    /// The [`BlockDownloaderConfig`].
    pub fn block_downloader_config(&self) -> BlockDownloaderConfig {
        self.p2p.block_downloader.clone().into()
    }
}

#[cfg(test)]
mod test {
    use toml::from_str;

    use super::*;

    #[test]
    fn documented_config() {
        let str = Config::documented_config();
        let conf: Config = from_str(&str).unwrap();

        assert_eq!(conf, Config::default());
    }
}<|MERGE_RESOLUTION|>--- conflicted
+++ resolved
@@ -143,17 +143,13 @@
         /// Configuration for cuprated's P2P system.
         pub p2p: P2PConfig,
 
-<<<<<<< HEAD
-    /// The RPC config.
-    pub rpc: RpcConfig,
-
-    /// The storage config.
-    pub storage: StorageConfig,
-=======
+        #[child = true]
+        /// The RPC config.
+        pub rpc: RpcConfig,
+
         #[child = true]
         /// Configuration for persistent data storage.
         pub storage: StorageConfig,
->>>>>>> 95aca1d4
 
         #[child = true]
         /// Configuration for the file-system.
@@ -170,6 +166,7 @@
             tokio: Default::default(),
             rayon: Default::default(),
             p2p: Default::default(),
+            rpc: Default::default(),
             storage: Default::default(),
             fs: Default::default(),
         }
