//! cuprated config
use std::{
    fs::{read_to_string, File},
    io,
    path::Path,
    time::Duration,
};

use clap::Parser;
use serde::{Deserialize, Serialize};

use cuprate_consensus::ContextConfig;
use cuprate_helper::{
    fs::{CUPRATE_CONFIG_DIR, DEFAULT_CONFIG_FILE_NAME},
    network::Network,
};
use cuprate_p2p::block_downloader::BlockDownloaderConfig;
use cuprate_p2p_core::{ClearNet, ClearNetServerCfg};

mod args;
<<<<<<< HEAD
mod default;
=======
>>>>>>> 7b8756fa
mod fs;
mod p2p;
mod storage;
mod tracing_config;

use crate::config::fs::FileSystemConfig;
use p2p::P2PConfig;
use storage::StorageConfig;
use tracing_config::TracingConfig;

/// Reads the args & config file, returning a [`Config`].
pub fn read_config_and_args() -> Config {
    let args = args::Args::parse();
<<<<<<< HEAD
=======
    args.do_quick_requests();
>>>>>>> 7b8756fa

    let config: Config = if let Some(config_file) = &args.config_file {
        // If a config file was set in the args try to read it and exit if we can't.
        match Config::read_from_path(config_file) {
            Ok(config) => config,
            Err(e) => {
<<<<<<< HEAD
                tracing::error!("Failed to read config from file: {e}");
=======
                eprintln!("Failed to read config from file: {e}");
>>>>>>> 7b8756fa
                std::process::exit(1);
            }
        }
    } else {
        // First attempt to read the config file from the current directory.
        std::env::current_dir()
            .map(|path| path.join(DEFAULT_CONFIG_FILE_NAME))
            .map_err(Into::into)
            .and_then(Config::read_from_path)
            .inspect_err(|e| tracing::debug!("Failed to read config from current dir: {e}"))
            // otherwise try the main config directory.
            .or_else(|_| {
                let file = CUPRATE_CONFIG_DIR.join(DEFAULT_CONFIG_FILE_NAME);
                Config::read_from_path(file)
            })
            .inspect_err(|e| {
                tracing::debug!("Failed to read config from config dir: {e}");
<<<<<<< HEAD
                println!("Failed to find/read config file, using default config.");
=======
                eprintln!("Failed to find/read config file, using default config.");
>>>>>>> 7b8756fa
            })
            .unwrap_or_default()
    };

    args.apply_args(config)
}

/// The config for all of Cuprate.
#[derive(Default, Deserialize, Serialize)]
#[serde(deny_unknown_fields, default)]
pub struct Config {
    /// The network we should run on.
    network: Network,

    /// [`tracing`] config.
<<<<<<< HEAD
    pub tracing: TracingConfig,
=======
    tracing: TracingConfig,
>>>>>>> 7b8756fa

    /// The P2P network config.
    p2p: P2PConfig,

    /// The storage config.
    storage: StorageConfig,

<<<<<<< HEAD
    pub fs: FileSystemConfig,
=======
    fs: FileSystemConfig,
>>>>>>> 7b8756fa
}

impl Config {
    /// Attempts to read a config file in [`toml`] format from the given [`Path`].
    ///
    /// # Errors
    ///
    /// Will return an [`Err`] if the file cannot be read or if the file is not a valid [`toml`] config.
    fn read_from_path(file: impl AsRef<Path>) -> Result<Self, anyhow::Error> {
        let file_text = read_to_string(file.as_ref())?;

        Ok(toml::from_str(&file_text)
<<<<<<< HEAD
            .inspect(|_| println!("Using config at: {}", file.as_ref().to_string_lossy()))
            .inspect_err(|e| {
                println!("{e}");
                println!(
=======
            .inspect(|_| eprintln!("Using config at: {}", file.as_ref().to_string_lossy()))
            .inspect_err(|e| {
                eprintln!("{e}");
                eprintln!(
>>>>>>> 7b8756fa
                    "Failed to parse config file at: {}",
                    file.as_ref().to_string_lossy()
                );
            })?)
    }

    /// Returns the current [`Network`] we are running on.
    pub const fn network(&self) -> Network {
        self.network
    }

    /// The [`ClearNet`], [`cuprate_p2p::P2PConfig`].
    pub fn clearnet_p2p_config(&self) -> cuprate_p2p::P2PConfig<ClearNet> {
        cuprate_p2p::P2PConfig {
            network: self.network,
            seeds: p2p::clear_net_seed_nodes(self.network),
            outbound_connections: self.p2p.clear_net.general.outbound_connections,
            extra_outbound_connections: self.p2p.clear_net.general.extra_outbound_connections,
            max_inbound_connections: self.p2p.clear_net.general.max_inbound_connections,
            gray_peers_percent: self.p2p.clear_net.general.gray_peers_percent,
            server_config: Some(ClearNetServerCfg {
                ip: self.p2p.clear_net.listen_on,
            }),
            p2p_port: self.p2p.clear_net.general.p2p_port,
            // TODO: set this if a public RPC server is set.
            rpc_port: 0,
            address_book_config: self
                .p2p
                .clear_net
                .general
                .address_book_config(&self.fs.cache_directory, self.network),
        }
    }

    /// The [`ContextConfig`].
    pub const fn context_config(&self) -> ContextConfig {
        match self.network {
            Network::Mainnet => ContextConfig::main_net(),
            Network::Stagenet => ContextConfig::stage_net(),
            Network::Testnet => ContextConfig::test_net(),
        }
    }

    /// The [`cuprate_blockchain`] config.
    pub fn blockchain_config(&self) -> cuprate_blockchain::config::Config {
        let blockchain = &self.storage.blockchain;

        // We don't set reader threads as we manually make the reader threadpool.
        cuprate_blockchain::config::ConfigBuilder::default()
            .network(self.network)
            .data_directory(self.fs.data_directory.clone())
            .sync_mode(blockchain.shared.sync_mode)
            .build()
    }

<<<<<<< HEAD
    /// The [`cuprate_txpool`] config.
    pub fn txpool_config(&self) -> cuprate_txpool::config::Config {
        let txpool = &self.storage.txpool;

        // We don't set reader threads as we manually make the reader threadpool.
        cuprate_txpool::config::ConfigBuilder::default()
            .network(self.network)
            .data_directory(self.fs.data_directory.clone())
            .sync_mode(txpool.shared.sync_mode)
            .build()
    }

=======
>>>>>>> 7b8756fa
    /// The [`BlockDownloaderConfig`].
    pub fn block_downloader_config(&self) -> BlockDownloaderConfig {
        self.p2p.block_downloader.clone().into()
    }
}<|MERGE_RESOLUTION|>--- conflicted
+++ resolved
@@ -18,10 +18,6 @@
 use cuprate_p2p_core::{ClearNet, ClearNetServerCfg};
 
 mod args;
-<<<<<<< HEAD
-mod default;
-=======
->>>>>>> 7b8756fa
 mod fs;
 mod p2p;
 mod storage;
@@ -35,21 +31,14 @@
 /// Reads the args & config file, returning a [`Config`].
 pub fn read_config_and_args() -> Config {
     let args = args::Args::parse();
-<<<<<<< HEAD
-=======
     args.do_quick_requests();
->>>>>>> 7b8756fa
 
     let config: Config = if let Some(config_file) = &args.config_file {
         // If a config file was set in the args try to read it and exit if we can't.
         match Config::read_from_path(config_file) {
             Ok(config) => config,
             Err(e) => {
-<<<<<<< HEAD
-                tracing::error!("Failed to read config from file: {e}");
-=======
                 eprintln!("Failed to read config from file: {e}");
->>>>>>> 7b8756fa
                 std::process::exit(1);
             }
         }
@@ -67,11 +56,7 @@
             })
             .inspect_err(|e| {
                 tracing::debug!("Failed to read config from config dir: {e}");
-<<<<<<< HEAD
-                println!("Failed to find/read config file, using default config.");
-=======
                 eprintln!("Failed to find/read config file, using default config.");
->>>>>>> 7b8756fa
             })
             .unwrap_or_default()
     };
@@ -87,11 +72,7 @@
     network: Network,
 
     /// [`tracing`] config.
-<<<<<<< HEAD
     pub tracing: TracingConfig,
-=======
-    tracing: TracingConfig,
->>>>>>> 7b8756fa
 
     /// The P2P network config.
     p2p: P2PConfig,
@@ -99,11 +80,7 @@
     /// The storage config.
     storage: StorageConfig,
 
-<<<<<<< HEAD
     pub fs: FileSystemConfig,
-=======
-    fs: FileSystemConfig,
->>>>>>> 7b8756fa
 }
 
 impl Config {
@@ -116,17 +93,10 @@
         let file_text = read_to_string(file.as_ref())?;
 
         Ok(toml::from_str(&file_text)
-<<<<<<< HEAD
-            .inspect(|_| println!("Using config at: {}", file.as_ref().to_string_lossy()))
-            .inspect_err(|e| {
-                println!("{e}");
-                println!(
-=======
             .inspect(|_| eprintln!("Using config at: {}", file.as_ref().to_string_lossy()))
             .inspect_err(|e| {
                 eprintln!("{e}");
                 eprintln!(
->>>>>>> 7b8756fa
                     "Failed to parse config file at: {}",
                     file.as_ref().to_string_lossy()
                 );
@@ -182,7 +152,6 @@
             .build()
     }
 
-<<<<<<< HEAD
     /// The [`cuprate_txpool`] config.
     pub fn txpool_config(&self) -> cuprate_txpool::config::Config {
         let txpool = &self.storage.txpool;
@@ -195,8 +164,6 @@
             .build()
     }
 
-=======
->>>>>>> 7b8756fa
     /// The [`BlockDownloaderConfig`].
     pub fn block_downloader_config(&self) -> BlockDownloaderConfig {
         self.p2p.block_downloader.clone().into()
