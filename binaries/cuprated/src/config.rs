--- conflicted
+++ resolved
@@ -218,11 +218,7 @@
             max_inbound_connections: self.p2p.clear_net.general.max_inbound_connections,
             gray_peers_percent: self.p2p.clear_net.general.gray_peers_percent,
             p2p_port: self.p2p.clear_net.general.p2p_port,
-<<<<<<< HEAD
-            rpc_port: self.rpc.port_for_p2p(),
-=======
             rpc_port: self.rpc.restricted.port_for_p2p(),
->>>>>>> 5c9338f6
             address_book_config: self
                 .p2p
                 .clear_net
