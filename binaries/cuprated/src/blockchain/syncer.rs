--- conflicted
+++ resolved
@@ -62,11 +62,7 @@
     let BlockChainContextResponse::Context(mut blockchain_ctx) = context_svc
         .ready()
         .await?
-<<<<<<< HEAD
-        .call(BlockChainContextRequest::GetContext)
-=======
         .call(BlockChainContextRequest::Context)
->>>>>>> f9b847b2
         .await?
     else {
         unreachable!();
@@ -102,15 +98,11 @@
                     tracing::info!("Stopping block downloader");
                     break;
                 }
-<<<<<<< HEAD
-                Some(batch) = block_batch_stream.next() => {
-=======
                 batch = block_batch_stream.next() => {
                     let Some(batch) = batch else {
                         break;
                     };
 
->>>>>>> f9b847b2
                     tracing::debug!("Got batch, len: {}", batch.blocks.len());
                     if incoming_block_batch_tx.send(batch).await.is_err() {
                         return Err(SyncerError::IncomingBlockChannelClosed);
@@ -139,11 +131,7 @@
     }
 
     let BlockChainContextResponse::Context(ctx) = context_svc
-<<<<<<< HEAD
-        .oneshot(BlockChainContextRequest::GetContext)
-=======
         .oneshot(BlockChainContextRequest::Context)
->>>>>>> f9b847b2
         .await?
     else {
         unreachable!();
