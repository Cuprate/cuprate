--- conflicted
+++ resolved
@@ -166,12 +166,6 @@
     /// This function will panic if any internal service returns an unexpected error that we cannot
     /// recover from or if the incoming batch contains no blocks.
     async fn handle_incoming_block_batch_main_chain(&mut self, batch: BlockBatch) {
-<<<<<<< HEAD
-        info!(
-            "Handling batch to main chain height: {}",
-            batch.blocks.first().unwrap().0.number().unwrap()
-        );
-
         let Ok(prepped_blocks) =
             batch_prepare_main_chain_blocks(batch.blocks, &mut self.blockchain_context_service)
                 .await
@@ -180,17 +174,6 @@
             self.stop_current_block_downloader.notify_one();
             return;
         };
-=======
-        let batch_prep_res = self
-            .block_verifier_service
-            .ready()
-            .await
-            .expect(PANIC_CRITICAL_SERVICE_ERROR)
-            .call(VerifyBlockRequest::MainChainBatchPrepareBlocks {
-                blocks: batch.blocks,
-            })
-            .await;
->>>>>>> 4f14452c
 
         for (block, txs) in prepped_blocks {
             let Ok(verified_block) = verify_prepped_main_chain_block(
@@ -330,7 +313,7 @@
         &mut self,
         top_alt_block: AltBlockInformation,
     ) -> Result<(), anyhow::Error> {
-        //let _guard = REORG_LOCK.write().await;
+        let _guard = REORG_LOCK.write().await;
 
         let BlockchainResponse::AltBlocksInChain(mut alt_blocks) = self
             .blockchain_read_handle
