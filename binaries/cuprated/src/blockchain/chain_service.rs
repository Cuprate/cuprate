use std::task::{Context, Poll};

use futures::{future::BoxFuture, FutureExt, TryFutureExt};
use tower::Service;

use cuprate_blockchain::service::BlockchainReadHandle;
use cuprate_fast_sync::validate_entries;
use cuprate_p2p::block_downloader::{ChainSvcRequest, ChainSvcResponse};
use cuprate_p2p_core::NetworkZone;
use cuprate_types::blockchain::{BlockchainReadRequest, BlockchainResponse};

/// That service that allows retrieving the chain state to give to the P2P crates, so we can figure out
/// what blocks we need.
///
/// This has a more minimal interface than [`BlockchainReadRequest`] to make using the p2p crates easier.
#[derive(Clone)]
pub struct ChainService(pub BlockchainReadHandle);

impl<N: NetworkZone> Service<ChainSvcRequest<N>> for ChainService {
    type Response = ChainSvcResponse<N>;
    type Error = tower::BoxError;
    type Future = BoxFuture<'static, Result<Self::Response, Self::Error>>;

    fn poll_ready(&mut self, cx: &mut Context<'_>) -> Poll<Result<(), Self::Error>> {
        self.0.poll_ready(cx).map_err(Into::into)
    }

<<<<<<< HEAD
    fn call(&mut self, req: ChainSvcRequest) -> Self::Future {
        #[expect(
            clippy::wildcard_enum_match_arm,
            reason = "other requests should be unreachable"
        )]
=======
    fn call(&mut self, req: ChainSvcRequest<N>) -> Self::Future {
>>>>>>> 27a97ab1
        let map_res = |res: BlockchainResponse| match res {
            BlockchainResponse::CompactChainHistory {
                block_ids,
                cumulative_difficulty,
            } => ChainSvcResponse::CompactHistory {
                block_ids,
                cumulative_difficulty,
            },
            BlockchainResponse::FindFirstUnknown(res) => ChainSvcResponse::FindFirstUnknown(res),
            _ => unreachable!(),
        };

        match req {
            ChainSvcRequest::CompactHistory => self
                .0
                .call(BlockchainReadRequest::CompactChainHistory)
                .map_ok(map_res)
                .map_err(Into::into)
                .boxed(),
            ChainSvcRequest::FindFirstUnknown(req) => self
                .0
                .call(BlockchainReadRequest::FindFirstUnknown(req))
                .map_ok(map_res)
                .map_err(Into::into)
                .boxed(),
            ChainSvcRequest::CumulativeDifficulty => self
                .0
                .call(BlockchainReadRequest::CompactChainHistory)
                .map_ok(|res| {
                    // TODO create a custom request instead of hijacking this one.
                    // TODO: use the context cache.
                    let BlockchainResponse::CompactChainHistory {
                        cumulative_difficulty,
                        ..
                    } = res
                    else {
                        unreachable!()
                    };

                    ChainSvcResponse::CumulativeDifficulty(cumulative_difficulty)
                })
                .map_err(Into::into)
                .boxed(),
            ChainSvcRequest::ValidateEntries(entries, start_height) => {
                let mut blockchain_read_handle = self.0.clone();

                async move {
                    let (valid, unknown) =
                        validate_entries(entries, start_height, &mut blockchain_read_handle)
                            .await?;

                    Ok(ChainSvcResponse::ValidateEntries { valid, unknown })
                }
                .boxed()
            }
        }
    }
}<|MERGE_RESOLUTION|>--- conflicted
+++ resolved
@@ -25,15 +25,11 @@
         self.0.poll_ready(cx).map_err(Into::into)
     }
 
-<<<<<<< HEAD
-    fn call(&mut self, req: ChainSvcRequest) -> Self::Future {
+    fn call(&mut self, req: ChainSvcRequest<N>) -> Self::Future {
         #[expect(
             clippy::wildcard_enum_match_arm,
             reason = "other requests should be unreachable"
         )]
-=======
-    fn call(&mut self, req: ChainSvcRequest<N>) -> Self::Future {
->>>>>>> 27a97ab1
         let map_res = |res: BlockchainResponse| match res {
             BlockchainResponse::CompactChainHistory {
                 block_ids,
