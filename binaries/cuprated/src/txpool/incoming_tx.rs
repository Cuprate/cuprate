use std::{
    collections::HashSet,
    sync::Arc,
    task::{Context, Poll},
};

use bytes::Bytes;
use futures::{future::BoxFuture, FutureExt};
use monero_serai::transaction::Transaction;
use tower::{BoxError, Service, ServiceExt};

use cuprate_blockchain::service::BlockchainReadHandle;
use cuprate_consensus::transactions::{start_tx_verification, PrepTransactions};
use cuprate_consensus::{
    transactions::new_tx_verification_data, BlockChainContextRequest, BlockChainContextResponse,
    BlockchainContextService, ExtendedConsensusError,
};
use cuprate_dandelion_tower::{
    pool::{DandelionPoolService, IncomingTxBuilder},
    State, TxState,
};
use cuprate_helper::asynch::rayon_spawn_async;
use cuprate_p2p::NetworkInterface;
use cuprate_p2p_core::{ClearNet, Tor};
use cuprate_txpool::{
    service::{
        interface::{
            TxpoolReadRequest, TxpoolReadResponse, TxpoolWriteRequest, TxpoolWriteResponse,
        },
        TxpoolReadHandle, TxpoolWriteHandle,
    },
    transaction_blob_hash,
};
use cuprate_types::TransactionVerificationData;

use crate::txpool::dandelion::AnonTxService;
use crate::{
    blockchain::ConsensusBlockchainReadHandle,
    constants::PANIC_CRITICAL_SERVICE_ERROR,
    p2p::CrossNetworkInternalPeerId,
    signals::REORG_LOCK,
    txpool::{
<<<<<<< HEAD
        dandelion::{self, ConcreteDandelionRouter, MainDandelionRouter},
        relay_rules::check_tx_relay_rules,
=======
        dandelion,
        relay_rules::{check_tx_relay_rules, RelayRuleError},
>>>>>>> 97e53955
        txs_being_handled::{TxsBeingHandled, TxsBeingHandledLocally},
    },
};

/// An error that can happen handling an incoming tx.
#[derive(Debug, thiserror::Error)]
pub enum IncomingTxError {
    #[error("Error parsing tx: {0}")]
    Parse(std::io::Error),
    #[error(transparent)]
    Consensus(ExtendedConsensusError),
    #[error("Duplicate tx in message")]
    DuplicateTransaction,
    #[error("Relay rule was broken: {0}")]
    RelayRule(RelayRuleError),
}

/// Incoming transactions.
pub struct IncomingTxs {
    /// The raw bytes of the transactions.
    pub txs: Vec<Bytes>,
    /// The routing state of the transactions.
    pub state: TxState<CrossNetworkInternalPeerId>,
    /// If [`true`], transactions breaking relay
    /// rules will be ignored and processing will continue,
    /// otherwise the service will return an early error.
    pub drop_relay_rule_errors: bool,
    /// If [`true`], only checks will be done,
    /// the transaction will not be relayed.
    pub do_not_relay: bool,
}

///  The transaction type used for dandelion++.
#[derive(Clone)]
pub struct DandelionTx(pub Bytes);

/// A transaction ID/hash.
pub(super) type TxId = [u8; 32];

/// The service than handles incoming transaction pool transactions.
///
/// This service handles everything including verifying the tx, adding it to the pool and routing it to other nodes.
#[derive(Clone)]
pub struct IncomingTxHandler {
    /// A store of txs currently being handled in incoming tx requests.
    pub(super) txs_being_handled: TxsBeingHandled,
    /// The blockchain context cache.
    pub(super) blockchain_context_cache: BlockchainContextService,
    /// The dandelion txpool manager.
    pub(super) dandelion_pool_manager:
        DandelionPoolService<DandelionTx, TxId, CrossNetworkInternalPeerId>,
    /// The txpool write handle.
    pub(super) txpool_write_handle: TxpoolWriteHandle,
    /// The txpool read handle.
    pub(super) txpool_read_handle: TxpoolReadHandle,
    /// The blockchain read handle.
    pub(super) blockchain_read_handle: ConsensusBlockchainReadHandle,
}

impl IncomingTxHandler {
    /// Initialize the [`IncomingTxHandler`].
    #[expect(clippy::significant_drop_tightening)]
    pub fn init(
        clear_net: NetworkInterface<ClearNet>,
        tor_net: Option<NetworkInterface<Tor>>,
        txpool_write_handle: TxpoolWriteHandle,
        txpool_read_handle: TxpoolReadHandle,
        blockchain_context_cache: BlockchainContextService,
        blockchain_read_handle: BlockchainReadHandle,
    ) -> Self {
        let clearnet_router = dandelion::dandelion_router(clear_net);
        let tor_router = tor_net.map(AnonTxService::new);

        let dandelion_router = MainDandelionRouter::new(clearnet_router, tor_router);

        let dandelion_pool_manager = dandelion::start_dandelion_pool_manager(
            dandelion_router,
            txpool_read_handle.clone(),
            txpool_write_handle.clone(),
        );

        Self {
            txs_being_handled: TxsBeingHandled::new(),
            blockchain_context_cache,
            dandelion_pool_manager,
            txpool_write_handle,
            txpool_read_handle,
            blockchain_read_handle: ConsensusBlockchainReadHandle::new(
                blockchain_read_handle,
                BoxError::from,
            ),
        }
    }
}

impl Service<IncomingTxs> for IncomingTxHandler {
    type Response = ();
    type Error = IncomingTxError;
    type Future = BoxFuture<'static, Result<Self::Response, Self::Error>>;

    fn poll_ready(&mut self, cx: &mut Context<'_>) -> Poll<Result<(), Self::Error>> {
        Poll::Ready(Ok(()))
    }

    fn call(&mut self, req: IncomingTxs) -> Self::Future {
        handle_incoming_txs(
            req,
            self.txs_being_handled.clone(),
            self.blockchain_context_cache.clone(),
            self.blockchain_read_handle.clone(),
            self.txpool_write_handle.clone(),
            self.txpool_read_handle.clone(),
            self.dandelion_pool_manager.clone(),
        )
        .boxed()
    }
}

/// Handles the incoming txs.
async fn handle_incoming_txs(
    IncomingTxs {
        txs,
        state,
        drop_relay_rule_errors,
        do_not_relay,
    }: IncomingTxs,
    txs_being_handled: TxsBeingHandled,
    mut blockchain_context_cache: BlockchainContextService,
    blockchain_read_handle: ConsensusBlockchainReadHandle,
    mut txpool_write_handle: TxpoolWriteHandle,
    mut txpool_read_handle: TxpoolReadHandle,
    mut dandelion_pool_manager: DandelionPoolService<DandelionTx, TxId, CrossNetworkInternalPeerId>,
) -> Result<(), IncomingTxError> {
    let _reorg_guard = REORG_LOCK.read().await;

    let (txs, stem_pool_txs, txs_being_handled_guard) =
        prepare_incoming_txs(txs, txs_being_handled, &mut txpool_read_handle).await?;

    let context = blockchain_context_cache.blockchain_context();

    let txs = start_tx_verification()
        .append_prepped_txs(txs)
        .prepare()
        .map_err(|e| IncomingTxError::Consensus(e.into()))?
        .full(
            context.chain_height,
            context.top_hash,
            context.current_adjusted_timestamp_for_time_lock(),
            context.current_hf,
            blockchain_read_handle,
            None,
        )
        .verify()
        .await
        .map_err(IncomingTxError::Consensus)?;

    for tx in txs {
        // TODO: this could be a DoS, if someone spams us with txs that violate these rules?
        // Maybe we should remember these invalid txs for some time to prevent them getting repeatedly sent.
        if let Err(e) = check_tx_relay_rules(&tx, context) {
            if drop_relay_rule_errors {
                tracing::debug!(err = %e, tx = hex::encode(tx.tx_hash), "Tx failed relay check, skipping.");
                continue;
            }

            return Err(IncomingTxError::RelayRule(e));
        }

        if !do_not_relay {
            handle_valid_tx(
                tx,
                state.clone(),
                &mut txpool_write_handle,
                &mut dandelion_pool_manager,
            )
            .await;
        }
    }

    // Re-relay any txs we got in the block that were already in our stem pool.
    if !do_not_relay {
        for stem_tx in stem_pool_txs {
            rerelay_stem_tx(
                &stem_tx,
                state.clone(),
                &mut txpool_read_handle,
                &mut dandelion_pool_manager,
            )
            .await;
        }
    }

    Ok(())
}

/// Prepares the incoming transactions for verification.
///
/// This will filter out all transactions already in the pool or txs already being handled in another request.
///
/// Returns in order:
///   - The [`TransactionVerificationData`] for all the txs we did not already have
///   - The Ids of the transactions in the incoming message that are in our stem-pool
///   - A [`TxsBeingHandledLocally`] guard that prevents verifying the same tx at the same time across 2 tasks.
async fn prepare_incoming_txs(
    tx_blobs: Vec<Bytes>,
    txs_being_handled: TxsBeingHandled,
    txpool_read_handle: &mut TxpoolReadHandle,
) -> Result<
    (
        Vec<TransactionVerificationData>,
        Vec<TxId>,
        TxsBeingHandledLocally,
    ),
    IncomingTxError,
> {
    let mut tx_blob_hashes = HashSet::new();
    let mut txs_being_handled_locally = txs_being_handled.local_tracker();

    // Compute the blob hash for each tx and filter out the txs currently being handled by another incoming tx batch.
    let txs = tx_blobs
        .into_iter()
        .filter_map(|tx_blob| {
            let tx_blob_hash = transaction_blob_hash(&tx_blob);

            // If a duplicate is in here the incoming tx batch contained the same tx twice.
            if !tx_blob_hashes.insert(tx_blob_hash) {
                return Some(Err(IncomingTxError::DuplicateTransaction));
            }

            // If a duplicate is here it is being handled in another batch.
            if !txs_being_handled_locally.try_add_tx(tx_blob_hash) {
                return None;
            }

            Some(Ok((tx_blob_hash, tx_blob)))
        })
        .collect::<Result<Vec<_>, _>>()?;

    // Filter the txs already in the txpool out.
    // This will leave the txs already in the pool in [`TxBeingHandledLocally`] but that shouldn't be an issue.
    let TxpoolReadResponse::FilterKnownTxBlobHashes {
        unknown_blob_hashes,
        stem_pool_hashes,
    } = txpool_read_handle
        .ready()
        .await
        .expect(PANIC_CRITICAL_SERVICE_ERROR)
        .call(TxpoolReadRequest::FilterKnownTxBlobHashes(tx_blob_hashes))
        .await
        .expect(PANIC_CRITICAL_SERVICE_ERROR)
    else {
        unreachable!()
    };

    // Now prepare the txs for verification.
    rayon_spawn_async(move || {
        let txs = txs
            .into_iter()
            .filter_map(|(tx_blob_hash, tx_blob)| {
                if unknown_blob_hashes.contains(&tx_blob_hash) {
                    Some(tx_blob)
                } else {
                    None
                }
            })
            .map(|bytes| {
                let tx = Transaction::read(&mut bytes.as_ref()).map_err(IncomingTxError::Parse)?;

                let tx = new_tx_verification_data(tx)
                    .map_err(|e| IncomingTxError::Consensus(e.into()))?;

                Ok(tx)
            })
            .collect::<Result<Vec<_>, IncomingTxError>>()?;

        Ok((txs, stem_pool_hashes, txs_being_handled_locally))
    })
    .await
}

/// Handle a verified tx.
///
/// This will add the tx to the txpool and route it to the network.
async fn handle_valid_tx(
    tx: TransactionVerificationData,
    state: TxState<CrossNetworkInternalPeerId>,
    txpool_write_handle: &mut TxpoolWriteHandle,
    dandelion_pool_manager: &mut DandelionPoolService<
        DandelionTx,
        TxId,
        CrossNetworkInternalPeerId,
    >,
) {
    let incoming_tx =
        IncomingTxBuilder::new(DandelionTx(Bytes::copy_from_slice(&tx.tx_blob)), tx.tx_hash);

    let TxpoolWriteResponse::AddTransaction(double_spend) = txpool_write_handle
        .ready()
        .await
        .expect(PANIC_CRITICAL_SERVICE_ERROR)
        .call(TxpoolWriteRequest::AddTransaction {
            tx: Box::new(tx),
            state_stem: state.is_stem_stage(),
        })
        .await
        .expect("TODO")
    else {
        unreachable!()
    };

    // TODO: track double spends to quickly ignore them from their blob hash.
    if let Some(tx_hash) = double_spend {
        return;
    }

    // TODO: There is a race condition possible if a tx and block come in at the same time: <https://github.com/Cuprate/cuprate/issues/314>.

    let incoming_tx = incoming_tx
        .with_routing_state(state)
        .with_state_in_db(None)
        .build()
        .unwrap();

    dandelion_pool_manager
        .ready()
        .await
        .expect(PANIC_CRITICAL_SERVICE_ERROR)
        .call(incoming_tx)
        .await
        .expect(PANIC_CRITICAL_SERVICE_ERROR);
}

/// Re-relay a tx that was already in our stem pool.
async fn rerelay_stem_tx(
    tx_hash: &TxId,
    state: TxState<CrossNetworkInternalPeerId>,
    txpool_read_handle: &mut TxpoolReadHandle,
    dandelion_pool_manager: &mut DandelionPoolService<
        DandelionTx,
        TxId,
        CrossNetworkInternalPeerId,
    >,
) {
    let Ok(TxpoolReadResponse::TxBlob { tx_blob, .. }) = txpool_read_handle
        .ready()
        .await
        .expect(PANIC_CRITICAL_SERVICE_ERROR)
        .call(TxpoolReadRequest::TxBlob(*tx_hash))
        .await
    else {
        // The tx could have been dropped from the pool.
        return;
    };

    let incoming_tx =
        IncomingTxBuilder::new(DandelionTx(Bytes::copy_from_slice(&tx_blob)), *tx_hash);

    let incoming_tx = incoming_tx
        .with_routing_state(state)
        .with_state_in_db(Some(State::Stem))
        .build()
        .unwrap();

    dandelion_pool_manager
        .ready()
        .await
        .expect(PANIC_CRITICAL_SERVICE_ERROR)
        .call(incoming_tx)
        .await
        .expect(PANIC_CRITICAL_SERVICE_ERROR);
}<|MERGE_RESOLUTION|>--- conflicted
+++ resolved
@@ -33,20 +33,14 @@
 };
 use cuprate_types::TransactionVerificationData;
 
-use crate::txpool::dandelion::AnonTxService;
 use crate::{
     blockchain::ConsensusBlockchainReadHandle,
     constants::PANIC_CRITICAL_SERVICE_ERROR,
     p2p::CrossNetworkInternalPeerId,
     signals::REORG_LOCK,
     txpool::{
-<<<<<<< HEAD
-        dandelion::{self, ConcreteDandelionRouter, MainDandelionRouter},
-        relay_rules::check_tx_relay_rules,
-=======
-        dandelion,
+        dandelion::{self, AnonTxService, ConcreteDandelionRouter, MainDandelionRouter},
         relay_rules::{check_tx_relay_rules, RelayRuleError},
->>>>>>> 97e53955
         txs_being_handled::{TxsBeingHandled, TxsBeingHandledLocally},
     },
 };
