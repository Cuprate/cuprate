use std::{
    collections::HashSet,
    sync::Arc,
    task::{Context, Poll},
};

use bytes::Bytes;
use futures::{future::BoxFuture, FutureExt};
use monero_serai::transaction::Transaction;
use tokio::sync::mpsc;
use tower::{BoxError, Service, ServiceExt};
use tracing::instrument;

use cuprate_blockchain::service::BlockchainReadHandle;
use cuprate_consensus::{
    transactions::{new_tx_verification_data, start_tx_verification, PrepTransactions},
    BlockChainContextRequest, BlockChainContextResponse, BlockchainContextService,
    ExtendedConsensusError,
};
use cuprate_dandelion_tower::{
    pool::{DandelionPoolService, IncomingTxBuilder},
    State, TxState,
};
use cuprate_helper::asynch::rayon_spawn_async;
use cuprate_p2p::NetworkInterface;
use cuprate_p2p_core::ClearNet;
use cuprate_txpool::{
    service::{
        interface::{
            TxpoolReadRequest, TxpoolReadResponse, TxpoolWriteRequest, TxpoolWriteResponse,
        },
        TxpoolReadHandle, TxpoolWriteHandle,
    },
    transaction_blob_hash,
};
use cuprate_types::TransactionVerificationData;

use crate::{
    blockchain::ConsensusBlockchainReadHandle,
    config::TxpoolConfig,
    constants::PANIC_CRITICAL_SERVICE_ERROR,
    p2p::CrossNetworkInternalPeerId,
    signals::REORG_LOCK,
    txpool::{
<<<<<<< HEAD
        dandelion::{self, DiffuseService},
        manager::{start_txpool_manager, TxpoolManagerHandle},
        relay_rules::check_tx_relay_rules,
=======
        dandelion,
        relay_rules::{check_tx_relay_rules, RelayRuleError},
>>>>>>> 97e53955
        txs_being_handled::{TxsBeingHandled, TxsBeingHandledLocally},
    },
};

/// An error that can happen handling an incoming tx.
#[derive(Debug, thiserror::Error)]
pub enum IncomingTxError {
    #[error("Error parsing tx: {0}")]
    Parse(std::io::Error),
    #[error(transparent)]
    Consensus(ExtendedConsensusError),
    #[error("Duplicate tx in message")]
    DuplicateTransaction,
    #[error("Relay rule was broken: {0}")]
    RelayRule(RelayRuleError),
}

/// Incoming transactions.
pub struct IncomingTxs {
    /// The raw bytes of the transactions.
    pub txs: Vec<Bytes>,
    /// The routing state of the transactions.
    pub state: TxState<CrossNetworkInternalPeerId>,
    /// If [`true`], transactions breaking relay
    /// rules will be ignored and processing will continue,
    /// otherwise the service will return an early error.
    pub drop_relay_rule_errors: bool,
    /// If [`true`], only checks will be done,
    /// the transaction will not be relayed.
    pub do_not_relay: bool,
}

///  The transaction type used for dandelion++.
#[derive(Clone)]
pub struct DandelionTx(pub Bytes);

/// A transaction ID/hash.
pub(super) type TxId = [u8; 32];

/// The service than handles incoming transaction pool transactions.
///
/// This service handles everything including verifying the tx, adding it to the pool and routing it to other nodes.
#[derive(Clone)]
pub struct IncomingTxHandler {
    /// A store of txs currently being handled in incoming tx requests.
    pub(super) txs_being_handled: TxsBeingHandled,
    /// The blockchain context cache.
    pub(super) blockchain_context_cache: BlockchainContextService,
    /// The dandelion txpool manager.
    pub(super) dandelion_pool_manager:
        DandelionPoolService<DandelionTx, TxId, CrossNetworkInternalPeerId>,
    pub txpool_manager: TxpoolManagerHandle,
    /// The txpool read handle.
    pub(super) txpool_read_handle: TxpoolReadHandle,
    /// The blockchain read handle.
    pub(super) blockchain_read_handle: ConsensusBlockchainReadHandle,
}

impl IncomingTxHandler {
    /// Initialize the [`IncomingTxHandler`].
    #[expect(clippy::significant_drop_tightening)]
    #[instrument(level = "info", skip_all, name = "start_txpool")]
    pub async fn init(
        txpool_config: TxpoolConfig,
        clear_net: NetworkInterface<ClearNet>,
        txpool_write_handle: TxpoolWriteHandle,
        txpool_read_handle: TxpoolReadHandle,
        blockchain_context_cache: BlockchainContextService,
        blockchain_read_handle: BlockchainReadHandle,
    ) -> Self {
        let diffuse_service = DiffuseService {
            clear_net_broadcast_service: clear_net.broadcast_svc(),
        };

        let dandelion_router = dandelion::dandelion_router(clear_net);

        let (promote_tx, promote_rx) = mpsc::channel(25);

        let dandelion_pool_manager = dandelion::start_dandelion_pool_manager(
            dandelion_router,
            txpool_read_handle.clone(),
            promote_tx,
        );

        let txpool_manager = start_txpool_manager(
            txpool_write_handle,
            txpool_read_handle.clone(),
            promote_rx,
            diffuse_service,
            dandelion_pool_manager.clone(),
            txpool_config,
        )
        .await;

        Self {
            txs_being_handled: TxsBeingHandled::new(),
            blockchain_context_cache,
            dandelion_pool_manager,
            txpool_manager,
            txpool_read_handle,
            blockchain_read_handle: ConsensusBlockchainReadHandle::new(
                blockchain_read_handle,
                BoxError::from,
            ),
        }
    }
}

impl Service<IncomingTxs> for IncomingTxHandler {
    type Response = ();
    type Error = IncomingTxError;
    type Future = BoxFuture<'static, Result<Self::Response, Self::Error>>;

    fn poll_ready(&mut self, cx: &mut Context<'_>) -> Poll<Result<(), Self::Error>> {
        Poll::Ready(Ok(()))
    }

    fn call(&mut self, req: IncomingTxs) -> Self::Future {
        handle_incoming_txs(
            req,
            self.txs_being_handled.clone(),
            self.blockchain_context_cache.clone(),
            self.blockchain_read_handle.clone(),
            self.txpool_read_handle.clone(),
            self.txpool_manager.clone(),
            self.dandelion_pool_manager.clone(),
        )
        .boxed()
    }
}

/// Handles the incoming txs.
async fn handle_incoming_txs(
    IncomingTxs {
        txs,
        state,
        drop_relay_rule_errors,
        do_not_relay,
    }: IncomingTxs,
    txs_being_handled: TxsBeingHandled,
    mut blockchain_context_cache: BlockchainContextService,
    blockchain_read_handle: ConsensusBlockchainReadHandle,
    mut txpool_read_handle: TxpoolReadHandle,
    mut txpool_manager_handle: TxpoolManagerHandle,
    mut dandelion_pool_manager: DandelionPoolService<DandelionTx, TxId, CrossNetworkInternalPeerId>,
) -> Result<(), IncomingTxError> {
    let _reorg_guard = REORG_LOCK.read().await;

    let (txs, stem_pool_txs, txs_being_handled_guard) =
        prepare_incoming_txs(txs, txs_being_handled, &mut txpool_read_handle).await?;

    let context = blockchain_context_cache.blockchain_context();

    let txs = start_tx_verification()
        .append_prepped_txs(txs)
        .prepare()
        .map_err(|e| IncomingTxError::Consensus(e.into()))?
        .full(
            context.chain_height,
            context.top_hash,
            context.current_adjusted_timestamp_for_time_lock(),
            context.current_hf,
            blockchain_read_handle,
            None,
        )
        .verify()
        .await
        .map_err(IncomingTxError::Consensus)?;

    for tx in txs {
        // TODO: this could be a DoS, if someone spams us with txs that violate these rules?
        // Maybe we should remember these invalid txs for some time to prevent them getting repeatedly sent.
        if let Err(e) = check_tx_relay_rules(&tx, context) {
            if drop_relay_rule_errors {
                tracing::debug!(err = %e, tx = hex::encode(tx.tx_hash), "Tx failed relay check, skipping.");
                continue;
            }

            return Err(IncomingTxError::RelayRule(e));
        }

<<<<<<< HEAD
        tracing::debug!(
            tx = hex::encode(tx.tx_hash),
            "passing tx to tx-pool manager"
        );
        if txpool_manager_handle
            .tx_tx
            .send((tx, state.clone()))
            .await
            .is_err()
        {
            tracing::warn!("The txpool manager has been stopped, dropping incoming txs");
            return Ok(());
=======
        if !do_not_relay {
            handle_valid_tx(
                tx,
                state.clone(),
                &mut txpool_write_handle,
                &mut dandelion_pool_manager,
            )
            .await;
>>>>>>> 97e53955
        }
    }

    // Re-relay any txs we got in the block that were already in our stem pool.
    if !do_not_relay {
        for stem_tx in stem_pool_txs {
            rerelay_stem_tx(
                &stem_tx,
                state.clone(),
                &mut txpool_read_handle,
                &mut dandelion_pool_manager,
            )
            .await;
        }
    }

    Ok(())
}

/// Prepares the incoming transactions for verification.
///
/// This will filter out all transactions already in the pool or txs already being handled in another request.
///
/// Returns in order:
///   - The [`TransactionVerificationData`] for all the txs we did not already have
///   - The Ids of the transactions in the incoming message that are in our stem-pool
///   - A [`TxsBeingHandledLocally`] guard that prevents verifying the same tx at the same time across 2 tasks.
async fn prepare_incoming_txs(
    tx_blobs: Vec<Bytes>,
    txs_being_handled: TxsBeingHandled,
    txpool_read_handle: &mut TxpoolReadHandle,
) -> Result<
    (
        Vec<TransactionVerificationData>,
        Vec<TxId>,
        TxsBeingHandledLocally,
    ),
    IncomingTxError,
> {
    let mut tx_blob_hashes = HashSet::new();
    let mut txs_being_handled_locally = txs_being_handled.local_tracker();

    // Compute the blob hash for each tx and filter out the txs currently being handled by another incoming tx batch.
    let txs = tx_blobs
        .into_iter()
        .filter_map(|tx_blob| {
            let tx_blob_hash = transaction_blob_hash(&tx_blob);

            // If a duplicate is in here the incoming tx batch contained the same tx twice.
            if !tx_blob_hashes.insert(tx_blob_hash) {
                tracing::debug!("peer sent duplicate tx in batch, ignoring batch.");
                return Some(Err(IncomingTxError::DuplicateTransaction));
            }

            // If a duplicate is here it is being handled in another batch.
            if !txs_being_handled_locally.try_add_tx(tx_blob_hash) {
                return None;
            }

            Some(Ok((tx_blob_hash, tx_blob)))
        })
        .collect::<Result<Vec<_>, _>>()?;

    // Filter the txs already in the txpool out.
    // This will leave the txs already in the pool in [`TxBeingHandledLocally`] but that shouldn't be an issue.
    let TxpoolReadResponse::FilterKnownTxBlobHashes {
        unknown_blob_hashes,
        stem_pool_hashes,
    } = txpool_read_handle
        .ready()
        .await
        .expect(PANIC_CRITICAL_SERVICE_ERROR)
        .call(TxpoolReadRequest::FilterKnownTxBlobHashes(tx_blob_hashes))
        .await
        .expect(PANIC_CRITICAL_SERVICE_ERROR)
    else {
        unreachable!()
    };

    // Now prepare the txs for verification.
    rayon_spawn_async(move || {
        let txs = txs
            .into_iter()
            .filter_map(|(tx_blob_hash, tx_blob)| {
                if unknown_blob_hashes.contains(&tx_blob_hash) {
                    Some(tx_blob)
                } else {
                    None
                }
            })
            .map(|bytes| {
                let tx = Transaction::read(&mut bytes.as_ref()).map_err(IncomingTxError::Parse)?;

                let tx = new_tx_verification_data(tx)
                    .map_err(|e| IncomingTxError::Consensus(e.into()))?;

                Ok(tx)
            })
            .collect::<Result<Vec<_>, IncomingTxError>>()?;

        Ok((txs, stem_pool_hashes, txs_being_handled_locally))
    })
    .await
}

/// Re-relay a tx that was already in our stem pool.
async fn rerelay_stem_tx(
    tx_hash: &TxId,
    state: TxState<CrossNetworkInternalPeerId>,
    txpool_read_handle: &mut TxpoolReadHandle,
    dandelion_pool_manager: &mut DandelionPoolService<
        DandelionTx,
        TxId,
        CrossNetworkInternalPeerId,
    >,
) {
    let Ok(TxpoolReadResponse::TxBlob { tx_blob, .. }) = txpool_read_handle
        .ready()
        .await
        .expect(PANIC_CRITICAL_SERVICE_ERROR)
        .call(TxpoolReadRequest::TxBlob(*tx_hash))
        .await
    else {
        // The tx could have been dropped from the pool.
        return;
    };

    let incoming_tx =
        IncomingTxBuilder::new(DandelionTx(Bytes::copy_from_slice(&tx_blob)), *tx_hash);

    let incoming_tx = incoming_tx
        .with_routing_state(state)
        .with_state_in_db(Some(State::Stem))
        .build()
        .unwrap();

    dandelion_pool_manager
        .ready()
        .await
        .expect(PANIC_CRITICAL_SERVICE_ERROR)
        .call(incoming_tx)
        .await
        .expect(PANIC_CRITICAL_SERVICE_ERROR);
}<|MERGE_RESOLUTION|>--- conflicted
+++ resolved
@@ -35,6 +35,7 @@
 };
 use cuprate_types::TransactionVerificationData;
 
+use crate::txpool::RelayRuleError;
 use crate::{
     blockchain::ConsensusBlockchainReadHandle,
     config::TxpoolConfig,
@@ -42,14 +43,9 @@
     p2p::CrossNetworkInternalPeerId,
     signals::REORG_LOCK,
     txpool::{
-<<<<<<< HEAD
         dandelion::{self, DiffuseService},
         manager::{start_txpool_manager, TxpoolManagerHandle},
         relay_rules::check_tx_relay_rules,
-=======
-        dandelion,
-        relay_rules::{check_tx_relay_rules, RelayRuleError},
->>>>>>> 97e53955
         txs_being_handled::{TxsBeingHandled, TxsBeingHandledLocally},
     },
 };
@@ -231,7 +227,6 @@
             return Err(IncomingTxError::RelayRule(e));
         }
 
-<<<<<<< HEAD
         tracing::debug!(
             tx = hex::encode(tx.tx_hash),
             "passing tx to tx-pool manager"
@@ -244,16 +239,6 @@
         {
             tracing::warn!("The txpool manager has been stopped, dropping incoming txs");
             return Ok(());
-=======
-        if !do_not_relay {
-            handle_valid_tx(
-                tx,
-                state.clone(),
-                &mut txpool_write_handle,
-                &mut dandelion_pool_manager,
-            )
-            .await;
->>>>>>> 97e53955
         }
     }
 
