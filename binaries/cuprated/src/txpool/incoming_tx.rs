use std::{
    collections::HashSet,
    sync::Arc,
    task::{Context, Poll},
};

use bytes::Bytes;
use futures::{future::BoxFuture, FutureExt};
use monero_serai::transaction::Transaction;
use tokio::sync::mpsc;
use tower::{BoxError, Service, ServiceExt};
use tracing::instrument;

use cuprate_blockchain::service::BlockchainReadHandle;
use cuprate_consensus::{
    transactions::{new_tx_verification_data, start_tx_verification, PrepTransactions},
    BlockChainContextRequest, BlockChainContextResponse, BlockchainContextService,
    ExtendedConsensusError,
};
use cuprate_dandelion_tower::{
    pool::{DandelionPoolService, IncomingTxBuilder},
    State, TxState,
};
use cuprate_helper::asynch::rayon_spawn_async;
use cuprate_p2p::NetworkInterface;
use cuprate_p2p_core::ClearNet;
use cuprate_txpool::{
    service::{
        interface::{
            TxpoolReadRequest, TxpoolReadResponse, TxpoolWriteRequest, TxpoolWriteResponse,
        },
        TxpoolReadHandle, TxpoolWriteHandle,
    },
    transaction_blob_hash,
};
use cuprate_types::TransactionVerificationData;

use crate::{
    blockchain::ConsensusBlockchainReadHandle,
    config::TxpoolConfig,
    constants::PANIC_CRITICAL_SERVICE_ERROR,
    p2p::CrossNetworkInternalPeerId,
    txpool::{
        dandelion::{self, DiffuseService},
        manager::{start_txpool_manager, TxpoolManagerHandle},
        relay_rules::check_tx_relay_rules,
        txs_being_handled::{TxsBeingHandled, TxsBeingHandledLocally},
        RelayRuleError,
    },
};

/// An error that can happen handling an incoming tx.
#[derive(Debug, thiserror::Error)]
pub enum IncomingTxError {
    #[error("Error parsing tx: {0}")]
    Parse(std::io::Error),
    #[error(transparent)]
    Consensus(ExtendedConsensusError),
    #[error("Duplicate tx in message")]
    DuplicateTransaction,
    #[error("Relay rule was broken: {0}")]
    RelayRule(RelayRuleError),
}

/// Incoming transactions.
pub struct IncomingTxs {
    /// The raw bytes of the transactions.
    pub txs: Vec<Bytes>,
    /// The routing state of the transactions.
    pub state: TxState<CrossNetworkInternalPeerId>,
    /// If [`true`], transactions breaking relay
    /// rules will be ignored and processing will continue,
    /// otherwise the service will return an early error.
    pub drop_relay_rule_errors: bool,
    /// If [`true`], only checks will be done,
    /// the transaction will not be relayed.
    pub do_not_relay: bool,
}

///  The transaction type used for dandelion++.
#[derive(Clone)]
pub struct DandelionTx(pub Bytes);

/// A transaction ID/hash.
pub(super) type TxId = [u8; 32];

/// The service than handles incoming transaction pool transactions.
///
/// This service handles everything including verifying the tx, adding it to the pool and routing it to other nodes.
#[derive(Clone)]
pub struct IncomingTxHandler {
    /// A store of txs currently being handled in incoming tx requests.
    pub(super) txs_being_handled: TxsBeingHandled,
    /// The blockchain context cache.
    pub(super) blockchain_context_cache: BlockchainContextService,
    /// The dandelion txpool manager.
    pub(super) dandelion_pool_manager:
        DandelionPoolService<DandelionTx, TxId, CrossNetworkInternalPeerId>,
    pub txpool_manager: TxpoolManagerHandle,
    /// The txpool read handle.
    pub(super) txpool_read_handle: TxpoolReadHandle,
    /// The blockchain read handle.
    pub(super) blockchain_read_handle: ConsensusBlockchainReadHandle,
}

impl IncomingTxHandler {
    /// Initialize the [`IncomingTxHandler`].
    #[expect(clippy::significant_drop_tightening)]
    #[instrument(level = "info", skip_all, name = "start_txpool")]
    pub async fn init(
        txpool_config: TxpoolConfig,
        clear_net: NetworkInterface<ClearNet>,
        txpool_write_handle: TxpoolWriteHandle,
        txpool_read_handle: TxpoolReadHandle,
        blockchain_context_cache: BlockchainContextService,
        blockchain_read_handle: BlockchainReadHandle,
    ) -> Self {
        let diffuse_service = DiffuseService {
            clear_net_broadcast_service: clear_net.broadcast_svc(),
        };

        let dandelion_router = dandelion::dandelion_router(clear_net);

        let (promote_tx, promote_rx) = mpsc::channel(25);

        let dandelion_pool_manager = dandelion::start_dandelion_pool_manager(
            dandelion_router,
            txpool_read_handle.clone(),
            promote_tx,
        );

        let blockchain_read_handle =
            ConsensusBlockchainReadHandle::new(blockchain_read_handle, BoxError::from);

        let txpool_manager = start_txpool_manager(
            txpool_write_handle,
            txpool_read_handle.clone(),
            blockchain_context_cache.clone(),
            blockchain_read_handle.clone(),
            promote_rx,
            diffuse_service,
            dandelion_pool_manager.clone(),
            txpool_config,
        )
        .await;

        Self {
            txs_being_handled: TxsBeingHandled::new(),
            blockchain_context_cache,
            dandelion_pool_manager,
            txpool_manager,
            txpool_read_handle,
            blockchain_read_handle,
        }
    }
}

impl Service<IncomingTxs> for IncomingTxHandler {
    type Response = ();
    type Error = IncomingTxError;
    type Future = BoxFuture<'static, Result<Self::Response, Self::Error>>;

    fn poll_ready(&mut self, cx: &mut Context<'_>) -> Poll<Result<(), Self::Error>> {
        Poll::Ready(Ok(()))
    }

    fn call(&mut self, req: IncomingTxs) -> Self::Future {
        handle_incoming_txs(
            req,
            self.txs_being_handled.clone(),
            self.blockchain_context_cache.clone(),
            self.blockchain_read_handle.clone(),
            self.txpool_read_handle.clone(),
            self.txpool_manager.clone(),
            self.dandelion_pool_manager.clone(),
        )
        .boxed()
    }
}

/// Handles the incoming txs.
async fn handle_incoming_txs(
    IncomingTxs {
        txs,
        state,
        drop_relay_rule_errors,
        do_not_relay,
    }: IncomingTxs,
    txs_being_handled: TxsBeingHandled,
    mut blockchain_context_cache: BlockchainContextService,
    blockchain_read_handle: ConsensusBlockchainReadHandle,
    mut txpool_read_handle: TxpoolReadHandle,
    mut txpool_manager_handle: TxpoolManagerHandle,
    mut dandelion_pool_manager: DandelionPoolService<DandelionTx, TxId, CrossNetworkInternalPeerId>,
) -> Result<(), IncomingTxError> {
    let (txs, stem_pool_txs, txs_being_handled_guard) =
        prepare_incoming_txs(txs, txs_being_handled, &mut txpool_read_handle).await?;

    let txs = start_tx_verification()
        .append_prepped_txs(txs)
        .prepare()
        .map_err(|e| IncomingTxError::Consensus(e.into()))?
        .full(&mut blockchain_context_cache, blockchain_read_handle, None)
        .verify()
        .await
        .map_err(IncomingTxError::Consensus)?;

    for tx in txs {
        // TODO: this could be a DoS, if someone spams us with txs that violate these rules?
        // Maybe we should remember these invalid txs for some time to prevent them getting repeatedly sent.
<<<<<<< HEAD
        if let Err(e) = check_tx_relay_rules(&tx, blockchain_context_cache.blockchain_context()) {
            tracing::debug!(err = %e, tx = hex::encode(tx.tx_hash), "Tx failed relay check, skipping.");
=======
        if let Err(e) = check_tx_relay_rules(&tx, context) {
            if drop_relay_rule_errors {
                tracing::debug!(err = %e, tx = hex::encode(tx.tx_hash), "Tx failed relay check, skipping.");
                continue;
            }
>>>>>>> d858d767

            return Err(IncomingTxError::RelayRule(e));
        }

        tracing::debug!(
            tx = hex::encode(tx.tx_hash),
            "passing tx to tx-pool manager"
        );

        // TODO: take into account `do_not_relay` in the tx-pool manager.

        if txpool_manager_handle
            .tx_tx
            .send((tx, state.clone()))
            .await
            .is_err()
        {
            tracing::warn!("The txpool manager has been stopped, dropping incoming txs");
            return Ok(());
        }
    }

    // Re-relay any txs we got in the block that were already in our stem pool.
    for stem_tx in stem_pool_txs {
        rerelay_stem_tx(
            &stem_tx,
            state.clone(),
            &mut txpool_read_handle,
            &mut dandelion_pool_manager,
        )
        .await;
    }

    Ok(())
}

/// Prepares the incoming transactions for verification.
///
/// This will filter out all transactions already in the pool or txs already being handled in another request.
///
/// Returns in order:
///   - The [`TransactionVerificationData`] for all the txs we did not already have
///   - The Ids of the transactions in the incoming message that are in our stem-pool
///   - A [`TxsBeingHandledLocally`] guard that prevents verifying the same tx at the same time across 2 tasks.
async fn prepare_incoming_txs(
    tx_blobs: Vec<Bytes>,
    txs_being_handled: TxsBeingHandled,
    txpool_read_handle: &mut TxpoolReadHandle,
) -> Result<
    (
        Vec<TransactionVerificationData>,
        Vec<TxId>,
        TxsBeingHandledLocally,
    ),
    IncomingTxError,
> {
    let mut tx_blob_hashes = HashSet::new();
    let mut txs_being_handled_locally = txs_being_handled.local_tracker();

    // Compute the blob hash for each tx and filter out the txs currently being handled by another incoming tx batch.
    let txs = tx_blobs
        .into_iter()
        .filter_map(|tx_blob| {
            let tx_blob_hash = transaction_blob_hash(&tx_blob);

            // If a duplicate is in here the incoming tx batch contained the same tx twice.
            if !tx_blob_hashes.insert(tx_blob_hash) {
                tracing::debug!("peer sent duplicate tx in batch, ignoring batch.");
                return Some(Err(IncomingTxError::DuplicateTransaction));
            }

            // If a duplicate is here it is being handled in another batch.
            if !txs_being_handled_locally.try_add_tx(tx_blob_hash) {
                return None;
            }

            Some(Ok((tx_blob_hash, tx_blob)))
        })
        .collect::<Result<Vec<_>, _>>()?;

    // Filter the txs already in the txpool out.
    // This will leave the txs already in the pool in [`TxBeingHandledLocally`] but that shouldn't be an issue.
    let TxpoolReadResponse::FilterKnownTxBlobHashes {
        unknown_blob_hashes,
        stem_pool_hashes,
    } = txpool_read_handle
        .ready()
        .await
        .expect(PANIC_CRITICAL_SERVICE_ERROR)
        .call(TxpoolReadRequest::FilterKnownTxBlobHashes(tx_blob_hashes))
        .await
        .expect(PANIC_CRITICAL_SERVICE_ERROR)
    else {
        unreachable!()
    };

    // Now prepare the txs for verification.
    rayon_spawn_async(move || {
        let txs = txs
            .into_iter()
            .filter_map(|(tx_blob_hash, tx_blob)| {
                if unknown_blob_hashes.contains(&tx_blob_hash) {
                    Some(tx_blob)
                } else {
                    None
                }
            })
            .map(|bytes| {
                let tx = Transaction::read(&mut bytes.as_ref()).map_err(IncomingTxError::Parse)?;

                let tx = new_tx_verification_data(tx)
                    .map_err(|e| IncomingTxError::Consensus(e.into()))?;

                Ok(tx)
            })
            .collect::<Result<Vec<_>, IncomingTxError>>()?;

        Ok((txs, stem_pool_hashes, txs_being_handled_locally))
    })
    .await
}

/// Re-relay a tx that was already in our stem pool.
async fn rerelay_stem_tx(
    tx_hash: &TxId,
    state: TxState<CrossNetworkInternalPeerId>,
    txpool_read_handle: &mut TxpoolReadHandle,
    dandelion_pool_manager: &mut DandelionPoolService<
        DandelionTx,
        TxId,
        CrossNetworkInternalPeerId,
    >,
) {
    let Ok(TxpoolReadResponse::TxBlob { tx_blob, .. }) = txpool_read_handle
        .ready()
        .await
        .expect(PANIC_CRITICAL_SERVICE_ERROR)
        .call(TxpoolReadRequest::TxBlob(*tx_hash))
        .await
    else {
        // The tx could have been dropped from the pool.
        return;
    };

    let incoming_tx =
        IncomingTxBuilder::new(DandelionTx(Bytes::copy_from_slice(&tx_blob)), *tx_hash);

    let incoming_tx = incoming_tx
        .with_routing_state(state)
        .with_state_in_db(Some(State::Stem))
        .build()
        .unwrap();

    dandelion_pool_manager
        .ready()
        .await
        .expect(PANIC_CRITICAL_SERVICE_ERROR)
        .call(incoming_tx)
        .await
        .expect(PANIC_CRITICAL_SERVICE_ERROR);
}<|MERGE_RESOLUTION|>--- conflicted
+++ resolved
@@ -208,16 +208,11 @@
     for tx in txs {
         // TODO: this could be a DoS, if someone spams us with txs that violate these rules?
         // Maybe we should remember these invalid txs for some time to prevent them getting repeatedly sent.
-<<<<<<< HEAD
-        if let Err(e) = check_tx_relay_rules(&tx, blockchain_context_cache.blockchain_context()) {
-            tracing::debug!(err = %e, tx = hex::encode(tx.tx_hash), "Tx failed relay check, skipping.");
-=======
         if let Err(e) = check_tx_relay_rules(&tx, context) {
             if drop_relay_rule_errors {
                 tracing::debug!(err = %e, tx = hex::encode(tx.tx_hash), "Tx failed relay check, skipping.");
                 continue;
             }
->>>>>>> d858d767
 
             return Err(IncomingTxError::RelayRule(e));
         }
