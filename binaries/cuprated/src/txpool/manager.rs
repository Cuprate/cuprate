--- conflicted
+++ resolved
@@ -36,6 +36,7 @@
         incoming_tx::{DandelionTx, TxId},
     },
 };
+
 const INCOMING_TX_QUEUE_SIZE: usize = 100;
 
 /// Starts the transaction pool manager service.
@@ -46,13 +47,9 @@
 pub async fn start_txpool_manager(
     mut txpool_write_handle: TxpoolWriteHandle,
     mut txpool_read_handle: TxpoolReadHandle,
-<<<<<<< HEAD
     mut blockchain_context_cache: BlockchainContextService,
     blockchain_read_handle: ConsensusBlockchainReadHandle,
-    promote_tx_channel: mpsc::Receiver<[u8; 32]>,
-=======
     promote_tx_channel: mpsc::UnboundedReceiver<[u8; 32]>,
->>>>>>> 578fe9ce
     diffuse_service: DiffuseService<ClearNet>,
     dandelion_pool_manager: DandelionPoolService<DandelionTx, TxId, CrossNetworkInternalPeerId>,
     config: TxpoolConfig,
