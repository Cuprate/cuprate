//! Killswitch.
//!
//! This module implements code for shutting down `cuprated`
//! after a certain timestamp has passed.
//!
//! The reasoning is twofold:
//! 1. Limiting the effects of any network errors
//!    caused by a faulty `cuprated`.
//! 2. To enforce users to update `alpha` builds,
//!    if they choose to run them.
//!
//! This behavior is limited to an alpha build;
//! this module will be removed after a stable v1 release.

use std::{process::exit, time::Duration};

use cuprate_helper::time::current_unix_timestamp;

/// Assert that this is an alpha release.
const _: () = {
    const_format::assertcp_ne!(
        crate::constants::MAJOR_VERSION,
        "1",
        "`cuprated` major version is 1, killswitch module should be deleted."
    );
    const_format::assertcp_ne!(
        crate::constants::MINOR_VERSION,
        "1",
        "`cuprated` minor version is 1, killswitch module should be deleted."
    );
};

/// The killswitch activates if the current timestamp is ahead of this timestamp.
///
<<<<<<< HEAD
/// Wed Jul 23 12:00:00 AM UTC 2025
pub const KILLSWITCH_ACTIVATION_TIMESTAMP: u64 = u64::MAX;
=======
/// Wed Sep  3 12:00:00 AM UTC 2025
pub const KILLSWITCH_ACTIVATION_TIMESTAMP: u64 = 1756857600;
>>>>>>> 807bfafb

/// Check if the system clock is past a certain timestamp,
/// if so, exit the entire program.
fn killswitch() {
    /// A timestamp known to have been passed.
    ///
    /// This is an arbitrary timestamp used for
    /// sanity checking the system's clock to make
    /// sure it is not overly behind.
    ///
    /// Tue Jul 15 05:20:00 PM UTC 2025
    const SYSTEM_CLOCK_SANITY_TIMESTAMP: u64 = 1752600000;

    let current_ts = current_unix_timestamp();

    // Prints a generic killswitch message.
    let print_killswitch_msg = |msg| {
        eprintln!("killswitch: {msg}. (current_ts: {current_ts}, killswitch_activation_timestamp: {KILLSWITCH_ACTIVATION_TIMESTAMP}). `cuprated` will now exit. For more details on why this exists, see: <https://github.com/Cuprate/cuprate/pull/365>.");
    };

    if current_ts < SYSTEM_CLOCK_SANITY_TIMESTAMP {
        print_killswitch_msg("The system clock is too far behind and is not reliable to use");
        exit(66);
    }

    if current_ts > KILLSWITCH_ACTIVATION_TIMESTAMP {
        print_killswitch_msg("The killswitch activation timestamp for alpha builds has passed.");
        exit(88);
    }
}

/// Spawn a thread that sleeps until the [`KILLSWITCH_ACTIVATION_TIMESTAMP`] activates.
pub fn init_killswitch() {
    // Check if we should exit immediately.
    killswitch();

    // Else spawn a thread that waits until we should.
    std::thread::spawn(|| -> ! {
        // Sleep until killswitch activation.
        let current_ts = current_unix_timestamp();
        let sleep_duration = Duration::from_secs(KILLSWITCH_ACTIVATION_TIMESTAMP - current_ts);
        std::thread::sleep(sleep_duration);

        // To account for any miscalculated or drifted sleep time,
        // loop until the killswitch activates.
        loop {
            killswitch();
            std::thread::sleep(Duration::from_secs(30));
        }
    });
}<|MERGE_RESOLUTION|>--- conflicted
+++ resolved
@@ -32,13 +32,8 @@
 
 /// The killswitch activates if the current timestamp is ahead of this timestamp.
 ///
-<<<<<<< HEAD
-/// Wed Jul 23 12:00:00 AM UTC 2025
-pub const KILLSWITCH_ACTIVATION_TIMESTAMP: u64 = u64::MAX;
-=======
 /// Wed Sep  3 12:00:00 AM UTC 2025
 pub const KILLSWITCH_ACTIVATION_TIMESTAMP: u64 = 1756857600;
->>>>>>> 807bfafb
 
 /// Check if the system clock is past a certain timestamp,
 /// if so, exit the entire program.
