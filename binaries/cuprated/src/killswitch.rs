--- conflicted
+++ resolved
@@ -32,13 +32,8 @@
 
 /// The killswitch activates if the current timestamp is ahead of this timestamp.
 ///
-<<<<<<< HEAD
-/// Wed Oct 15 12:00:00 AM UTC 2025
-pub const KILLSWITCH_ACTIVATION_TIMESTAMP: u64 = u64::MAX;
-=======
 /// Wed Nov 26 12:00:00 AM UTC 2025
 pub const KILLSWITCH_ACTIVATION_TIMESTAMP: u64 = 1764115200;
->>>>>>> fb0ffbe3
 
 /// Check if the system clock is past a certain timestamp,
 /// if so, exit the entire program.
