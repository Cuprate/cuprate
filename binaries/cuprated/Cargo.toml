[package]
name = "cuprated"
version = "0.0.1"
edition = "2021"
description = "The Cuprate Monero Rust node."
license = "AGPL-3.0-only"
authors = ["Boog900", "hinto-janai", "SyntheticBird45"]
repository = "https://github.com/Cuprate/cuprate/tree/main/binaries/cuprated"

[dependencies]
# TODO: after v1.0.0, remove unneeded dependencies.
cuprate-consensus         = { workspace = true }
cuprate-fast-sync         = { workspace = true }
cuprate-consensus-context = { workspace = true }
<<<<<<< HEAD
cuprate-consensus-rules   = { workspace = true }
cuprate-constants         = { workspace = true }
cuprate-cryptonight       = { workspace = true }
cuprate-helper            = { workspace = true }
cuprate-epee-encoding     = { workspace = true }
cuprate-fixed-bytes       = { workspace = true }
cuprate-levin             = { workspace = true }
cuprate-wire              = { workspace = true }
cuprate-p2p               = { workspace = true }
cuprate-p2p-core          = { workspace = true }
cuprate-dandelion-tower   = { workspace = true, features = ["txpool"] }
cuprate-async-buffer      = { workspace = true }
cuprate-address-book      = { workspace = true }
cuprate-blockchain        = { workspace = true, features = ["service"] }
cuprate-database-service  = { workspace = true }
cuprate-txpool            = { workspace = true }
cuprate-database          = { workspace = true }
cuprate-pruning           = { workspace = true }
cuprate-test-utils        = { workspace = true }
cuprate-types             = { workspace = true }
cuprate-json-rpc          = { workspace = true }
cuprate-rpc-interface     = { workspace = true }
cuprate-rpc-types         = { workspace = true }
=======
cuprate-consensus-rules  = { workspace = true }
cuprate-cryptonight      = { workspace = true }
cuprate-helper           = { workspace = true }
cuprate-epee-encoding    = { workspace = true }
cuprate-fixed-bytes      = { workspace = true }
cuprate-levin            = { workspace = true }
cuprate-wire             = { workspace = true }
cuprate-p2p              = { workspace = true }
cuprate-p2p-core         = { workspace = true }
cuprate-dandelion-tower  = { workspace = true, features = ["txpool"] }
cuprate-async-buffer     = { workspace = true }
cuprate-address-book     = { workspace = true }
cuprate-blockchain       = { workspace = true }
cuprate-database-service = { workspace = true }
cuprate-txpool           = { workspace = true }
cuprate-database         = { workspace = true }
cuprate-pruning          = { workspace = true }
cuprate-test-utils       = { workspace = true }
cuprate-types            = { workspace = true }
cuprate-json-rpc         = { workspace = true }
cuprate-rpc-interface    = { workspace = true }
cuprate-rpc-types        = { workspace = true }
>>>>>>> 44981f2b

# TODO: after v1.0.0, remove unneeded dependencies.
anyhow                = { workspace = true }
async-trait           = { workspace = true }
bitflags              = { workspace = true }
borsh                 = { workspace = true }
bytemuck              = { workspace = true }
bytes                 = { workspace = true }
cfg-if                = { workspace = true }
clap                  = { workspace = true, features = ["cargo"] }
chrono                = { workspace = true }
crypto-bigint         = { workspace = true }
crossbeam             = { workspace = true }
curve25519-dalek      = { workspace = true }
const_format          = { workspace = true }
dashmap               = { workspace = true }
dirs                  = { workspace = true }
futures               = { workspace = true }
hex                   = { workspace = true }
hex-literal           = { workspace = true }
indexmap              = { workspace = true }
monero-serai          = { workspace = true }
paste                 = { workspace = true }
pin-project           = { workspace = true }
randomx-rs            = { workspace = true }
rand                  = { workspace = true }
rand_distr            = { workspace = true }
rayon                 = { workspace = true }
serde_bytes           = { workspace = true }
serde_json            = { workspace = true }
serde                 = { workspace = true }
thiserror             = { workspace = true }
thread_local          = { workspace = true }
tokio-util            = { workspace = true }
tokio-stream          = { workspace = true }
tokio                 = { workspace = true }
tower                 = { workspace = true }
tracing-subscriber    = { workspace = true, features = ["std", "fmt", "default"] }
tracing               = { workspace = true }

[lints]
workspace = true

[profile.dev]
panic = "abort"

[profile.release]
panic = "abort"<|MERGE_RESOLUTION|>--- conflicted
+++ resolved
@@ -12,7 +12,6 @@
 cuprate-consensus         = { workspace = true }
 cuprate-fast-sync         = { workspace = true }
 cuprate-consensus-context = { workspace = true }
-<<<<<<< HEAD
 cuprate-consensus-rules   = { workspace = true }
 cuprate-constants         = { workspace = true }
 cuprate-cryptonight       = { workspace = true }
@@ -26,7 +25,7 @@
 cuprate-dandelion-tower   = { workspace = true, features = ["txpool"] }
 cuprate-async-buffer      = { workspace = true }
 cuprate-address-book      = { workspace = true }
-cuprate-blockchain        = { workspace = true, features = ["service"] }
+cuprate-blockchain        = { workspace = true }
 cuprate-database-service  = { workspace = true }
 cuprate-txpool            = { workspace = true }
 cuprate-database          = { workspace = true }
@@ -36,30 +35,6 @@
 cuprate-json-rpc          = { workspace = true }
 cuprate-rpc-interface     = { workspace = true }
 cuprate-rpc-types         = { workspace = true }
-=======
-cuprate-consensus-rules  = { workspace = true }
-cuprate-cryptonight      = { workspace = true }
-cuprate-helper           = { workspace = true }
-cuprate-epee-encoding    = { workspace = true }
-cuprate-fixed-bytes      = { workspace = true }
-cuprate-levin            = { workspace = true }
-cuprate-wire             = { workspace = true }
-cuprate-p2p              = { workspace = true }
-cuprate-p2p-core         = { workspace = true }
-cuprate-dandelion-tower  = { workspace = true, features = ["txpool"] }
-cuprate-async-buffer     = { workspace = true }
-cuprate-address-book     = { workspace = true }
-cuprate-blockchain       = { workspace = true }
-cuprate-database-service = { workspace = true }
-cuprate-txpool           = { workspace = true }
-cuprate-database         = { workspace = true }
-cuprate-pruning          = { workspace = true }
-cuprate-test-utils       = { workspace = true }
-cuprate-types            = { workspace = true }
-cuprate-json-rpc         = { workspace = true }
-cuprate-rpc-interface    = { workspace = true }
-cuprate-rpc-types        = { workspace = true }
->>>>>>> 44981f2b
 
 # TODO: after v1.0.0, remove unneeded dependencies.
 anyhow                = { workspace = true }
