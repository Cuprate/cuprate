--- conflicted
+++ resolved
@@ -79,16 +79,10 @@
 tokio                 = { workspace = true }
 toml                  = { workspace = true, features = ["parse", "display"]}
 toml_edit             = { workspace = true }
-<<<<<<< HEAD
-tower                 = { workspace = true }
-tracing-appender      = { workspace = true, features = ["parking_lot"] }
-tracing-subscriber    = { workspace = true, features = ["std", "fmt", "default", "parking_lot"] }
-=======
 tower                 = { workspace = true, features = ["limit"] }
 tower-http            = { workspace = true, features = ["limit"] }
 tracing-appender      = { workspace = true }
 tracing-subscriber    = { workspace = true, features = ["std", "fmt", "default"] }
->>>>>>> f882eb24
 tracing               = { workspace = true, features = ["default"] }
 
 [dev-dependencies]
