--- conflicted
+++ resolved
@@ -9,59 +9,32 @@
 
 [dependencies]
 # TODO: after v1.0.0, remove unneeded dependencies.
-<<<<<<< HEAD
-cuprate-consensus         = { path = "../../consensus" }
-cuprate-consensus-context = { path = "../../consensus/context" }
-cuprate-consensus-rules   = { path = "../../consensus/rules" }
-cuprate-fast-sync         = { path = "../../consensus/fast-sync" }
-cuprate-cryptonight       = { path = "../../cryptonight" }
-cuprate-helper            = { path = "../../helper" }
-cuprate-epee-encoding     = { path = "../../net/epee-encoding" }
-cuprate-fixed-bytes       = { path = "../../net/fixed-bytes" }
-cuprate-levin             = { path = "../../net/levin" }
-cuprate-wire              = { path = "../../net/wire" }
-cuprate-p2p               = { path = "../../p2p/p2p" }
-cuprate-p2p-core          = { path = "../../p2p/p2p-core" }
-cuprate-dandelion-tower   = { path = "../../p2p/dandelion-tower" }
-cuprate-async-buffer      = { path = "../../p2p/async-buffer" }
-cuprate-address-book      = { path = "../../p2p/address-book" }
-cuprate-blockchain        = { path = "../../storage/blockchain", features = ["service"] }
-cuprate-database-service  = { path = "../../storage/service" }
-cuprate-txpool            = { path = "../../storage/txpool" }
-cuprate-database          = { path = "../../storage/database" }
-cuprate-pruning           = { path = "../../pruning" }
-cuprate-test-utils        = { path = "../../test-utils" }
-cuprate-types             = { path = "../../types" }
-cuprate-json-rpc          = { path = "../../rpc/json-rpc" }
-cuprate-rpc-interface     = { path = "../../rpc/interface" }
-cuprate-rpc-types         = { path = "../../rpc/types" }
-=======
-cuprate-consensus        = { workspace = true }
-cuprate-fast-sync        = { workspace = true }
+cuprate-consensus         = { workspace = true }
+cuprate-fast-sync         = { workspace = true }
 cuprate-consensus-context = { workspace = true }
-cuprate-consensus-rules  = { workspace = true }
-cuprate-cryptonight      = { workspace = true }
-cuprate-helper           = { workspace = true }
-cuprate-epee-encoding    = { workspace = true }
-cuprate-fixed-bytes      = { workspace = true }
-cuprate-levin            = { workspace = true }
-cuprate-wire             = { workspace = true }
-cuprate-p2p              = { workspace = true }
-cuprate-p2p-core         = { workspace = true }
-cuprate-dandelion-tower  = { workspace = true }
-cuprate-async-buffer     = { workspace = true }
-cuprate-address-book     = { workspace = true }
-cuprate-blockchain       = { workspace = true, features = ["service"] }
-cuprate-database-service = { workspace = true }
-cuprate-txpool           = { workspace = true }
-cuprate-database         = { workspace = true }
-cuprate-pruning          = { workspace = true }
-cuprate-test-utils       = { workspace = true }
-cuprate-types            = { workspace = true }
-cuprate-json-rpc         = { workspace = true }
-cuprate-rpc-interface    = { workspace = true }
-cuprate-rpc-types        = { workspace = true }
->>>>>>> 63216aec
+cuprate-consensus-rules   = { workspace = true }
+cuprate-constants         = { workspace = true }
+cuprate-cryptonight       = { workspace = true }
+cuprate-helper            = { workspace = true }
+cuprate-epee-encoding     = { workspace = true }
+cuprate-fixed-bytes       = { workspace = true }
+cuprate-levin             = { workspace = true }
+cuprate-wire              = { workspace = true }
+cuprate-p2p               = { workspace = true }
+cuprate-p2p-core          = { workspace = true }
+cuprate-dandelion-tower   = { workspace = true }
+cuprate-async-buffer      = { workspace = true }
+cuprate-address-book      = { workspace = true }
+cuprate-blockchain        = { workspace = true, features = ["service"] }
+cuprate-database-service  = { workspace = true }
+cuprate-txpool            = { workspace = true }
+cuprate-database          = { workspace = true }
+cuprate-pruning           = { workspace = true }
+cuprate-test-utils        = { workspace = true }
+cuprate-types             = { workspace = true }
+cuprate-json-rpc          = { workspace = true }
+cuprate-rpc-interface     = { workspace = true }
+cuprate-rpc-types         = { workspace = true }
 
 # TODO: after v1.0.0, remove unneeded dependencies.
 anyhow                = { workspace = true }
