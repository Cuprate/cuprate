[package]
name = "cuprated"
version = "0.0.1"
edition = "2021"
description = "The Cuprate Monero Rust node."
license = "AGPL-3.0-only"
authors = ["Boog900", "hinto-janai", "SyntheticBird45"]
repository = "https://github.com/Cuprate/cuprate/tree/main/binaries/cuprated"

[dependencies]
# TODO: after v1.0.0, remove unneeded dependencies.
cuprate-consensus        = { path = "../../consensus" }
cuprate-fast-sync        = { path = "../../consensus/fast-sync" }
cuprate-consensus-rules  = { path = "../../consensus/rules" }
cuprate-cryptonight      = { path = "../../cryptonight" }
cuprate-helper           = { path = "../../helper", features = ["serde"] }
cuprate-epee-encoding    = { path = "../../net/epee-encoding" }
cuprate-fixed-bytes      = { path = "../../net/fixed-bytes" }
cuprate-levin            = { path = "../../net/levin" }
cuprate-wire             = { path = "../../net/wire" }
cuprate-p2p              = { path = "../../p2p/p2p" }
cuprate-p2p-core         = { path = "../../p2p/p2p-core", features = ["serde"] }
cuprate-dandelion-tower  = { path = "../../p2p/dandelion-tower" }
cuprate-async-buffer     = { path = "../../p2p/async-buffer" }
<<<<<<< HEAD
cuprate-address-book     = { path = "../../p2p/address-book", features = ["serde_config"] }
cuprate-blockchain       = { path = "../../storage/blockchain", features = ["serde"] }
=======
cuprate-address-book     = { path = "../../p2p/address-book" }
cuprate-blockchain       = { path = "../../storage/blockchain", features = ["service"] }
>>>>>>> c87edf22
cuprate-database-service = { path = "../../storage/service" }
cuprate-txpool           = { path = "../../storage/txpool", features = ["serde"] }
cuprate-database         = { path = "../../storage/database" }
cuprate-pruning          = { path = "../../pruning" }
cuprate-test-utils       = { path = "../../test-utils" }
cuprate-types            = { path = "../../types" }
cuprate-json-rpc         = { path = "../../rpc/json-rpc" }
cuprate-rpc-interface    = { path = "../../rpc/interface" }
cuprate-rpc-types        = { path = "../../rpc/types" }

# TODO: after v1.0.0, remove unneeded dependencies.
anyhow                = { workspace = true }
async-trait           = { workspace = true }
bitflags              = { workspace = true }
borsh                 = { workspace = true }
bytemuck              = { workspace = true }
bytes                 = { workspace = true }
cfg-if                = { workspace = true }
clap                  = { workspace = true, features = ["cargo"] }
chrono                = { workspace = true }
crypto-bigint         = { workspace = true }
crossbeam             = { workspace = true }
curve25519-dalek      = { workspace = true }
const_format          = { workspace = true }
dashmap               = { workspace = true }
dirs                  = { workspace = true }
futures               = { workspace = true }
hex                   = { workspace = true }
hex-literal           = { workspace = true }
indexmap              = { workspace = true }
monero-serai          = { workspace = true }
paste                 = { workspace = true }
pin-project           = { workspace = true }
randomx-rs            = { workspace = true }
rand                  = { workspace = true }
rand_distr            = { workspace = true }
rayon                 = { workspace = true }
serde_bytes           = { workspace = true }
serde_json            = { workspace = true }
serde                 = { workspace = true }
thiserror             = { workspace = true }
thread_local          = { workspace = true }
tokio-util            = { workspace = true }
tokio-stream          = { workspace = true }
tokio                 = { workspace = true }
tower                 = { workspace = true }
<<<<<<< HEAD
tracing-subscriber    = { workspace = true, features = ["std", "fmt", "ansi"] }
=======
tracing-subscriber    = { workspace = true, features = ["std", "fmt", "default"] }
>>>>>>> c87edf22
tracing               = { workspace = true }

[lints]
workspace = true

[profile.dev]
panic = "abort"

[profile.release]
panic = "abort"<|MERGE_RESOLUTION|>--- conflicted
+++ resolved
@@ -22,13 +22,8 @@
 cuprate-p2p-core         = { path = "../../p2p/p2p-core", features = ["serde"] }
 cuprate-dandelion-tower  = { path = "../../p2p/dandelion-tower" }
 cuprate-async-buffer     = { path = "../../p2p/async-buffer" }
-<<<<<<< HEAD
 cuprate-address-book     = { path = "../../p2p/address-book", features = ["serde_config"] }
-cuprate-blockchain       = { path = "../../storage/blockchain", features = ["serde"] }
-=======
-cuprate-address-book     = { path = "../../p2p/address-book" }
-cuprate-blockchain       = { path = "../../storage/blockchain", features = ["service"] }
->>>>>>> c87edf22
+cuprate-blockchain       = { path = "../../storage/blockchain", features = ["service", "serde"] }
 cuprate-database-service = { path = "../../storage/service" }
 cuprate-txpool           = { path = "../../storage/txpool", features = ["serde"] }
 cuprate-database         = { path = "../../storage/database" }
@@ -75,11 +70,7 @@
 tokio-stream          = { workspace = true }
 tokio                 = { workspace = true }
 tower                 = { workspace = true }
-<<<<<<< HEAD
-tracing-subscriber    = { workspace = true, features = ["std", "fmt", "ansi"] }
-=======
-tracing-subscriber    = { workspace = true, features = ["std", "fmt", "default"] }
->>>>>>> c87edf22
+tracing-subscriber    = { workspace = true }
 tracing               = { workspace = true }
 
 [lints]
