[package]
name = "cuprated"
version = "0.0.3"
edition = "2021"
description = "The Cuprate Rust Monero node."
license = "AGPL-3.0-only"
authors = ["Boog900", "hinto-janai", "SyntheticBird45"]
repository = "https://github.com/Cuprate/cuprate/tree/main/binaries/cuprated"

[dependencies]
# TODO: after v1.0.0, remove unneeded dependencies.
cuprate-address-book      = { workspace = true }
cuprate-async-buffer      = { workspace = true }
cuprate-blockchain        = { workspace = true }
cuprate-consensus-context = { workspace = true }
cuprate-consensus-rules   = { workspace = true }
cuprate-consensus         = { workspace = true }
cuprate-constants         = { workspace = true, features = ["build", "rpc"] }
cuprate-cryptonight       = { workspace = true }
cuprate-dandelion-tower   = { workspace = true, features = ["txpool"] }
cuprate-database-service  = { workspace = true, features = ["serde"] }
cuprate-database          = { workspace = true, features = ["serde"] }
cuprate-epee-encoding     = { workspace = true }
cuprate-fast-sync         = { workspace = true }
cuprate-fixed-bytes       = { workspace = true }
cuprate-helper            = { workspace = true, features = ["std", "serde", "time", "net"] }
cuprate-hex               = { workspace = true }
cuprate-json-rpc          = { workspace = true }
cuprate-levin             = { workspace = true }
cuprate-p2p-core          = { workspace = true }
cuprate-p2p               = { workspace = true }
cuprate-pruning           = { workspace = true }
cuprate-rpc-interface     = { workspace = true, features = ["dummy"] }
cuprate-rpc-types         = { workspace = true, features = ["from"] }
cuprate-test-utils        = { workspace = true }
cuprate-txpool            = { workspace = true }
cuprate-types             = { workspace = true, features = ["json"] }
cuprate-wire              = { workspace = true }


# TODO: after v1.0.0, remove unneeded dependencies.
axum                  = { workspace = true, features = ["tokio", "http1", "http2"] }
anyhow                = { workspace = true }
async-trait           = { workspace = true }
bitflags              = { workspace = true }
borsh                 = { workspace = true }
bytemuck              = { workspace = true }
bytes                 = { workspace = true }
cfg-if                = { workspace = true }
clap                  = { workspace = true, features = ["cargo", "help", "wrap_help", "usage", "error-context", "suggestions"] }
chrono                = { workspace = true }
crypto-bigint         = { workspace = true }
crossbeam             = { workspace = true }
curve25519-dalek      = { workspace = true }
const_format          = { workspace = true, features = ["all"] }
dashmap               = { workspace = true }
dirs                  = { workspace = true }
futures               = { workspace = true }
hex                   = { workspace = true }
hex-literal           = { workspace = true }
indexmap              = { workspace = true }
monero-address        = { workspace = true }
monero-serai          = { workspace = true }
nu-ansi-term          = { workspace = true }
paste                 = { workspace = true }
pin-project           = { workspace = true }
randomx-rs            = { workspace = true }
rand                  = { workspace = true }
rand_distr            = { workspace = true }
rayon                 = { workspace = true }
serde_bytes           = { workspace = true }
serde_json            = { workspace = true }
serde                 = { workspace = true }
strum                 = { workspace = true }
thiserror             = { workspace = true }
thread_local          = { workspace = true }
tokio-util            = { workspace = true, features = ["rt"] }
tokio-stream          = { workspace = true }
tokio                 = { workspace = true }
toml                  = { workspace = true, features = ["parse", "display"]}
toml_edit             = { workspace = true }
tower                 = { workspace = true, features = ["limit"] }
tower-http            = { workspace = true, features = ["limit"] }
tracing-appender      = { workspace = true }
tracing-subscriber    = { workspace = true, features = ["std", "fmt", "default"] }
tracing               = { workspace = true, features = ["default"] }

[dev-dependencies]
<<<<<<< HEAD
tempfile          = { workspace = true }
pretty_assertions = { workspace = true }
=======
tempfile = { workspace = true }

[build-dependencies]
cuprate-hex = { workspace = true }
serde_json  = { workspace = true, features = ["std"] }
>>>>>>> 11d0272a

[lints]
workspace = true<|MERGE_RESOLUTION|>--- conflicted
+++ resolved
@@ -86,16 +86,12 @@
 tracing               = { workspace = true, features = ["default"] }
 
 [dev-dependencies]
-<<<<<<< HEAD
 tempfile          = { workspace = true }
 pretty_assertions = { workspace = true }
-=======
-tempfile = { workspace = true }
 
 [build-dependencies]
 cuprate-hex = { workspace = true }
 serde_json  = { workspace = true, features = ["std"] }
->>>>>>> 11d0272a
 
 [lints]
 workspace = true