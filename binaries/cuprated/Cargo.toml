--- conflicted
+++ resolved
@@ -9,45 +9,34 @@
 
 [dependencies]
 # TODO: after v1.0.0, remove unneeded dependencies.
-cuprate-constants         = { workspace = true, features = ["build"] }
-cuprate-consensus         = { workspace = true }
-cuprate-fast-sync         = { workspace = true }
+cuprate-address-book      = { workspace = true }
+cuprate-async-buffer      = { workspace = true }
+cuprate-blockchain        = { workspace = true }
 cuprate-consensus-context = { workspace = true }
 cuprate-consensus-rules   = { workspace = true }
-<<<<<<< HEAD
+cuprate-consensus         = { workspace = true }
 cuprate-constants         = { workspace = true, features = ["build", "rpc"] }
-=======
->>>>>>> 7e8e6213
 cuprate-cryptonight       = { workspace = true }
+cuprate-dandelion-tower   = { workspace = true, features = ["txpool"] }
+cuprate-database-service  = { workspace = true, features = ["serde"] }
+cuprate-database          = { workspace = true, features = ["serde"] }
+cuprate-epee-encoding     = { workspace = true }
+cuprate-fast-sync         = { workspace = true }
+cuprate-fixed-bytes       = { workspace = true }
 cuprate-helper            = { workspace = true, features = ["std", "serde", "time"] }
-cuprate-epee-encoding     = { workspace = true }
-cuprate-fixed-bytes       = { workspace = true }
-cuprate-levin             = { workspace = true }
-cuprate-wire              = { workspace = true }
-cuprate-p2p               = { workspace = true }
-cuprate-p2p-core          = { workspace = true }
-cuprate-dandelion-tower   = { workspace = true, features = ["txpool"] }
-cuprate-async-buffer      = { workspace = true }
-cuprate-address-book      = { workspace = true }
-cuprate-blockchain        = { workspace = true }
-cuprate-database-service  = { workspace = true, features = ["serde"] }
-cuprate-txpool            = { workspace = true }
-cuprate-database          = { workspace = true, features = ["serde"] }
-cuprate-pruning           = { workspace = true }
-cuprate-test-utils        = { workspace = true }
-<<<<<<< HEAD
-cuprate-types             = { workspace = true, features = ["json"] }
 cuprate-hex               = { workspace = true }
 cuprate-json-rpc          = { workspace = true }
+cuprate-levin             = { workspace = true }
+cuprate-p2p-core          = { workspace = true }
+cuprate-p2p               = { workspace = true }
+cuprate-pruning           = { workspace = true }
 cuprate-rpc-interface     = { workspace = true }
 cuprate-rpc-types         = { workspace = true, features = ["from"] }
+cuprate-test-utils        = { workspace = true }
+cuprate-txpool            = { workspace = true }
+cuprate-types             = { workspace = true, features = ["json"] }
+cuprate-wire              = { workspace = true }
 
-=======
-cuprate-types             = { workspace = true }
-cuprate-json-rpc          = { workspace = true }
-cuprate-rpc-interface     = { workspace = true }
-cuprate-rpc-types         = { workspace = true }
->>>>>>> 7e8e6213
 
 # TODO: after v1.0.0, remove unneeded dependencies.
 anyhow                = { workspace = true }
