--- conflicted
+++ resolved
@@ -78,13 +78,9 @@
 tokio-stream          = { workspace = true }
 tokio                 = { workspace = true }
 toml                  = { workspace = true, features = ["parse", "display"]}
-<<<<<<< HEAD
 tower                 = { workspace = true, features = ["limit"] }
-tower-http            = { workspace = true, features = ["compression-br", "compression-gzip", "decompression-br", "decompression-gzip", "limit", "timeout"] }
-=======
+tower-http            = { workspace = true, features = ["compression-br", "compression-gzip", "decompression-br", "decompression-gzip", "limit"] }
 toml_edit             = { workspace = true }
-tower                 = { workspace = true }
->>>>>>> 95aca1d4
 tracing-appender      = { workspace = true }
 tracing-subscriber    = { workspace = true, features = ["std", "fmt", "default"] }
 tracing               = { workspace = true, features = ["default"] }
