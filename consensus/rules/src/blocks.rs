use std::collections::HashSet;

use crypto_bigint::{CheckedMul, U256};
use monero_serai::block::Block;

use cuprate_cryptonight::*;

use crate::{
    check_block_version_vote, current_unix_timestamp,
    hard_forks::HardForkError,
    miner_tx::{check_miner_tx, MinerTxError},
    HardFork,
};

const BLOCK_SIZE_SANITY_LEEWAY: usize = 100;
const BLOCK_FUTURE_TIME_LIMIT: u64 = 60 * 60 * 2;
const BLOCK_202612_POW_HASH: [u8; 32] =
    hex_literal::hex!("84f64766475d51837ac9efbef1926486e58563c95a19fef4aec3254f03000000");

pub const PENALTY_FREE_ZONE_1: usize = 20000;
pub const PENALTY_FREE_ZONE_2: usize = 60000;
pub const PENALTY_FREE_ZONE_5: usize = 300000;

pub const RX_SEEDHASH_EPOCH_BLOCKS: usize = 2048;
pub const RX_SEEDHASH_EPOCH_LAG: usize = 64;

#[derive(Debug, Clone, Copy, PartialEq, Eq, thiserror::Error)]
pub enum BlockError {
    #[error("The blocks POW is invalid.")]
    POWInvalid,
    #[error("The block is too big.")]
    TooLarge,
    #[error("The block has too many transactions.")]
    TooManyTxs,
    #[error("The blocks previous ID is incorrect.")]
    PreviousIDIncorrect,
    #[error("The blocks timestamp is invalid.")]
    TimeStampInvalid,
    #[error("The block contains a duplicate transaction.")]
    DuplicateTransaction,
    #[error("Hard-fork error: {0}")]
    HardForkError(#[from] HardForkError),
    #[error("Miner transaction error: {0}")]
    MinerTxError(#[from] MinerTxError),
}

/// A trait to represent the `RandomX` VM.
pub trait RandomX {
    type Error;

    fn calculate_hash(&self, buf: &[u8]) -> Result<[u8; 32], Self::Error>;
}

/// Returns if this height is a `RandomX` seed height.
pub const fn is_randomx_seed_height(height: usize) -> bool {
    height % RX_SEEDHASH_EPOCH_BLOCKS == 0
}

/// Returns the `RandomX` seed height for this block.
///
/// ref: <https://monero-book.cuprate.org/consensus_rules/blocks.html#randomx-seed>
pub const fn randomx_seed_height(height: usize) -> usize {
    if height <= RX_SEEDHASH_EPOCH_BLOCKS + RX_SEEDHASH_EPOCH_LAG {
        0
    } else {
        (height - RX_SEEDHASH_EPOCH_LAG - 1) & !(RX_SEEDHASH_EPOCH_BLOCKS - 1)
    }
}

/// Calculates the POW hash of this block.
///
/// `randomx_vm` must be [`Some`] after hf 12.
///
/// ref: <https://monero-book.cuprate.org/consensus_rules/blocks.html#pow-function>
pub fn calculate_pow_hash<R: RandomX>(
    randomx_vm: Option<&R>,
    buf: &[u8],
    height: usize,
    hf: &HardFork,
) -> Result<[u8; 32], BlockError> {
    if height == 202612 {
        return Ok(BLOCK_202612_POW_HASH);
    }

    Ok(if hf < &HardFork::V7 {
        cryptonight_hash_v0(buf)
    } else if hf == &HardFork::V7 {
        cryptonight_hash_v1(buf).map_err(|_| BlockError::POWInvalid)?
    } else if hf < &HardFork::V10 {
        cryptonight_hash_v2(buf)
    } else if hf < &HardFork::V12 {
        // FIXME: https://github.com/Cuprate/cuprate/issues/167.
        cryptonight_hash_r(buf, height as u64)
    } else {
        randomx_vm
            .expect("RandomX VM needed from hf 12")
            .calculate_hash(buf)
            .map_err(|_| BlockError::POWInvalid)?
    })
}

/// Returns if the blocks POW hash is valid for the current difficulty.
///
/// ref: <https://monero-book.cuprate.org/consensus_rules/blocks.html#checking-pow-hash>
pub fn check_block_pow(hash: &[u8; 32], difficulty: u128) -> Result<(), BlockError> {
    let int_hash = U256::from_le_slice(hash);

    let difficulty = U256::from(difficulty);

    if int_hash.checked_mul(&difficulty).is_none().unwrap_u8() == 1 {
        tracing::debug!(
            "Invalid POW: {}, difficulty: {}",
            hex::encode(hash),
            difficulty
        );
        Err(BlockError::POWInvalid)
    } else {
        Ok(())
    }
}

/// Returns the penalty free zone
///
/// <https://cuprate.github.io/monero-book/consensus_rules/blocks/weight_limit.html#penalty-free-zone>
pub fn penalty_free_zone(hf: HardFork) -> usize {
    if hf == HardFork::V1 {
        PENALTY_FREE_ZONE_1
    } else if hf >= HardFork::V2 && hf < HardFork::V5 {
        PENALTY_FREE_ZONE_2
    } else {
        PENALTY_FREE_ZONE_5
    }
}

/// Sanity check on the block blob size.
///
/// ref: <https://monero-book.cuprate.org/consensus_rules/blocks.html#block-weight-and-size>
const fn block_size_sanity_check(
    block_blob_len: usize,
    effective_median: usize,
) -> Result<(), BlockError> {
    if block_blob_len > effective_median * 2 + BLOCK_SIZE_SANITY_LEEWAY {
        Err(BlockError::TooLarge)
    } else {
        Ok(())
    }
}

/// Sanity check on the block weight.
///
/// ref: <https://monero-book.cuprate.org/consensus_rules/blocks.html#block-weight-and-size>
pub const fn check_block_weight(
    block_weight: usize,
    median_for_block_reward: usize,
) -> Result<(), BlockError> {
    if block_weight > median_for_block_reward * 2 {
        Err(BlockError::TooLarge)
    } else {
        Ok(())
    }
}

/// Sanity check on number of txs in the block.
///
/// ref: <https://monero-book.cuprate.org/consensus_rules/blocks.html#amount-of-transactions>
const fn check_amount_txs(number_none_miner_txs: usize) -> Result<(), BlockError> {
    if number_none_miner_txs + 1 > 0x10000000 {
        Err(BlockError::TooManyTxs)
    } else {
        Ok(())
    }
}

/// Verifies the previous id is the last blocks hash
///
/// ref: <https://monero-book.cuprate.org/consensus_rules/blocks.html#previous-id>
fn check_prev_id(block: &Block, top_hash: &[u8; 32]) -> Result<(), BlockError> {
    if &block.header.previous == top_hash {
        Ok(())
    } else {
        Err(BlockError::PreviousIDIncorrect)
    }
}

/// Checks the blocks timestamp is in the valid range.
///
/// ref: <https://monero-book.cuprate.org/consensus_rules/blocks.html#timestamp>
pub fn check_timestamp(block: &Block, median_timestamp: u64) -> Result<(), BlockError> {
    if block.header.timestamp < median_timestamp
        || block.header.timestamp > current_unix_timestamp() + BLOCK_FUTURE_TIME_LIMIT
    {
        Err(BlockError::TimeStampInvalid)
    } else {
        Ok(())
    }
}

/// Checks that all txs in the block have a unique hash.
///
/// ref: <https://monero-book.cuprate.org/consensus_rules/blocks.html#no-duplicate-transactions>
fn check_txs_unique(txs: &[[u8; 32]]) -> Result<(), BlockError> {
    let set = txs.iter().collect::<HashSet<_>>();

    if set.len() == txs.len() {
        Ok(())
    } else {
        Err(BlockError::DuplicateTransaction)
    }
}

/// This struct contains the data needed to verify a block, implementers MUST make sure
/// the data in this struct is calculated correctly.
<<<<<<< HEAD
#[derive(Debug, Clone, Copy)]
=======
#[derive(Debug, Clone, Eq, PartialEq)]
>>>>>>> 7e8e6213
pub struct ContextToVerifyBlock {
    /// ref: <https://monero-book.cuprate.org/consensus_rules/blocks/weights.html#median-weight-for-coinbase-checks>
    pub median_weight_for_block_reward: usize,
    /// ref: <https://monero-book.cuprate.org/consensus_rules/blocks/weights.html#effective-median-weight>
    pub effective_median_weight: usize,
    /// The top hash of the blockchain, aka the block hash of the previous block to the one we are verifying.
    pub top_hash: [u8; 32],
    /// Contains the median timestamp over the last 60 blocks, if there is less than 60 blocks this should be [`None`]
    pub median_block_timestamp: Option<u64>,
    /// The current chain height.
    pub chain_height: usize,
    /// The current hard-fork.
    pub current_hf: HardFork,
    /// ref: <https://monero-book.cuprate.org/consensus_rules/blocks/difficulty.html#calculating-difficulty>
    pub next_difficulty: u128,
    /// The amount of coins already minted.
    pub already_generated_coins: u64,
}

/// Checks the block is valid returning the blocks hard-fork `VOTE` and the amount of coins generated in this block.
///
/// This does not check the POW nor does it calculate the POW hash, this is because checking POW is very expensive and
/// to allow the computation of the POW hashes to be done separately. This also does not check the transactions in the
/// block are valid.
///
/// Missed block checks in this function:
///
/// <https://monero-book.cuprate.org/consensus_rules/blocks.html#key-images>
/// <https://monero-book.cuprate.org/consensus_rules/blocks.html#checking-pow-hash>
///
///
pub fn check_block(
    block: &Block,
    total_fees: u64,
    block_weight: usize,
    block_blob_len: usize,
    block_chain_ctx: &ContextToVerifyBlock,
) -> Result<(HardFork, u64), BlockError> {
    let (version, vote) =
        HardFork::from_block_header(&block.header).map_err(|_| HardForkError::HardForkUnknown)?;

    check_block_version_vote(&block_chain_ctx.current_hf, &version, &vote)?;

    if let Some(median_timestamp) = block_chain_ctx.median_block_timestamp {
        check_timestamp(block, median_timestamp)?;
    }

    check_prev_id(block, &block_chain_ctx.top_hash)?;

    check_block_weight(block_weight, block_chain_ctx.median_weight_for_block_reward)?;
    block_size_sanity_check(block_blob_len, block_chain_ctx.effective_median_weight)?;

    check_amount_txs(block.transactions.len())?;
    check_txs_unique(&block.transactions)?;

    let generated_coins = check_miner_tx(
        &block.miner_transaction,
        total_fees,
        block_chain_ctx.chain_height,
        block_weight,
        block_chain_ctx.median_weight_for_block_reward,
        block_chain_ctx.already_generated_coins,
        block_chain_ctx.current_hf,
    )?;

    Ok((vote, generated_coins))
}

#[cfg(test)]
mod tests {
    use proptest::{collection::vec, prelude::*};

    use super::*;

    proptest! {
        #[test]
        fn test_check_unique_txs(
            mut txs in vec(any::<[u8; 32]>(), 2..3000),
            duplicate in any::<[u8; 32]>(),
            dup_idx_1 in any::<usize>(),
            dup_idx_2 in any::<usize>(),
        ) {

            prop_assert!(check_txs_unique(&txs).is_ok());

            txs.insert(dup_idx_1 % txs.len(), duplicate);
            txs.insert(dup_idx_2 % txs.len(), duplicate);

            prop_assert!(check_txs_unique(&txs).is_err());
        }
    }
}<|MERGE_RESOLUTION|>--- conflicted
+++ resolved
@@ -210,11 +210,7 @@
 
 /// This struct contains the data needed to verify a block, implementers MUST make sure
 /// the data in this struct is calculated correctly.
-<<<<<<< HEAD
-#[derive(Debug, Clone, Copy)]
-=======
-#[derive(Debug, Clone, Eq, PartialEq)]
->>>>>>> 7e8e6213
+#[derive(Debug, Copy, Clone, Eq, PartialEq)]
 pub struct ContextToVerifyBlock {
     /// ref: <https://monero-book.cuprate.org/consensus_rules/blocks/weights.html#median-weight-for-coinbase-checks>
     pub median_weight_for_block_reward: usize,
