--- conflicted
+++ resolved
@@ -31,15 +31,9 @@
 rayon = { workspace = true, optional = true }
 
 [dev-dependencies]
-<<<<<<< HEAD
-proptest = {workspace = true}
-proptest-derive = {workspace = true}
-tokio = {version = "1.40.0", features = ["rt-multi-thread", "macros"]}
-=======
 proptest = { workspace = true }
 proptest-derive = { workspace = true }
 tokio = { version = "1.35.0", features = ["rt-multi-thread", "macros"] }
 
 [lints]
-workspace = true
->>>>>>> 848a6a71
+workspace = true