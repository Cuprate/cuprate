//! # Contextual Data
//!
//! This module fills [`TxRingMembersInfo`] which is a struct made up from blockchain information about the
//! ring members of inputs. This module does minimal consensus checks, only when needed, and should not be relied
//! upon to do any.
//!
//! The data collected by this module can be used to perform consensus checks.
//!
//! ## Why not use the context service?
//!
//! Because this data is unique for *every* transaction and the context service is just for blockchain state data.
//!

use std::{borrow::Cow, collections::HashSet};

use indexmap::IndexMap;
use monero_serai::transaction::{Input, Timelock};
use tower::ServiceExt;
use tracing::instrument;

use cuprate_consensus_rules::{
    transactions::{
        get_absolute_offsets, insert_ring_member_ids, DecoyInfo, Rings, TransactionError,
        TxRingMembersInfo,
    },
    ConsensusError, HardFork, TxVersion,
};

use cuprate_types::{
    blockchain::{BlockchainReadRequest, BlockchainResponse},
    output_cache::OutputCache,
    OutputOnChain,
};

use crate::{transactions::TransactionVerificationData, Database, ExtendedConsensusError};

/// Get the ring members for the inputs from the outputs on the chain.
///
/// Will error if `outputs` does not contain the outputs needed.
fn get_ring_members_for_inputs(
    get_outputs: impl Fn(u64, u64) -> Option<OutputOnChain>,
    inputs: &[Input],
) -> Result<Vec<Vec<OutputOnChain>>, TransactionError> {
    inputs
        .iter()
        .map(|inp| match inp {
            Input::ToKey {
                amount,
                key_offsets,
                ..
            } => {
                let offsets = get_absolute_offsets(key_offsets)?;
                Ok(offsets
                    .iter()
                    .map(|offset| {
                        get_outputs(amount.unwrap_or(0), *offset)
                            .ok_or(TransactionError::RingMemberNotFoundOrInvalid)
                    })
                    .collect::<Result<_, TransactionError>>()?)
            }
            Input::Gen(_) => Err(TransactionError::IncorrectInputType),
        })
        .collect::<Result<_, TransactionError>>()
}

/// Construct a [`TxRingMembersInfo`] struct.
///
/// The used outs must be all the ring members used in the transactions inputs.
pub fn new_ring_member_info(
    used_outs: Vec<Vec<OutputOnChain>>,
    decoy_info: Option<DecoyInfo>,
    tx_version: TxVersion,
) -> Result<TxRingMembersInfo, TransactionError> {
    Ok(TxRingMembersInfo {
        youngest_used_out_height: used_outs
            .iter()
            .map(|inp_outs| {
                inp_outs
                    .iter()
                    // the output with the highest height is the youngest
                    .map(|out| out.height)
                    .max()
                    .expect("Input must have ring members")
            })
            .max()
            .expect("Tx must have inputs"),
        time_locked_outs: used_outs
            .iter()
            .flat_map(|inp_outs| {
                inp_outs
                    .iter()
                    .filter_map(|out| match out.time_lock {
                        Timelock::None => None,
                        lock => Some(lock),
                    })
                    .collect::<Vec<_>>()
            })
            .collect(),
        rings: new_rings(used_outs, tx_version),
        decoy_info,
    })
}

/// Builds the [`Rings`] for the transaction inputs, from the given outputs.
fn new_rings(outputs: Vec<Vec<OutputOnChain>>, tx_version: TxVersion) -> Rings {
    match tx_version {
        TxVersion::RingSignatures => Rings::Legacy(
            outputs
                .into_iter()
                .map(|inp_outs| inp_outs.into_iter().map(|out| out.key).collect::<Vec<_>>())
                .collect::<Vec<_>>(),
        ),
        TxVersion::RingCT => Rings::RingCT(
            outputs
                .into_iter()
                .map(|inp_outs| {
                    inp_outs
                        .into_iter()
                        .map(|out| [out.key, out.commitment])
                        .collect::<_>()
                })
                .collect::<_>(),
        ),
    }
<<<<<<< HEAD
=======
}

/// Retrieves an [`OutputCache`] for the list of transactions.
///
/// The [`OutputCache`] will only contain the outputs currently in the blockchain.
pub async fn get_output_cache<D: Database>(
    txs_verification_data: impl Iterator<Item = &TransactionVerificationData>,
    mut database: D,
) -> Result<OutputCache, ExtendedConsensusError> {
    let mut output_ids = IndexMap::new();

    for tx_v_data in txs_verification_data {
        insert_ring_member_ids(&tx_v_data.tx.prefix().inputs, &mut output_ids)
            .map_err(ConsensusError::Transaction)?;
    }

    let BlockchainResponse::Outputs(outputs) = database
        .ready()
        .await?
        .call(BlockchainReadRequest::Outputs(output_ids))
        .await?
    else {
        unreachable!();
    };

    Ok(outputs)
>>>>>>> 5c2b56c7
}

/// Retrieves an [`OutputCache`] for the list of transactions.
///
/// The [`OutputCache`] will only contain the outputs currently in the blockchain.
pub async fn get_output_cache<D: Database>(
    txs_verification_data: impl Iterator<Item = &TransactionVerificationData>,
    mut database: D,
<<<<<<< HEAD
) -> Result<OutputCache, ExtendedConsensusError> {
=======
    cache: Option<&OutputCache>,
) -> Result<Vec<TxRingMembersInfo>, ExtendedConsensusError> {
>>>>>>> 5c2b56c7
    let mut output_ids = IndexMap::new();

    for tx_v_data in txs_verification_data {
        insert_ring_member_ids(&tx_v_data.tx.prefix().inputs, &mut output_ids)
            .map_err(ConsensusError::Transaction)?;
    }

    let outputs = if let Some(cache) = cache {
        Cow::Borrowed(cache)
    } else {
        let BlockchainResponse::Outputs(outputs) = database
            .ready()
            .await?
            .call(BlockchainReadRequest::Outputs(output_ids))
            .await?
        else {
            unreachable!();
        };

<<<<<<< HEAD
    Ok(outputs)
}

/// Retrieves the [`TxRingMembersInfo`] for the inputted [`TransactionVerificationData`].
///
/// This function batch gets all the ring members for the inputted transactions and fills in data about
/// them.
pub async fn batch_get_ring_member_info<D: Database>(
    txs_verification_data: impl Iterator<Item = &TransactionVerificationData> + Clone,
    hf: HardFork,
    mut database: D,
    cache: Option<&OutputCache>,
) -> Result<Vec<TxRingMembersInfo>, ExtendedConsensusError> {
    let mut output_ids = IndexMap::new();

    for tx_v_data in txs_verification_data.clone() {
        insert_ring_member_ids(&tx_v_data.tx.prefix().inputs, &mut output_ids)
            .map_err(ConsensusError::Transaction)?;
    }

    let outputs = if let Some(cache) = cache {
        Cow::Borrowed(cache)
    } else {
        let BlockchainResponse::Outputs(outputs) = database
            .ready()
            .await?
            .call(BlockchainReadRequest::Outputs(output_ids))
            .await?
        else {
            panic!("Database sent incorrect response!")
        };

=======
>>>>>>> 5c2b56c7
        Cow::Owned(outputs)
    };

    Ok(txs_verification_data
        .map(move |tx_v_data| {
            let numb_outputs = |amt| outputs.number_outs_with_amount(amt);

            let ring_members_for_tx = get_ring_members_for_inputs(
                |amt, idx| outputs.get_output(amt, idx).copied(),
                &tx_v_data.tx.prefix().inputs,
            )
            .map_err(ConsensusError::Transaction)?;

            let decoy_info = if hf == HardFork::V1 {
                None
            } else {
                // this data is only needed after hard-fork 1.
                Some(
                    DecoyInfo::new(&tx_v_data.tx.prefix().inputs, numb_outputs, hf)
                        .map_err(ConsensusError::Transaction)?,
                )
            };

            new_ring_member_info(ring_members_for_tx, decoy_info, tx_v_data.version)
                .map_err(ConsensusError::Transaction)
        })
        .collect::<Result<_, _>>()?)
}

/// Refreshes the transactions [`TxRingMembersInfo`], if needed.
///
/// # Panics
/// This functions panics if `hf == HardFork::V1` as decoy info
/// should not be needed for V1.
#[instrument(level = "debug", skip_all)]
pub async fn batch_get_decoy_info<'a, 'b, D: Database>(
    txs_verification_data: impl Iterator<Item = &'a TransactionVerificationData> + Clone,
    hf: HardFork,
    mut database: D,
    cache: Option<&'b OutputCache>,
) -> Result<
    impl Iterator<Item = Result<DecoyInfo, ConsensusError>> + sealed::Captures<(&'a (), &'b ())>,
    ExtendedConsensusError,
> {
    // decoy info is not needed for V1.
    assert_ne!(hf, HardFork::V1);

    // Get all the different input amounts.
    let unique_input_amounts = txs_verification_data
        .clone()
        .flat_map(|tx_info| {
            tx_info.tx.prefix().inputs.iter().map(|input| match input {
                Input::ToKey { amount, .. } => amount.unwrap_or(0),
                Input::Gen(_) => 0,
            })
        })
        .collect::<HashSet<_>>();

    tracing::debug!(
        "Getting the amount of outputs with certain amounts for {} amounts",
        unique_input_amounts.len()
    );

    let outputs_with_amount = if let Some(cache) = cache {
        unique_input_amounts
            .into_iter()
            .map(|amount| (amount, cache.number_outs_with_amount(amount)))
            .collect()
    } else {
        let BlockchainResponse::NumberOutputsWithAmount(outputs_with_amount) = database
            .ready()
            .await?
            .call(BlockchainReadRequest::NumberOutputsWithAmount(
                unique_input_amounts.into_iter().collect(),
            ))
            .await?
        else {
<<<<<<< HEAD
            panic!("Database sent incorrect response!")
=======
            unreachable!();
>>>>>>> 5c2b56c7
        };

        outputs_with_amount
    };

    Ok(txs_verification_data.map(move |tx_v_data| {
        DecoyInfo::new(
            &tx_v_data.tx.prefix().inputs,
            |amt| outputs_with_amount.get(&amt).copied().unwrap_or(0),
            hf,
        )
        .map_err(ConsensusError::Transaction)
    }))
}

mod sealed {
    /// TODO: Remove me when 2024 Rust
    ///
    /// <https://rust-lang.github.io/rfcs/3498-lifetime-capture-rules-2024.html#the-captures-trick>
    pub trait Captures<U> {}
    impl<T: ?Sized, U> Captures<U> for T {}
}<|MERGE_RESOLUTION|>--- conflicted
+++ resolved
@@ -122,8 +122,6 @@
                 .collect::<_>(),
         ),
     }
-<<<<<<< HEAD
-=======
 }
 
 /// Retrieves an [`OutputCache`] for the list of transactions.
@@ -149,42 +147,6 @@
         unreachable!();
     };
 
-    Ok(outputs)
->>>>>>> 5c2b56c7
-}
-
-/// Retrieves an [`OutputCache`] for the list of transactions.
-///
-/// The [`OutputCache`] will only contain the outputs currently in the blockchain.
-pub async fn get_output_cache<D: Database>(
-    txs_verification_data: impl Iterator<Item = &TransactionVerificationData>,
-    mut database: D,
-<<<<<<< HEAD
-) -> Result<OutputCache, ExtendedConsensusError> {
-=======
-    cache: Option<&OutputCache>,
-) -> Result<Vec<TxRingMembersInfo>, ExtendedConsensusError> {
->>>>>>> 5c2b56c7
-    let mut output_ids = IndexMap::new();
-
-    for tx_v_data in txs_verification_data {
-        insert_ring_member_ids(&tx_v_data.tx.prefix().inputs, &mut output_ids)
-            .map_err(ConsensusError::Transaction)?;
-    }
-
-    let outputs = if let Some(cache) = cache {
-        Cow::Borrowed(cache)
-    } else {
-        let BlockchainResponse::Outputs(outputs) = database
-            .ready()
-            .await?
-            .call(BlockchainReadRequest::Outputs(output_ids))
-            .await?
-        else {
-            unreachable!();
-        };
-
-<<<<<<< HEAD
     Ok(outputs)
 }
 
@@ -214,11 +176,9 @@
             .call(BlockchainReadRequest::Outputs(output_ids))
             .await?
         else {
-            panic!("Database sent incorrect response!")
+            unreachable!();
         };
 
-=======
->>>>>>> 5c2b56c7
         Cow::Owned(outputs)
     };
 
@@ -296,11 +256,7 @@
             ))
             .await?
         else {
-<<<<<<< HEAD
-            panic!("Database sent incorrect response!")
-=======
             unreachable!();
->>>>>>> 5c2b56c7
         };
 
         outputs_with_amount
