--- conflicted
+++ resolved
@@ -10,10 +10,6 @@
 //!
 //! Because this data is unique for *every* transaction and the context service is just for blockchain state data.
 //!
-<<<<<<< HEAD
-=======
-use std::collections::{HashMap, HashSet};
->>>>>>> 7e8e6213
 
 use std::borrow::Cow;
 use std::collections::HashSet;
@@ -140,18 +136,8 @@
     })
 }
 
-<<<<<<< HEAD
 pub async fn get_output_cache<D: Database>(
     txs_verification_data: impl Iterator<Item = &TransactionVerificationData>,
-=======
-/// Retrieves the [`TxRingMembersInfo`] for the inputted [`TransactionVerificationData`].
-///
-/// This function batch gets all the ring members for the inputted transactions and fills in data about
-/// them.
-pub async fn batch_get_ring_member_info<D: Database>(
-    txs_verification_data: impl Iterator<Item = &TransactionVerificationData> + Clone,
-    hf: HardFork,
->>>>>>> 7e8e6213
     mut database: D,
 ) -> Result<OutputCache, ExtendedConsensusError> {
     let mut output_ids = IndexMap::new();
@@ -237,22 +223,13 @@
 /// This functions panics if `hf == HardFork::V1` as decoy info
 /// should not be needed for V1.
 #[instrument(level = "debug", skip_all)]
-<<<<<<< HEAD
 pub async fn batch_get_decoy_info<'a, 'b, D: Database>(
     txs_verification_data: impl Iterator<Item = &'a TransactionVerificationData> + Clone,
     hf: HardFork,
     mut database: D,
     cache: Option<&'b OutputCache>,
 ) -> Result<
-    impl Iterator<Item = Result<DecoyInfo, ConsensusError>> + Captures<(&'a (), &'b ())>,
-=======
-pub async fn batch_get_decoy_info<'a, D: Database>(
-    txs_verification_data: impl Iterator<Item = &'a TransactionVerificationData> + Clone,
-    hf: HardFork,
-    mut database: D,
-) -> Result<
-    impl Iterator<Item = Result<DecoyInfo, ConsensusError>> + sealed::Captures<&'a ()>,
->>>>>>> 7e8e6213
+    impl Iterator<Item = Result<DecoyInfo, ConsensusError>> + sealed::Captures<(&'a (), &'b ())>,
     ExtendedConsensusError,
 > {
     // decoy info is not needed for V1.
@@ -304,15 +281,10 @@
     }))
 }
 
-<<<<<<< HEAD
-pub trait Captures<U> {}
-impl<T: ?Sized, U> Captures<U> for T {}
-=======
 mod sealed {
     /// TODO: Remove me when 2024 Rust
     ///
     /// <https://rust-lang.github.io/rfcs/3498-lifetime-capture-rules-2024.html#the-captures-trick>
     pub trait Captures<U> {}
     impl<T: ?Sized, U> Captures<U> for T {}
-}
->>>>>>> 7e8e6213
+}