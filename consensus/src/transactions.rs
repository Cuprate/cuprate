//! # Transaction Verifier Service.
//!
//! This module contains the [`TxVerifierService`] which handles consensus validation of transactions.
//!
use std::{
    collections::HashSet,
    future::Future,
    pin::Pin,
    sync::Arc,
    task::{Context, Poll},
};

use futures::FutureExt;
use monero_serai::transaction::{Input, Timelock, Transaction};
use rayon::prelude::*;
use tower::{Service, ServiceExt};
use tracing::instrument;

use cuprate_consensus_rules::{
    transactions::{
        check_decoy_info, check_transaction_contextual, check_transaction_semantic,
        output_unlocked, TransactionError,
    },
    ConsensusError, HardFork,
};
use cuprate_helper::asynch::rayon_spawn_async;
use cuprate_types::{
    blockchain::{BlockchainReadRequest, BlockchainResponse},
    CachedVerificationState, TransactionVerificationData, TxVersion,
};

use crate::{
    batch_verifier::MultiThreadedBatchVerifier,
    transactions::contextual_data::{batch_get_decoy_info, batch_get_ring_member_info},
    Database, ExtendedConsensusError,
};

pub mod contextual_data;
mod free;

pub use free::new_tx_verification_data;

/// A struct representing the type of validation that needs to be completed for this transaction.
#[derive(Debug, Copy, Clone, Eq, PartialEq)]
enum VerificationNeeded {
    /// Both semantic validation and contextual validation are needed.
    SemanticAndContextual,
    /// Only contextual validation is needed.
    Contextual,
}

/// A request to verify a transaction.
pub enum VerifyTxRequest {
    /// Verifies a batch of prepared txs.
    Prepped {
        /// The transactions to verify.
        // TODO: Can we use references to remove the Vec? wont play nicely with Service though
        txs: Vec<Arc<TransactionVerificationData>>,
        /// The current chain height.
        current_chain_height: usize,
        /// The top block hash.
        top_hash: [u8; 32],
        /// The value for time to use to check time locked outputs.
        time_for_time_lock: u64,
        /// The current [`HardFork`]
        hf: HardFork,
    },
    /// Verifies a batch of new txs.
    /// Returning [`VerifyTxResponse::OkPrepped`]
    New {
        /// The transactions to verify.
        txs: Vec<Transaction>,
        /// The current chain height.
        current_chain_height: usize,
        /// The top block hash.
        top_hash: [u8; 32],
        /// The value for time to use to check time locked outputs.
        time_for_time_lock: u64,
        /// The current [`HardFork`]
        hf: HardFork,
    },
}

/// A response from a verify transaction request.
#[derive(Debug)]
pub enum VerifyTxResponse {
    OkPrepped(Vec<Arc<TransactionVerificationData>>),
    Ok,
}

/// The transaction verifier service.
#[derive(Clone)]
pub struct TxVerifierService<D> {
    /// The database.
    database: D,
}

impl<D> TxVerifierService<D>
where
    D: Database + Clone + Send + 'static,
    D::Future: Send + 'static,
{
    /// Creates a new [`TxVerifierService`].
    pub const fn new(database: D) -> Self {
        Self { database }
    }
}

impl<D> Service<VerifyTxRequest> for TxVerifierService<D>
where
    D: Database + Clone + Send + Sync + 'static,
    D::Future: Send + 'static,
{
    type Response = VerifyTxResponse;
    type Error = ExtendedConsensusError;
    type Future =
        Pin<Box<dyn Future<Output = Result<Self::Response, Self::Error>> + Send + 'static>>;

    fn poll_ready(&mut self, cx: &mut Context<'_>) -> Poll<Result<(), Self::Error>> {
        self.database.poll_ready(cx).map_err(Into::into)
    }

    fn call(&mut self, req: VerifyTxRequest) -> Self::Future {
        let database = self.database.clone();

        async move {
            match req {
                VerifyTxRequest::New {
                    txs,
                    current_chain_height,
                    top_hash,
                    time_for_time_lock,
                    hf,
                } => {
                    prep_and_verify_transactions(
                        database,
                        txs,
                        current_chain_height,
                        top_hash,
                        time_for_time_lock,
                        hf,
                    )
                    .await
                }

                VerifyTxRequest::Prepped {
                    txs,
                    current_chain_height,
                    top_hash,
                    time_for_time_lock,
                    hf,
                } => {
                    verify_prepped_transactions(
                        database,
                        &txs,
                        current_chain_height,
                        top_hash,
                        time_for_time_lock,
                        hf,
                    )
                    .await
                }
            }
        }
        .boxed()
    }
}

/// Prepares transactions for verification, then verifies them.
async fn prep_and_verify_transactions<D>(
    database: D,
    txs: Vec<Transaction>,
    current_chain_height: usize,
    top_hash: [u8; 32],
    time_for_time_lock: u64,
    hf: HardFork,
) -> Result<VerifyTxResponse, ExtendedConsensusError>
where
    D: Database + Clone + Sync + Send + 'static,
{
    let span = tracing::info_span!("prep_txs", amt = txs.len());

    tracing::debug!(parent: &span, "prepping transactions for verification.");
    let txs = rayon_spawn_async(|| {
        txs.into_par_iter()
            .map(|tx| new_tx_verification_data(tx).map(Arc::new))
            .collect::<Result<Vec<_>, _>>()
    })
    .await?;

    verify_prepped_transactions(
        database,
        &txs,
        current_chain_height,
        top_hash,
        time_for_time_lock,
        hf,
    )
    .await?;

    Ok(VerifyTxResponse::OkPrepped(txs))
}

#[instrument(name = "verify_txs", skip_all, fields(amt = txs.len()) level = "info")]
async fn verify_prepped_transactions<D>(
    mut database: D,
    txs: &[Arc<TransactionVerificationData>],
    current_chain_height: usize,
    top_hash: [u8; 32],
    time_for_time_lock: u64,
    hf: HardFork,
) -> Result<VerifyTxResponse, ExtendedConsensusError>
where
    D: Database + Clone + Sync + Send + 'static,
{
    tracing::debug!("Verifying transactions");

    tracing::trace!("Checking for duplicate key images");

    let mut spent_kis = HashSet::with_capacity(txs.len());

    txs.iter().try_for_each(|tx| {
        tx.tx.prefix().inputs.iter().try_for_each(|input| {
            if let Input::ToKey { key_image, .. } = input {
                if !spent_kis.insert(key_image.compress().0) {
                    tracing::debug!("Duplicate key image found in batch.");
                    return Err(ConsensusError::Transaction(TransactionError::KeyImageSpent));
                }
            }

            Ok(())
        })
    })?;

    let BlockchainResponse::KeyImagesSpent(kis_spent) = database
        .ready()
        .await?
        .call(BlockchainReadRequest::KeyImagesSpent(spent_kis))
        .await?
    else {
        panic!("Database sent incorrect response!");
    };

    if kis_spent {
        tracing::debug!("One or more key images in batch already spent.");
        return Err(ConsensusError::Transaction(TransactionError::KeyImageSpent).into());
    }

    let mut verified_at_block_hashes = txs
        .iter()
        .filter_map(|txs| {
            txs.cached_verification_state
                .lock()
                .unwrap()
                .verified_at_block_hash()
        })
        .collect::<HashSet<_>>();

    tracing::trace!(
        "Verified at hashes len: {}.",
        verified_at_block_hashes.len()
    );

    if !verified_at_block_hashes.is_empty() {
        tracing::trace!("Filtering block hashes not in the main chain.");

        let BlockchainResponse::FilterUnknownHashes(known_hashes) = database
            .ready()
            .await?
            .call(BlockchainReadRequest::FilterUnknownHashes(
                verified_at_block_hashes,
            ))
            .await?
        else {
            panic!("Database returned wrong response!");
        };
        verified_at_block_hashes = known_hashes;
    }

    let (txs_needing_full_verification, txs_needing_partial_verification) =
        transactions_needing_verification(
            txs,
            &verified_at_block_hashes,
            hf,
            current_chain_height,
            time_for_time_lock,
        )?;

    futures::try_join!(
        verify_transactions_decoy_info(txs_needing_partial_verification, hf, database.clone()),
        verify_transactions(
            txs_needing_full_verification,
            current_chain_height,
            top_hash,
            time_for_time_lock,
            hf,
            database
        )
    )?;

    Ok(VerifyTxResponse::Ok)
}

#[expect(
    clippy::type_complexity,
    reason = "I don't think the return is too complex"
)]
fn transactions_needing_verification(
    txs: &[Arc<TransactionVerificationData>],
    hashes_in_main_chain: &HashSet<[u8; 32]>,
    current_hf: HardFork,
    current_chain_height: usize,
    time_for_time_lock: u64,
) -> Result<
    (
        Vec<(Arc<TransactionVerificationData>, VerificationNeeded)>,
        Vec<Arc<TransactionVerificationData>>,
    ),
    ConsensusError,
> {
    // txs needing full validation: semantic and/or contextual
    let mut full_validation_transactions = Vec::new();
    // txs needing partial _contextual_ validation, not semantic.
    let mut partial_validation_transactions = Vec::new();

    for tx in txs {
        let guard = tx.cached_verification_state.lock().unwrap();

        match &*guard {
            CachedVerificationState::NotVerified => {
                drop(guard);
                full_validation_transactions
                    .push((Arc::clone(tx), VerificationNeeded::SemanticAndContextual));
                continue;
            }
            CachedVerificationState::ValidAtHashAndHF { block_hash, hf } => {
                if current_hf != *hf {
                    drop(guard);
                    full_validation_transactions
                        .push((Arc::clone(tx), VerificationNeeded::SemanticAndContextual));
                    continue;
                }

                if !hashes_in_main_chain.contains(block_hash) {
                    drop(guard);
                    full_validation_transactions
                        .push((Arc::clone(tx), VerificationNeeded::Contextual));
                    continue;
                }
            }
            CachedVerificationState::ValidAtHashAndHFWithTimeBasedLock {
                block_hash,
                hf,
                time_lock,
            } => {
                if current_hf != *hf {
                    drop(guard);
                    full_validation_transactions
                        .push((Arc::clone(tx), VerificationNeeded::SemanticAndContextual));
                    continue;
                }

                if !hashes_in_main_chain.contains(block_hash) {
                    drop(guard);
                    full_validation_transactions
                        .push((Arc::clone(tx), VerificationNeeded::Contextual));
                    continue;
                }

                // If the time lock is still locked then the transaction is invalid.
                if !output_unlocked(time_lock, current_chain_height, time_for_time_lock, *hf) {
                    return Err(ConsensusError::Transaction(
                        TransactionError::OneOrMoreRingMembersLocked,
                    ));
                }
            }
        }

        if tx.version == TxVersion::RingSignatures {
            drop(guard);
            partial_validation_transactions.push(Arc::clone(tx));
            continue;
        }
    }

    Ok((
        full_validation_transactions,
        partial_validation_transactions,
    ))
}

async fn verify_transactions_decoy_info<D>(
    txs: Vec<Arc<TransactionVerificationData>>,
    hf: HardFork,
    database: D,
) -> Result<(), ExtendedConsensusError>
where
    D: Database + Clone + Sync + Send + 'static,
{
<<<<<<< HEAD
=======
    // Decoy info is not validated for V1 txs.
>>>>>>> 521bf877
    if hf == HardFork::V1 || txs.is_empty() {
        return Ok(());
    }

    batch_get_decoy_info(&txs, hf, database)
        .await?
        .try_for_each(|decoy_info| decoy_info.and_then(|di| Ok(check_decoy_info(&di, hf)?)))?;

    Ok(())
}

async fn verify_transactions<D>(
    txs: Vec<(Arc<TransactionVerificationData>, VerificationNeeded)>,
    current_chain_height: usize,
    top_hash: [u8; 32],
    current_time_lock_timestamp: u64,
    hf: HardFork,
    database: D,
) -> Result<(), ExtendedConsensusError>
where
    D: Database + Clone + Sync + Send + 'static,
{
    let txs_ring_member_info =
        batch_get_ring_member_info(txs.iter().map(|(tx, _)| tx), hf, database).await?;

    rayon_spawn_async(move || {
        let batch_verifier = MultiThreadedBatchVerifier::new(rayon::current_num_threads());

        txs.par_iter()
            .zip(txs_ring_member_info.par_iter())
            .try_for_each(|((tx, verification_needed), ring)| {
                // do semantic validation if needed.
                if *verification_needed == VerificationNeeded::SemanticAndContextual {
                    let fee = check_transaction_semantic(
                        &tx.tx,
                        tx.tx_blob.len(),
                        tx.tx_weight,
                        &tx.tx_hash,
                        hf,
                        &batch_verifier,
                    )?;
                    // make sure we calculated the right fee.
                    assert_eq!(fee, tx.fee);
                }

                // Both variants of `VerificationNeeded` require contextual validation.
                check_transaction_contextual(
                    &tx.tx,
                    ring,
                    current_chain_height,
                    current_time_lock_timestamp,
                    hf,
                )?;

                Ok::<_, ConsensusError>(())
            })?;

        if !batch_verifier.verify() {
            return Err(ExtendedConsensusError::OneOrMoreBatchVerificationStatementsInvalid);
        }

        txs.iter()
            .zip(txs_ring_member_info)
            .for_each(|((tx, _), ring)| {
                *tx.cached_verification_state.lock().unwrap() = if ring.time_locked_outs.is_empty()
                {
                    // no outputs with time-locks used.
                    CachedVerificationState::ValidAtHashAndHF {
                        block_hash: top_hash,
                        hf,
                    }
                } else {
                    // an output with a time-lock was used, check if it was time-based.
                    let youngest_timebased_lock = ring
                        .time_locked_outs
                        .iter()
                        .filter_map(|lock| match lock {
                            Timelock::Time(time) => Some(*time),
                            _ => None,
                        })
                        .min();

                    if let Some(time) = youngest_timebased_lock {
                        // time-based lock used.
                        CachedVerificationState::ValidAtHashAndHFWithTimeBasedLock {
                            block_hash: top_hash,
                            hf,
                            time_lock: Timelock::Time(time),
                        }
                    } else {
                        // no time-based locked output was used.
                        CachedVerificationState::ValidAtHashAndHF {
                            block_hash: top_hash,
                            hf,
                        }
                    }
                }
            });

        Ok(())
    })
    .await?;

    Ok(())
}<|MERGE_RESOLUTION|>--- conflicted
+++ resolved
@@ -397,10 +397,7 @@
 where
     D: Database + Clone + Sync + Send + 'static,
 {
-<<<<<<< HEAD
-=======
     // Decoy info is not validated for V1 txs.
->>>>>>> 521bf877
     if hf == HardFork::V1 || txs.is_empty() {
         return Ok(());
     }
