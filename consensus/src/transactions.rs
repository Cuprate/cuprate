//! # Transaction Verifier Service.
//!
//! This module contains the transaction validation interface, which can be accessed with [`start_tx_verification`].
//!
//! Transaction verification states will be cached to prevent doing the expensive checks multiple times.
//!
//! ## Example Semantic Verification
//!
//! ```rust
//! # use cuprate_test_utils::data::TX_E2D393;
//! # use monero_serai::transaction::Transaction;
//! use cuprate_consensus::{transactions::start_tx_verification, HardFork, batch_verifier::MultiThreadedBatchVerifier};
//!
//! # fn main() -> Result<(), tower::BoxError> {
//! # let tx = Transaction::read(&mut TX_E2D393).unwrap();
//! let batch_verifier = MultiThreadedBatchVerifier::new(rayon::current_num_threads());
//!
//! let tx = start_tx_verification()
//!              .append_txs(vec![tx])
//!              .prepare()?
<<<<<<< HEAD
//!              .just_semantic(HardFork::V9)
=======
//!              .only_semantic(HardFork::V9)
>>>>>>> 7e8e6213
//!              .queue(&batch_verifier)?;
//!
//! assert!(batch_verifier.verify());
//! Ok(())
//! # }
//! ```
use std::collections::HashSet;

use monero_serai::transaction::{Input, Timelock, Transaction};
use rayon::prelude::*;
use tower::ServiceExt;

use crate::{
    batch_verifier::MultiThreadedBatchVerifier,
    transactions::contextual_data::{batch_get_decoy_info, batch_get_ring_member_info},
    Database, ExtendedConsensusError,
};
use cuprate_consensus_rules::{
    transactions::{
        check_decoy_info, check_transaction_contextual, check_transaction_semantic,
        output_unlocked, TransactionError,
    },
    ConsensusError, HardFork,
};
use cuprate_helper::asynch::rayon_spawn_async;
use cuprate_types::output_cache::OutputCache;
use cuprate_types::{
    blockchain::{BlockchainReadRequest, BlockchainResponse},
    CachedVerificationState, TransactionVerificationData, TxVersion,
};

pub mod contextual_data;
mod free;

use crate::block::BatchPrepareCache;
pub use free::new_tx_verification_data;

/// An enum representing the type of validation that needs to be completed for this transaction.
#[derive(Debug, Copy, Clone, Eq, PartialEq)]
enum VerificationNeeded {
    /// Decoy check on a v1 transaction.
    V1DecoyCheck,
    /// Both semantic validation and contextual validation are needed.
    SemanticAndContextual,
    /// Only contextual validation is needed.
    Contextual,
    /// No verification needed.
    None,
}

/// Start the transaction verification process.
pub const fn start_tx_verification() -> PrepTransactions {
    PrepTransactions {
        txs: vec![],
        prepped_txs: vec![],
    }
}

/// The preparation phase of transaction verification.
///
/// The order of transactions will be kept throughout the verification process, transactions
/// inserted with [`PrepTransactions::append_prepped_txs`] will be put before transactions given
/// in [`PrepTransactions::append_txs`]
pub struct PrepTransactions {
    prepped_txs: Vec<TransactionVerificationData>,
    txs: Vec<Transaction>,
}

impl PrepTransactions {
    /// Append some new transactions to prepare.
    #[must_use]
    pub fn append_txs(mut self, mut txs: Vec<Transaction>) -> Self {
        self.txs.append(&mut txs);

        self
    }

    /// Append some already prepped transactions.
    #[must_use]
    pub fn append_prepped_txs(mut self, mut txs: Vec<TransactionVerificationData>) -> Self {
        self.prepped_txs.append(&mut txs);

        self
    }

    /// Prepare the transactions and advance to the next step: [`VerificationWanted`].
    ///
    /// # [`rayon`]
    ///
    /// This function will use [`rayon`] to parallelize the preparation process, so should not be called
    /// in an async function, unless all the transactions given were already prepared, i.e. [`Self::append_prepped_txs`].
    pub fn prepare(mut self) -> Result<VerificationWanted, ConsensusError> {
        if !self.txs.is_empty() {
            self.prepped_txs.append(
                &mut self
                    .txs
                    .into_par_iter()
                    .map(new_tx_verification_data)
                    .collect::<Result<_, _>>()?,
            );
        }

        Ok(VerificationWanted {
            prepped_txs: self.prepped_txs,
        })
    }
}

/// The step where the type of verification is decided.
pub struct VerificationWanted {
    prepped_txs: Vec<TransactionVerificationData>,
}

impl VerificationWanted {
    /// Only semantic verification.
    ///
    /// Semantic verification is verification that can done without other blockchain data. The [`HardFork`]
    /// is technically other blockchain data but excluding it reduces the amount of things that can be checked
    /// significantly, and it is easy to get compared to other blockchain data needed for contextual validation.
<<<<<<< HEAD
    pub fn just_semantic(self, hf: HardFork) -> SemanticVerification {
=======
    pub fn only_semantic(self, hf: HardFork) -> SemanticVerification {
>>>>>>> 7e8e6213
        SemanticVerification {
            prepped_txs: self.prepped_txs,
            hf,
        }
    }

    /// Full verification.
    ///
    /// Fully verify the transactions, all checks will be performed, if they were already performed then they
    /// won't be done again unless necessary.
    pub fn full<D: Database>(
        self,
        current_chain_height: usize,
        top_hash: [u8; 32],
        time_for_time_lock: u64,
        hf: HardFork,
        database: D,
<<<<<<< HEAD
        batch_prep_cache: Option<&BatchPrepareCache>,
=======
>>>>>>> 7e8e6213
    ) -> FullVerification<D> {
        FullVerification {
            prepped_txs: self.prepped_txs,
            current_chain_height,
            top_hash,
            time_for_time_lock,
            hf,
            database,
<<<<<<< HEAD
            batch_prep_cache,
=======
>>>>>>> 7e8e6213
        }
    }
}

/// Semantic transaction verification.
///
<<<<<<< HEAD
/// [`VerificationWanted::just_semantic`]
=======
/// [`VerificationWanted::only_semantic`]
>>>>>>> 7e8e6213
pub struct SemanticVerification {
    prepped_txs: Vec<TransactionVerificationData>,
    hf: HardFork,
}

impl SemanticVerification {
    /// Perform the semantic checks and queue any checks that can be batched into the batch verifier.
    ///
    /// If this function returns [`Ok`] the transaction(s) could still be semantically invalid,
    /// [`MultiThreadedBatchVerifier::verify`] must be called on the `batch_verifier` after.
    pub fn queue(
        mut self,
        batch_verifier: &MultiThreadedBatchVerifier,
    ) -> Result<Vec<TransactionVerificationData>, ConsensusError> {
        self.prepped_txs.par_iter_mut().try_for_each(|tx| {
            let fee = check_transaction_semantic(
                &tx.tx,
                tx.tx_blob.len(),
                tx.tx_weight,
                &tx.tx_hash,
                self.hf,
                batch_verifier,
            )?;
            // make sure we calculated the right fee.
            assert_eq!(fee, tx.fee);

<<<<<<< HEAD
            tx.cached_verification_state = CachedVerificationState::JustSemantic(self.hf);
=======
            tx.cached_verification_state = CachedVerificationState::OnlySemantic(self.hf);
>>>>>>> 7e8e6213

            Ok::<_, ConsensusError>(())
        })?;

        Ok(self.prepped_txs)
    }
}

/// Full transaction verification.
///
/// [`VerificationWanted::full`]
<<<<<<< HEAD
pub struct FullVerification<'a, D> {
=======
pub struct FullVerification<D> {
>>>>>>> 7e8e6213
    prepped_txs: Vec<TransactionVerificationData>,

    current_chain_height: usize,
    top_hash: [u8; 32],
    time_for_time_lock: u64,
    hf: HardFork,
    database: D,
<<<<<<< HEAD
    batch_prep_cache: Option<&'a BatchPrepareCache>,
}

impl<D: Database + Clone> FullVerification<'_, D> {
=======
}

impl<D: Database + Clone> FullVerification<D> {
>>>>>>> 7e8e6213
    /// Fully verify each transaction.
    pub async fn verify(
        mut self,
    ) -> Result<Vec<TransactionVerificationData>, ExtendedConsensusError> {
<<<<<<< HEAD
        if self
            .batch_prep_cache
            .is_none_or(|c| !c.key_images_spent_checked)
        {
            check_kis_unique(self.prepped_txs.iter(), &mut self.database).await?;
        }

        let hashes_in_main_chain =
            hashes_referenced_in_main_chain(&self.prepped_txs, &mut self.database).await?;

        let (verification_needed, any_v1_decoy_check_needed) = verification_needed(
            &self.prepped_txs,
            &hashes_in_main_chain,
            self.hf,
            self.current_chain_height,
            self.time_for_time_lock,
        )?;
=======
        check_kis_unique(&self.prepped_txs, &mut self.database).await?;

        let hashes_in_main_chain =
            hashes_referenced_in_main_chain(&self.prepped_txs, &mut self.database).await?;

        let (verification_needed, any_v1_decoy_check_needed) = verification_needed(
            &self.prepped_txs,
            &hashes_in_main_chain,
            self.hf,
            self.current_chain_height,
            self.time_for_time_lock,
        )?;

        if any_v1_decoy_check_needed {
            verify_transactions_decoy_info(
                self.prepped_txs
                    .iter()
                    .zip(verification_needed.iter())
                    .filter_map(|(tx, needed)| {
                        if *needed == VerificationNeeded::V1DecoyCheck {
                            Some(tx)
                        } else {
                            None
                        }
                    }),
                self.hf,
                self.database.clone(),
            )
            .await?;
        }

        verify_transactions(
            self.prepped_txs,
            verification_needed,
            self.current_chain_height,
            self.top_hash,
            self.time_for_time_lock,
            self.hf,
            self.database,
        )
        .await
    }
}

/// Check that each key image used in each transaction is unique in the whole chain.
async fn check_kis_unique<D: Database>(
    txs: &[TransactionVerificationData],
    database: &mut D,
) -> Result<(), ExtendedConsensusError> {
    let mut spent_kis = HashSet::with_capacity(txs.len());
>>>>>>> 7e8e6213

        if any_v1_decoy_check_needed {
            verify_transactions_decoy_info(
                self.prepped_txs
                    .iter()
                    .zip(verification_needed.iter())
                    .filter_map(|(tx, needed)| {
                        if *needed == VerificationNeeded::V1DecoyCheck {
                            Some(tx)
                        } else {
                            None
                        }
                    }),
                self.hf,
                self.database.clone(),
                self.batch_prep_cache.map(|c| &c.output_cache),
            )
            .await?;
        }

        verify_transactions(
            self.prepped_txs,
            verification_needed,
            self.current_chain_height,
            self.top_hash,
            self.time_for_time_lock,
            self.hf,
            self.database,
            self.batch_prep_cache.map(|c| &c.output_cache),
        )
        .await
    }
}

/// Check that each key image used in each transaction is unique in the whole chain.
pub(crate) async fn check_kis_unique<D: Database>(
    mut txs: impl Iterator<Item = &TransactionVerificationData>,
    database: &mut D,
) -> Result<(), ExtendedConsensusError> {
    let mut spent_kis = HashSet::with_capacity(txs.size_hint().1.unwrap_or(0));

    txs.try_for_each(|tx| {
        tx.tx.prefix().inputs.iter().try_for_each(|input| {
            if let Input::ToKey { key_image, .. } = input {
                if !spent_kis.insert(key_image.compress().0) {
                    tracing::debug!("Duplicate key image found in batch.");
                    return Err(ConsensusError::Transaction(TransactionError::KeyImageSpent));
                }
            }

            Ok(())
        })
    })?;

    let BlockchainResponse::KeyImagesSpent(kis_spent) = database
        .ready()
        .await?
        .call(BlockchainReadRequest::KeyImagesSpent(spent_kis))
        .await?
    else {
        panic!("Database sent incorrect response!");
    };

    if kis_spent {
        tracing::debug!("One or more key images in batch already spent.");
        return Err(ConsensusError::Transaction(TransactionError::KeyImageSpent).into());
    }

    Ok(())
}

/// Returns a [`HashSet`] of all the hashes referenced in each transaction's [`CachedVerificationState`], that
/// are also in the main chain.
async fn hashes_referenced_in_main_chain<D: Database>(
    txs: &[TransactionVerificationData],
    database: &mut D,
) -> Result<HashSet<[u8; 32]>, ExtendedConsensusError> {
    let mut verified_at_block_hashes = txs
        .iter()
        .filter_map(|txs| txs.cached_verification_state.verified_at_block_hash())
        .collect::<HashSet<_>>();

    tracing::trace!(
        "Verified at hashes len: {}.",
        verified_at_block_hashes.len()
    );

    if !verified_at_block_hashes.is_empty() {
        tracing::trace!("Filtering block hashes not in the main chain.");

        let BlockchainResponse::FilterUnknownHashes(known_hashes) = database
            .ready()
            .await?
            .call(BlockchainReadRequest::FilterUnknownHashes(
                verified_at_block_hashes,
            ))
            .await?
        else {
            panic!("Database returned wrong response!");
        };
        verified_at_block_hashes = known_hashes;
    }

    Ok(verified_at_block_hashes)
}

/// Returns a list of [`VerificationNeeded`] for each transaction passed in. The returned
/// [`Vec`] will be the same length as the inputted transactions.
///
/// A [`bool`] is also returned, which will be true if any transactions need [`VerificationNeeded::V1DecoyCheck`].
fn verification_needed(
    txs: &[TransactionVerificationData],
    hashes_in_main_chain: &HashSet<[u8; 32]>,
    current_hf: HardFork,
    current_chain_height: usize,
    time_for_time_lock: u64,
) -> Result<(Vec<VerificationNeeded>, bool), ConsensusError> {
    // txs needing full validation: semantic and/or contextual
    let mut verification_needed = Vec::with_capacity(txs.len());

    let mut any_v1_decoy_checks = false;

    for tx in txs {
        match &tx.cached_verification_state {
            CachedVerificationState::NotVerified => {
                // Tx not verified at all need all checks.
                verification_needed.push(VerificationNeeded::SemanticAndContextual);
                continue;
            }
<<<<<<< HEAD
            CachedVerificationState::JustSemantic(hf) => {
=======
            CachedVerificationState::OnlySemantic(hf) => {
>>>>>>> 7e8e6213
                if current_hf != *hf {
                    // HF changed must do semantic checks again.
                    verification_needed.push(VerificationNeeded::SemanticAndContextual);
                    continue;
                }
                // Tx already semantically valid for this HF only contextual checks needed.
                verification_needed.push(VerificationNeeded::Contextual);
                continue;
            }
            CachedVerificationState::ValidAtHashAndHF { block_hash, hf } => {
                if current_hf != *hf {
                    // HF changed must do all checks again.
                    verification_needed.push(VerificationNeeded::SemanticAndContextual);
                    continue;
                }

                if !hashes_in_main_chain.contains(block_hash) {
                    // The block we know this transaction was valid at is no longer in the chain do
                    // contextual checks again.
                    verification_needed.push(VerificationNeeded::Contextual);
                    continue;
                }
            }
            CachedVerificationState::ValidAtHashAndHFWithTimeBasedLock {
                block_hash,
                hf,
                time_lock,
            } => {
                if current_hf != *hf {
                    // HF changed must do all checks again.
                    verification_needed.push(VerificationNeeded::SemanticAndContextual);
                    continue;
                }

                if !hashes_in_main_chain.contains(block_hash) {
                    // The block we know this transaction was valid at is no longer in the chain do
                    // contextual checks again.
                    verification_needed.push(VerificationNeeded::Contextual);
                    continue;
                }

                // If the time lock is still locked then the transaction is invalid.
                // Time is not monotonic in Monero so these can become invalid with new blocks.
                if !output_unlocked(time_lock, current_chain_height, time_for_time_lock, *hf) {
                    return Err(ConsensusError::Transaction(
                        TransactionError::OneOrMoreRingMembersLocked,
                    ));
                }
            }
        }

        if tx.version == TxVersion::RingSignatures {
            // v1 txs always need at least decoy checks as they can become invalid with new blocks.
            verification_needed.push(VerificationNeeded::V1DecoyCheck);
            any_v1_decoy_checks = true;
            continue;
        }

        verification_needed.push(VerificationNeeded::None);
    }

    Ok((verification_needed, any_v1_decoy_checks))
}

/// Do [`VerificationNeeded::V1DecoyCheck`] on each tx passed in.
async fn verify_transactions_decoy_info<D: Database>(
    txs: impl Iterator<Item = &TransactionVerificationData> + Clone,
    hf: HardFork,
    database: D,
<<<<<<< HEAD
    output_cache: Option<&OutputCache>,
=======
>>>>>>> 7e8e6213
) -> Result<(), ExtendedConsensusError> {
    // Decoy info is not validated for V1 txs.
    if hf == HardFork::V1 {
        return Ok(());
    }

<<<<<<< HEAD
    batch_get_decoy_info(txs, hf, database, output_cache)
=======
    batch_get_decoy_info(txs, hf, database)
>>>>>>> 7e8e6213
        .await?
        .try_for_each(|decoy_info| decoy_info.and_then(|di| Ok(check_decoy_info(&di, hf)?)))?;

    Ok(())
}

/// Do [`VerificationNeeded::Contextual`] or [`VerificationNeeded::SemanticAndContextual`].
///
/// The inputs to this function are the txs wanted to be verified and a list of [`VerificationNeeded`],
/// if any other [`VerificationNeeded`] is specified other than [`VerificationNeeded::Contextual`] or
/// [`VerificationNeeded::SemanticAndContextual`], nothing will be verified for that tx.
async fn verify_transactions<D>(
    mut txs: Vec<TransactionVerificationData>,
    verification_needed: Vec<VerificationNeeded>,
    current_chain_height: usize,
    top_hash: [u8; 32],
    current_time_lock_timestamp: u64,
    hf: HardFork,
    database: D,
<<<<<<< HEAD
    output_cache: Option<&OutputCache>,
=======
>>>>>>> 7e8e6213
) -> Result<Vec<TransactionVerificationData>, ExtendedConsensusError>
where
    D: Database,
{
    /// A filter each tx not [`VerificationNeeded::Contextual`] or
    /// [`VerificationNeeded::SemanticAndContextual`]
    const fn tx_filter<T>((_, needed): &(T, &VerificationNeeded)) -> bool {
        matches!(
            needed,
            VerificationNeeded::Contextual | VerificationNeeded::SemanticAndContextual
        )
    }

    let txs_ring_member_info = batch_get_ring_member_info(
        txs.iter()
            .zip(verification_needed.iter())
            .filter(tx_filter)
            .map(|(tx, _)| tx),
        hf,
        database,
<<<<<<< HEAD
        output_cache,
=======
>>>>>>> 7e8e6213
    )
    .await?;

    rayon_spawn_async(move || {
        let batch_verifier = MultiThreadedBatchVerifier::new(rayon::current_num_threads());

        txs.iter()
            .zip(verification_needed.iter())
            .filter(tx_filter)
            .zip(txs_ring_member_info.iter())
            .par_bridge()
            .try_for_each(|((tx, verification_needed), ring)| {
                // do semantic validation if needed.
                if *verification_needed == VerificationNeeded::SemanticAndContextual {
                    let fee = check_transaction_semantic(
                        &tx.tx,
                        tx.tx_blob.len(),
                        tx.tx_weight,
                        &tx.tx_hash,
                        hf,
                        &batch_verifier,
                    )?;
                    // make sure we calculated the right fee.
                    assert_eq!(fee, tx.fee);
                }

                // Both variants of `VerificationNeeded` require contextual validation.
                check_transaction_contextual(
                    &tx.tx,
                    ring,
                    current_chain_height,
                    current_time_lock_timestamp,
                    hf,
                )?;

                Ok::<_, ConsensusError>(())
            })?;

        if !batch_verifier.verify() {
            return Err(ExtendedConsensusError::OneOrMoreBatchVerificationStatementsInvalid);
        }

        txs.iter_mut()
            .zip(verification_needed.iter())
            .filter(tx_filter)
            .zip(txs_ring_member_info)
            .for_each(|((tx, _), ring)| {
                tx.cached_verification_state = if ring.time_locked_outs.is_empty() {
                    // no outputs with time-locks used.
                    CachedVerificationState::ValidAtHashAndHF {
                        block_hash: top_hash,
                        hf,
                    }
                } else {
                    // an output with a time-lock was used, check if it was time-based.
                    let youngest_timebased_lock = ring
                        .time_locked_outs
                        .iter()
                        .filter_map(|lock| match lock {
                            Timelock::Time(time) => Some(time),
                            _ => None,
                        })
                        .min();

                    if let Some(time) = youngest_timebased_lock {
                        // time-based lock used.
                        CachedVerificationState::ValidAtHashAndHFWithTimeBasedLock {
                            block_hash: top_hash,
                            hf,
                            time_lock: Timelock::Time(*time),
                        }
                    } else {
                        // no time-based locked output was used.
                        CachedVerificationState::ValidAtHashAndHF {
                            block_hash: top_hash,
                            hf,
                        }
                    }
                }
            });

        Ok(txs)
    })
    .await
}<|MERGE_RESOLUTION|>--- conflicted
+++ resolved
@@ -18,11 +18,7 @@
 //! let tx = start_tx_verification()
 //!              .append_txs(vec![tx])
 //!              .prepare()?
-<<<<<<< HEAD
-//!              .just_semantic(HardFork::V9)
-=======
 //!              .only_semantic(HardFork::V9)
->>>>>>> 7e8e6213
 //!              .queue(&batch_verifier)?;
 //!
 //! assert!(batch_verifier.verify());
@@ -142,11 +138,7 @@
     /// Semantic verification is verification that can done without other blockchain data. The [`HardFork`]
     /// is technically other blockchain data but excluding it reduces the amount of things that can be checked
     /// significantly, and it is easy to get compared to other blockchain data needed for contextual validation.
-<<<<<<< HEAD
-    pub fn just_semantic(self, hf: HardFork) -> SemanticVerification {
-=======
     pub fn only_semantic(self, hf: HardFork) -> SemanticVerification {
->>>>>>> 7e8e6213
         SemanticVerification {
             prepped_txs: self.prepped_txs,
             hf,
@@ -164,10 +156,7 @@
         time_for_time_lock: u64,
         hf: HardFork,
         database: D,
-<<<<<<< HEAD
         batch_prep_cache: Option<&BatchPrepareCache>,
-=======
->>>>>>> 7e8e6213
     ) -> FullVerification<D> {
         FullVerification {
             prepped_txs: self.prepped_txs,
@@ -176,21 +165,14 @@
             time_for_time_lock,
             hf,
             database,
-<<<<<<< HEAD
             batch_prep_cache,
-=======
->>>>>>> 7e8e6213
         }
     }
 }
 
 /// Semantic transaction verification.
 ///
-<<<<<<< HEAD
 /// [`VerificationWanted::just_semantic`]
-=======
-/// [`VerificationWanted::only_semantic`]
->>>>>>> 7e8e6213
 pub struct SemanticVerification {
     prepped_txs: Vec<TransactionVerificationData>,
     hf: HardFork,
@@ -217,11 +199,7 @@
             // make sure we calculated the right fee.
             assert_eq!(fee, tx.fee);
 
-<<<<<<< HEAD
-            tx.cached_verification_state = CachedVerificationState::JustSemantic(self.hf);
-=======
             tx.cached_verification_state = CachedVerificationState::OnlySemantic(self.hf);
->>>>>>> 7e8e6213
 
             Ok::<_, ConsensusError>(())
         })?;
@@ -233,11 +211,7 @@
 /// Full transaction verification.
 ///
 /// [`VerificationWanted::full`]
-<<<<<<< HEAD
 pub struct FullVerification<'a, D> {
-=======
-pub struct FullVerification<D> {
->>>>>>> 7e8e6213
     prepped_txs: Vec<TransactionVerificationData>,
 
     current_chain_height: usize,
@@ -245,21 +219,14 @@
     time_for_time_lock: u64,
     hf: HardFork,
     database: D,
-<<<<<<< HEAD
     batch_prep_cache: Option<&'a BatchPrepareCache>,
 }
 
 impl<D: Database + Clone> FullVerification<'_, D> {
-=======
-}
-
-impl<D: Database + Clone> FullVerification<D> {
->>>>>>> 7e8e6213
     /// Fully verify each transaction.
     pub async fn verify(
         mut self,
     ) -> Result<Vec<TransactionVerificationData>, ExtendedConsensusError> {
-<<<<<<< HEAD
         if self
             .batch_prep_cache
             .is_none_or(|c| !c.key_images_spent_checked)
@@ -277,58 +244,6 @@
             self.current_chain_height,
             self.time_for_time_lock,
         )?;
-=======
-        check_kis_unique(&self.prepped_txs, &mut self.database).await?;
-
-        let hashes_in_main_chain =
-            hashes_referenced_in_main_chain(&self.prepped_txs, &mut self.database).await?;
-
-        let (verification_needed, any_v1_decoy_check_needed) = verification_needed(
-            &self.prepped_txs,
-            &hashes_in_main_chain,
-            self.hf,
-            self.current_chain_height,
-            self.time_for_time_lock,
-        )?;
-
-        if any_v1_decoy_check_needed {
-            verify_transactions_decoy_info(
-                self.prepped_txs
-                    .iter()
-                    .zip(verification_needed.iter())
-                    .filter_map(|(tx, needed)| {
-                        if *needed == VerificationNeeded::V1DecoyCheck {
-                            Some(tx)
-                        } else {
-                            None
-                        }
-                    }),
-                self.hf,
-                self.database.clone(),
-            )
-            .await?;
-        }
-
-        verify_transactions(
-            self.prepped_txs,
-            verification_needed,
-            self.current_chain_height,
-            self.top_hash,
-            self.time_for_time_lock,
-            self.hf,
-            self.database,
-        )
-        .await
-    }
-}
-
-/// Check that each key image used in each transaction is unique in the whole chain.
-async fn check_kis_unique<D: Database>(
-    txs: &[TransactionVerificationData],
-    database: &mut D,
-) -> Result<(), ExtendedConsensusError> {
-    let mut spent_kis = HashSet::with_capacity(txs.len());
->>>>>>> 7e8e6213
 
         if any_v1_decoy_check_needed {
             verify_transactions_decoy_info(
@@ -458,11 +373,7 @@
                 verification_needed.push(VerificationNeeded::SemanticAndContextual);
                 continue;
             }
-<<<<<<< HEAD
-            CachedVerificationState::JustSemantic(hf) => {
-=======
             CachedVerificationState::OnlySemantic(hf) => {
->>>>>>> 7e8e6213
                 if current_hf != *hf {
                     // HF changed must do semantic checks again.
                     verification_needed.push(VerificationNeeded::SemanticAndContextual);
@@ -532,21 +443,14 @@
     txs: impl Iterator<Item = &TransactionVerificationData> + Clone,
     hf: HardFork,
     database: D,
-<<<<<<< HEAD
     output_cache: Option<&OutputCache>,
-=======
->>>>>>> 7e8e6213
 ) -> Result<(), ExtendedConsensusError> {
     // Decoy info is not validated for V1 txs.
     if hf == HardFork::V1 {
         return Ok(());
     }
 
-<<<<<<< HEAD
     batch_get_decoy_info(txs, hf, database, output_cache)
-=======
-    batch_get_decoy_info(txs, hf, database)
->>>>>>> 7e8e6213
         .await?
         .try_for_each(|decoy_info| decoy_info.and_then(|di| Ok(check_decoy_info(&di, hf)?)))?;
 
@@ -566,10 +470,7 @@
     current_time_lock_timestamp: u64,
     hf: HardFork,
     database: D,
-<<<<<<< HEAD
     output_cache: Option<&OutputCache>,
-=======
->>>>>>> 7e8e6213
 ) -> Result<Vec<TransactionVerificationData>, ExtendedConsensusError>
 where
     D: Database,
@@ -590,10 +491,7 @@
             .map(|(tx, _)| tx),
         hf,
         database,
-<<<<<<< HEAD
         output_cache,
-=======
->>>>>>> 7e8e6213
     )
     .await?;
 
