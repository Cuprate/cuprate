//! # Transaction Verifier Service.
//!
//! This module contains the transaction validation interface, which can be accessed with [`start_tx_verification`].
//!
//! Transaction verification states will be cached to prevent doing the expensive checks multiple times.
//!
//! ## Example Semantic Verification
//!
//! ```rust
//! # use cuprate_test_utils::data::TX_E2D393;
//! # use monero_serai::transaction::Transaction;
//! use cuprate_consensus::{transactions::start_tx_verification, HardFork, batch_verifier::MultiThreadedBatchVerifier};
//!
//! # fn main() -> Result<(), tower::BoxError> {
//! # let tx = Transaction::read(&mut TX_E2D393).unwrap();
//! let batch_verifier = MultiThreadedBatchVerifier::new(rayon::current_num_threads());
//!
//! let tx = start_tx_verification()
//!              .append_txs(vec![tx])
//!              .prepare()?
//!              .only_semantic(HardFork::V9)
//!              .queue(&batch_verifier)?;
//!
//! assert!(batch_verifier.verify());
//! Ok(())
//! # }
//! ```
use std::collections::HashSet;

use monero_serai::transaction::{Input, Timelock, Transaction};
use rayon::prelude::*;
use tower::ServiceExt;

use cuprate_consensus_rules::{
    transactions::{
        check_decoy_info, check_transaction_contextual, check_transaction_semantic,
        output_unlocked, TransactionError,
    },
    ConsensusError, HardFork,
};
use cuprate_helper::asynch::rayon_spawn_async;
use cuprate_types::{
    blockchain::{BlockchainReadRequest, BlockchainResponse},
    output_cache::OutputCache,
    CachedVerificationState, TransactionVerificationData, TxVersion,
};

use crate::{
    batch_verifier::MultiThreadedBatchVerifier,
    block::BatchPrepareCache,
    transactions::contextual_data::{batch_get_decoy_info, batch_get_ring_member_info},
    Database, ExtendedConsensusError,
};

pub mod contextual_data;
mod free;

pub use free::new_tx_verification_data;

/// An enum representing the type of validation that needs to be completed for this transaction.
#[derive(Debug, Copy, Clone, Eq, PartialEq)]
enum VerificationNeeded {
    /// Decoy check on a v1 transaction.
    V1DecoyCheck,
    /// Both semantic validation and contextual validation are needed.
    SemanticAndContextual,
    /// Only contextual validation is needed.
    Contextual,
    /// No verification needed.
    None,
}

/// Start the transaction verification process.
pub const fn start_tx_verification() -> PrepTransactions {
    PrepTransactions {
        txs: vec![],
        prepped_txs: vec![],
    }
}

/// The preparation phase of transaction verification.
///
/// The order of transactions will be kept throughout the verification process, transactions
/// inserted with [`PrepTransactions::append_prepped_txs`] will be put before transactions given
/// in [`PrepTransactions::append_txs`]
pub struct PrepTransactions {
    prepped_txs: Vec<TransactionVerificationData>,
    txs: Vec<Transaction>,
}

impl PrepTransactions {
    /// Append some new transactions to prepare.
    #[must_use]
    pub fn append_txs(mut self, mut txs: Vec<Transaction>) -> Self {
        self.txs.append(&mut txs);

        self
    }

    /// Append some already prepped transactions.
    #[must_use]
    pub fn append_prepped_txs(mut self, mut txs: Vec<TransactionVerificationData>) -> Self {
        self.prepped_txs.append(&mut txs);

        self
    }

    /// Prepare the transactions and advance to the next step: [`VerificationWanted`].
    ///
    /// # [`rayon`]
    ///
    /// This function will use [`rayon`] to parallelize the preparation process, so should not be called
    /// in an async function, unless all the transactions given were already prepared, i.e. [`Self::append_prepped_txs`].
    pub fn prepare(mut self) -> Result<VerificationWanted, ConsensusError> {
        if !self.txs.is_empty() {
            self.prepped_txs.append(
                &mut self
                    .txs
                    .into_par_iter()
                    .map(new_tx_verification_data)
                    .collect::<Result<_, _>>()?,
            );
        }

        Ok(VerificationWanted {
            prepped_txs: self.prepped_txs,
        })
    }
}

/// The step where the type of verification is decided.
pub struct VerificationWanted {
    prepped_txs: Vec<TransactionVerificationData>,
}

impl VerificationWanted {
    /// Only semantic verification.
    ///
    /// Semantic verification is verification that can done without other blockchain data. The [`HardFork`]
    /// is technically other blockchain data but excluding it reduces the amount of things that can be checked
    /// significantly, and it is easy to get compared to other blockchain data needed for contextual validation.
    pub fn only_semantic(self, hf: HardFork) -> SemanticVerification {
        SemanticVerification {
            prepped_txs: self.prepped_txs,
            hf,
        }
    }

    /// Full verification.
    ///
    /// Fully verify the transactions, all checks will be performed, if they were already performed then they
    /// won't be done again unless necessary.
    pub fn full<D: Database>(
        self,
        current_chain_height: usize,
        top_hash: [u8; 32],
        time_for_time_lock: u64,
        hf: HardFork,
        database: D,
        batch_prep_cache: Option<&BatchPrepareCache>,
    ) -> FullVerification<'_, D> {
        FullVerification {
            prepped_txs: self.prepped_txs,
            current_chain_height,
            top_hash,
            time_for_time_lock,
            hf,
            database,
            batch_prep_cache,
        }
    }
}

/// Semantic transaction verification.
///
/// [`VerificationWanted::only_semantic`]
pub struct SemanticVerification {
    prepped_txs: Vec<TransactionVerificationData>,
    hf: HardFork,
}

impl SemanticVerification {
    /// Perform the semantic checks and queue any checks that can be batched into the batch verifier.
    ///
    /// If this function returns [`Ok`] the transaction(s) could still be semantically invalid,
    /// [`MultiThreadedBatchVerifier::verify`] must be called on the `batch_verifier` after.
    pub fn queue(
        mut self,
        batch_verifier: &MultiThreadedBatchVerifier,
    ) -> Result<Vec<TransactionVerificationData>, ConsensusError> {
        self.prepped_txs.par_iter_mut().try_for_each(|tx| {
            let fee = check_transaction_semantic(
                &tx.tx,
                tx.tx_blob.len(),
                tx.tx_weight,
                &tx.tx_hash,
                self.hf,
                batch_verifier,
            )?;
            // make sure we calculated the right fee.
            assert_eq!(fee, tx.fee);

            tx.cached_verification_state = CachedVerificationState::OnlySemantic(self.hf);

            Ok::<_, ConsensusError>(())
        })?;

        Ok(self.prepped_txs)
    }
}

/// Full transaction verification.
///
/// [`VerificationWanted::full`]
pub struct FullVerification<'a, D> {
    prepped_txs: Vec<TransactionVerificationData>,

    current_chain_height: usize,
    top_hash: [u8; 32],
    time_for_time_lock: u64,
    hf: HardFork,
    database: D,
    batch_prep_cache: Option<&'a BatchPrepareCache>,
}

impl<D: Database + Clone> FullVerification<'_, D> {
    /// Fully verify each transaction.
    pub async fn verify(
        mut self,
    ) -> Result<Vec<TransactionVerificationData>, ExtendedConsensusError> {
        if self
            .batch_prep_cache
            .is_none_or(|c| !c.key_images_spent_checked)
        {
            check_kis_unique(self.prepped_txs.iter(), &mut self.database).await?;
        }

        let hashes_in_main_chain =
            hashes_referenced_in_main_chain(&self.prepped_txs, &mut self.database).await?;

        let (verification_needed, any_v1_decoy_check_needed) = verification_needed(
            &self.prepped_txs,
            &hashes_in_main_chain,
            self.hf,
            self.current_chain_height,
            self.time_for_time_lock,
        )?;

        if any_v1_decoy_check_needed {
            verify_transactions_decoy_info(
                self.prepped_txs
                    .iter()
                    .zip(verification_needed.iter())
                    .filter_map(|(tx, needed)| {
                        if *needed == VerificationNeeded::V1DecoyCheck {
                            Some(tx)
                        } else {
                            None
                        }
                    }),
                self.hf,
                self.database.clone(),
                self.batch_prep_cache.map(|c| &c.output_cache),
            )
            .await?;
        }

        verify_transactions(
            self.prepped_txs,
            verification_needed,
            self.current_chain_height,
            self.top_hash,
            self.time_for_time_lock,
            self.hf,
            self.database,
            self.batch_prep_cache.map(|c| &c.output_cache),
        )
        .await
    }
}

/// Check that each key image used in each transaction is unique in the whole chain.
pub(crate) async fn check_kis_unique<D: Database>(
    mut txs: impl Iterator<Item = &TransactionVerificationData>,
    database: &mut D,
) -> Result<(), ExtendedConsensusError> {
    let mut spent_kis = HashSet::with_capacity(txs.size_hint().1.unwrap_or(0) * 2);

    txs.try_for_each(|tx| {
        tx.tx.prefix().inputs.iter().try_for_each(|input| {
            if let Input::ToKey { key_image, .. } = input {
                if !spent_kis.insert(key_image.0) {
                    tracing::debug!("Duplicate key image found in batch.");
                    return Err(ConsensusError::Transaction(TransactionError::KeyImageSpent));
                }
            }

            Ok(())
        })
    })?;

    let BlockchainResponse::KeyImagesSpent(kis_spent) = database
        .ready()
        .await?
        .call(BlockchainReadRequest::KeyImagesSpent(spent_kis))
        .await?
    else {
        panic!("Database sent incorrect response!");
    };

    if kis_spent {
        tracing::debug!("One or more key images in batch already spent.");
        return Err(ConsensusError::Transaction(TransactionError::KeyImageSpent).into());
    }

    Ok(())
}

/// Returns a [`HashSet`] of all the hashes referenced in each transaction's [`CachedVerificationState`], that
/// are also in the main chain.
async fn hashes_referenced_in_main_chain<D: Database>(
    txs: &[TransactionVerificationData],
    database: &mut D,
) -> Result<HashSet<[u8; 32]>, ExtendedConsensusError> {
    let mut verified_at_block_hashes = txs
        .iter()
        .filter_map(|txs| txs.cached_verification_state.verified_at_block_hash())
        .collect::<HashSet<_>>();

    tracing::trace!(
        "Verified at hashes len: {}.",
        verified_at_block_hashes.len()
    );

    if !verified_at_block_hashes.is_empty() {
        tracing::trace!("Filtering block hashes not in the main chain.");

        let BlockchainResponse::FilterUnknownHashes(known_hashes) = database
            .ready()
            .await?
            .call(BlockchainReadRequest::FilterUnknownHashes(
                verified_at_block_hashes,
            ))
            .await?
        else {
            panic!("Database returned wrong response!");
        };
        verified_at_block_hashes = known_hashes;
    }

    Ok(verified_at_block_hashes)
}

/// Returns a list of [`VerificationNeeded`] for each transaction passed in. The returned
/// [`Vec`] will be the same length as the inputted transactions.
///
/// A [`bool`] is also returned, which will be true if any transactions need [`VerificationNeeded::V1DecoyCheck`].
fn verification_needed(
    txs: &[TransactionVerificationData],
    hashes_in_main_chain: &HashSet<[u8; 32]>,
    current_hf: HardFork,
    current_chain_height: usize,
    time_for_time_lock: u64,
) -> Result<(Vec<VerificationNeeded>, bool), ConsensusError> {
    // txs needing full validation: semantic and/or contextual
    let mut verification_needed = Vec::with_capacity(txs.len());

    let mut any_v1_decoy_checks = false;

    for tx in txs {
        match &tx.cached_verification_state {
            CachedVerificationState::NotVerified => {
                // Tx not verified at all need all checks.
                verification_needed.push(VerificationNeeded::SemanticAndContextual);
                continue;
            }
            CachedVerificationState::OnlySemantic(hf) => {
                if current_hf != *hf {
                    // HF changed must do semantic checks again.
                    verification_needed.push(VerificationNeeded::SemanticAndContextual);
                    continue;
                }
                // Tx already semantically valid for this HF only contextual checks needed.
                verification_needed.push(VerificationNeeded::Contextual);
                continue;
            }
            CachedVerificationState::ValidAtHashAndHF { block_hash, hf } => {
                if current_hf != *hf {
                    // HF changed must do all checks again.
                    verification_needed.push(VerificationNeeded::SemanticAndContextual);
                    continue;
                }

                if !hashes_in_main_chain.contains(block_hash) {
                    // The block we know this transaction was valid at is no longer in the chain do
                    // contextual checks again.
                    verification_needed.push(VerificationNeeded::Contextual);
                    continue;
                }
            }
            CachedVerificationState::ValidAtHashAndHFWithTimeBasedLock {
                block_hash,
                hf,
                time_lock,
            } => {
                if current_hf != *hf {
                    // HF changed must do all checks again.
                    verification_needed.push(VerificationNeeded::SemanticAndContextual);
                    continue;
                }

                if !hashes_in_main_chain.contains(block_hash) {
                    // The block we know this transaction was valid at is no longer in the chain do
                    // contextual checks again.
                    verification_needed.push(VerificationNeeded::Contextual);
                    continue;
                }

                // If the time lock is still locked then the transaction is invalid.
                // Time is not monotonic in Monero so these can become invalid with new blocks.
                if !output_unlocked(time_lock, current_chain_height, time_for_time_lock, *hf) {
                    return Err(ConsensusError::Transaction(
                        TransactionError::OneOrMoreRingMembersLocked,
                    ));
                }
            }
        }

        if tx.version == TxVersion::RingSignatures {
            // v1 txs always need at least decoy checks as they can become invalid with new blocks.
            verification_needed.push(VerificationNeeded::V1DecoyCheck);
            any_v1_decoy_checks = true;
            continue;
        }

        verification_needed.push(VerificationNeeded::None);
    }

    Ok((verification_needed, any_v1_decoy_checks))
}

/// Do [`VerificationNeeded::V1DecoyCheck`] on each tx passed in.
async fn verify_transactions_decoy_info<D: Database>(
    txs: impl Iterator<Item = &TransactionVerificationData> + Clone,
    hf: HardFork,
    database: D,
    output_cache: Option<&OutputCache>,
) -> Result<(), ExtendedConsensusError> {
    // Decoy info is not validated for V1 txs.
    if hf == HardFork::V1 {
        return Ok(());
    }

    batch_get_decoy_info(txs, hf, database, output_cache)
        .await?
        .try_for_each(|decoy_info| decoy_info.and_then(|di| Ok(check_decoy_info(&di, hf)?)))?;

    Ok(())
}

/// Do [`VerificationNeeded::Contextual`] or [`VerificationNeeded::SemanticAndContextual`].
///
/// The inputs to this function are the txs wanted to be verified and a list of [`VerificationNeeded`],
/// if any other [`VerificationNeeded`] is specified other than [`VerificationNeeded::Contextual`] or
/// [`VerificationNeeded::SemanticAndContextual`], nothing will be verified for that tx.
#[expect(clippy::too_many_arguments)]
async fn verify_transactions<D>(
    mut txs: Vec<TransactionVerificationData>,
    verification_needed: Vec<VerificationNeeded>,
    current_chain_height: usize,
    top_hash: [u8; 32],
    current_time_lock_timestamp: u64,
    hf: HardFork,
    database: D,
    output_cache: Option<&OutputCache>,
) -> Result<Vec<TransactionVerificationData>, ExtendedConsensusError>
where
    D: Database,
{
    /// A filter each tx not [`VerificationNeeded::Contextual`] or
    /// [`VerificationNeeded::SemanticAndContextual`]
    const fn tx_filter<T>((_, needed): &(T, &VerificationNeeded)) -> bool {
        matches!(
            needed,
            VerificationNeeded::Contextual | VerificationNeeded::SemanticAndContextual
        )
    }

    let txs_ring_member_info = batch_get_ring_member_info(
        txs.iter()
            .zip(verification_needed.iter())
            .filter(tx_filter)
            .map(|(tx, _)| tx),
        hf,
        database,
        output_cache,
    )
    .await?;

    rayon_spawn_async(move || {
        let batch_verifier = MultiThreadedBatchVerifier::new(rayon::current_num_threads());

        txs.iter()
            .zip(verification_needed.iter())
            .filter(tx_filter)
            .zip(txs_ring_member_info.iter())
            .par_bridge()
            .try_for_each(|((tx, verification_needed), ring)| {
                // do semantic validation if needed.
                if *verification_needed == VerificationNeeded::SemanticAndContextual {
                    let fee = check_transaction_semantic(
                        &tx.tx,
                        tx.tx_blob.len(),
                        tx.tx_weight,
                        &tx.tx_hash,
                        hf,
                        &batch_verifier,
                    )?;
                    // make sure we calculated the right fee.
                    assert_eq!(fee, tx.fee);
                }

                // Both variants of `VerificationNeeded` require contextual validation.
                check_transaction_contextual(
                    &tx.tx,
                    ring,
                    current_chain_height,
                    current_time_lock_timestamp,
                    hf,
                )?;

                Ok::<_, ConsensusError>(())
            })?;

        if !batch_verifier.verify() {
            return Err(ExtendedConsensusError::OneOrMoreBatchVerificationStatementsInvalid);
        }

        txs.iter_mut()
            .zip(verification_needed.iter())
            .filter(tx_filter)
            .zip(txs_ring_member_info)
            .for_each(|((tx, _), ring)| {
                tx.cached_verification_state = if ring.time_locked_outs.is_empty() {
                    // no outputs with time-locks used.
                    CachedVerificationState::ValidAtHashAndHF {
                        block_hash: top_hash,
                        hf,
                    }
                } else {
                    // an output with a time-lock was used, check if it was time-based.
                    let youngest_timebased_lock = ring
                        .time_locked_outs
                        .iter()
                        .filter_map(|lock| match lock {
<<<<<<< HEAD
                            Timelock::Time(time) => Some(*time),
                            Timelock::None | Timelock::Block(_) => None,
=======
                            Timelock::Time(time) => Some(time),
                            _ => None,
>>>>>>> 27a97ab1
                        })
                        .min();

                    if let Some(time) = youngest_timebased_lock {
                        // time-based lock used.
                        CachedVerificationState::ValidAtHashAndHFWithTimeBasedLock {
                            block_hash: top_hash,
                            hf,
                            time_lock: Timelock::Time(*time),
                        }
                    } else {
                        // no time-based locked output was used.
                        CachedVerificationState::ValidAtHashAndHF {
                            block_hash: top_hash,
                            hf,
                        }
                    }
                }
            });

        Ok(txs)
    })
    .await
}<|MERGE_RESOLUTION|>--- conflicted
+++ resolved
@@ -553,13 +553,8 @@
                         .time_locked_outs
                         .iter()
                         .filter_map(|lock| match lock {
-<<<<<<< HEAD
                             Timelock::Time(time) => Some(*time),
                             Timelock::None | Timelock::Block(_) => None,
-=======
-                            Timelock::Time(time) => Some(time),
-                            _ => None,
->>>>>>> 27a97ab1
                         })
                         .min();
 
