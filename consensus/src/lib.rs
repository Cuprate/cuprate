--- conflicted
+++ resolved
@@ -10,11 +10,7 @@
 //! implement a database you need to have a service which accepts [`BCReadRequest`] and responds
 //! with [`BCResponse`].
 //!
-<<<<<<< HEAD
-use cuprate_consensus_rules::ConsensusError;
-=======
 use cuprate_consensus_rules::{ConsensusError, HardFork};
->>>>>>> 18d4b770
 
 mod batch_verifier;
 pub mod block;
@@ -31,10 +27,6 @@
 pub use transactions::{TxVerifierService, VerifyTxRequest, VerifyTxResponse};
 
 // re-export.
-<<<<<<< HEAD
-pub use cuprate_consensus_rules::{genesis::generate_genesis_block, HardFork};
-=======
->>>>>>> 18d4b770
 pub use cuprate_types::blockchain::{BCReadRequest, BCResponse};
 
 /// An Error returned from one of the consensus services.
