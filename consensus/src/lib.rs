//! Cuprate Consensus
//!
//! This crate contains 3 [`tower::Service`]s that implement Monero's consensus rules:
//!
//! - [`BlockChainContextService`] Which handles keeping the current state of the blockchain.
//! - [`BlockVerifierService`] Which handles block verification.
//! - [`TxVerifierService`] Which handles transaction verification.
//!
//! This crate is generic over the database which is implemented as a [`tower::Service`]. To
//! implement a database you need to have a service which accepts [`BlockchainReadRequest`] and responds
//! with [`BlockchainResponse`].
//!

cfg_if::cfg_if! {
    // Used in external `tests/`.
    if #[cfg(test)] {
        use cuprate_test_utils as _;
        use curve25519_dalek as _;
        use hex_literal as _;
    }
}

use cuprate_consensus_rules::ConsensusError;

mod batch_verifier;
pub mod block;
pub mod context;
#[cfg(test)]
mod tests;
pub mod transactions;

pub use block::{BlockVerifierService, VerifyBlockRequest, VerifyBlockResponse};
pub use context::{
    initialize_blockchain_context, BlockChainContext, BlockChainContextRequest,
    BlockChainContextResponse, BlockChainContextService, ContextConfig,
};
pub use transactions::{TxVerifierService, VerifyTxRequest, VerifyTxResponse};

// re-export.
pub use cuprate_consensus_rules::genesis::generate_genesis_block;
pub use cuprate_types::{
    blockchain::{BlockchainReadRequest, BlockchainResponse},
    HardFork,
};

/// An Error returned from one of the consensus services.
#[derive(Debug, thiserror::Error)]
#[expect(variant_size_differences)]
pub enum ExtendedConsensusError {
    /// A consensus error.
    #[error("{0}")]
    ConErr(#[from] ConsensusError),
    /// A database error.
    #[error("Database error: {0}")]
    DBErr(#[from] tower::BoxError),
    /// The transactions passed in with this block were not the ones needed.
    #[error("The transactions passed in with the block are incorrect.")]
    TxsIncludedWithBlockIncorrect,
    /// One or more statements in the batch verifier was invalid.
    #[error("One or more statements in the batch verifier was invalid.")]
    OneOrMoreBatchVerificationStatementsInvalid,
    /// A request to verify a batch of blocks had no blocks in the batch.
    #[error("A request to verify a batch of blocks had no blocks in the batch.")]
    NoBlocksToVerify,
}

/// Initialize the 2 verifier [`tower::Service`]s (block and transaction).
<<<<<<< HEAD
=======
#[expect(clippy::type_complexity)]
>>>>>>> 521bf877
pub fn initialize_verifier<D, Ctx>(
    database: D,
    ctx_svc: Ctx,
) -> (
    BlockVerifierService<Ctx, TxVerifierService<D>, D>,
    TxVerifierService<D>,
)
where
    D: Database + Clone + Send + Sync + 'static,
    D::Future: Send + 'static,
    Ctx: tower::Service<
            BlockChainContextRequest,
            Response = BlockChainContextResponse,
            Error = tower::BoxError,
        > + Clone
        + Send
        + Sync
        + 'static,
    Ctx::Future: Send + 'static,
{
    let tx_svc = TxVerifierService::new(database.clone());
    let block_svc = BlockVerifierService::new(ctx_svc, tx_svc.clone(), database);
    (block_svc, tx_svc)
}

use __private::Database;

pub mod __private {
    use std::future::Future;

    use cuprate_types::blockchain::{BlockchainReadRequest, BlockchainResponse};

    /// A type alias trait used to represent a database, so we don't have to write [`tower::Service`] bounds
    /// everywhere.
    ///
    /// Automatically implemented for:
    /// ```ignore
    /// tower::Service<BCReadRequest, Response = BCResponse, Error = tower::BoxError>
    /// ```
    pub trait Database:
        tower::Service<
        BlockchainReadRequest,
        Response = BlockchainResponse,
        Error = tower::BoxError,
        Future = Self::Future2,
    >
    {
        type Future2: Future<Output = Result<Self::Response, Self::Error>> + Send + 'static;
    }

    impl<
            T: tower::Service<
                BlockchainReadRequest,
                Response = BlockchainResponse,
                Error = tower::BoxError,
            >,
        > Database for T
    where
        T::Future: Future<Output = Result<Self::Response, Self::Error>> + Send + 'static,
    {
        type Future2 = T::Future;
    }
}<|MERGE_RESOLUTION|>--- conflicted
+++ resolved
@@ -37,7 +37,6 @@
 pub use transactions::{TxVerifierService, VerifyTxRequest, VerifyTxResponse};
 
 // re-export.
-pub use cuprate_consensus_rules::genesis::generate_genesis_block;
 pub use cuprate_types::{
     blockchain::{BlockchainReadRequest, BlockchainResponse},
     HardFork,
@@ -65,17 +64,17 @@
 }
 
 /// Initialize the 2 verifier [`tower::Service`]s (block and transaction).
-<<<<<<< HEAD
-=======
 #[expect(clippy::type_complexity)]
->>>>>>> 521bf877
 pub fn initialize_verifier<D, Ctx>(
     database: D,
     ctx_svc: Ctx,
-) -> (
-    BlockVerifierService<Ctx, TxVerifierService<D>, D>,
-    TxVerifierService<D>,
-)
+) -> Result<
+    (
+        BlockVerifierService<Ctx, TxVerifierService<D>, D>,
+        TxVerifierService<D>,
+    ),
+    ConsensusError,
+>
 where
     D: Database + Clone + Send + Sync + 'static,
     D::Future: Send + 'static,
@@ -91,7 +90,7 @@
 {
     let tx_svc = TxVerifierService::new(database.clone());
     let block_svc = BlockVerifierService::new(ctx_svc, tx_svc.clone(), database);
-    (block_svc, tx_svc)
+    Ok((block_svc, tx_svc))
 }
 
 use __private::Database;
