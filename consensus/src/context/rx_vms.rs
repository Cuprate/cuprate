--- conflicted
+++ resolved
@@ -74,9 +74,9 @@
 #[derive(Clone, Debug)]
 pub struct RandomXVMCache {
     /// The top [`RX_SEEDS_CACHED`] RX seeds.  
-    pub(crate) seeds: VecDeque<(usize, [u8; 32])>,
+    pub(crate) seeds: VecDeque<(u64, [u8; 32])>,
     /// The VMs for `seeds` (if after hf 12, otherwise this will be empty).
-    pub(crate) vms: HashMap<usize, Arc<RandomXVM>>,
+    pub(crate) vms: HashMap<u64, Arc<RandomXVM>>,
 
     /// A single cached VM that was given to us from a part of Cuprate.
     pub(crate) cached_vm: Option<([u8; 32], Arc<RandomXVM>)>,
@@ -85,7 +85,7 @@
 impl RandomXVMCache {
     #[instrument(name = "init_rx_vm_cache", level = "info", skip(database))]
     pub async fn init_from_chain_height<D: Database + Clone>(
-        chain_height: usize,
+        chain_height: u64,
         hf: &HardFork,
         database: D,
     ) -> Result<Self, ExtendedConsensusError> {
@@ -94,8 +94,7 @@
 
         tracing::debug!("last {RX_SEEDS_CACHED} randomX seed heights: {seed_heights:?}",);
 
-        let seeds: VecDeque<(usize, [u8; 32])> =
-            seed_heights.into_iter().zip(seed_hashes).collect();
+        let seeds: VecDeque<(u64, [u8; 32])> = seed_heights.into_iter().zip(seed_hashes).collect();
 
         let vms = if hf >= &HardFork::V12 {
             tracing::debug!("Creating RandomX VMs");
@@ -129,10 +128,6 @@
         self.cached_vm.replace(vm);
     }
 
-<<<<<<< HEAD
-    /// Get the RandomX VMs.
-    pub async fn get_vms(&mut self) -> HashMap<usize, Arc<RandomXVM>> {
-=======
     /// Creates a RX VM for an alt chain, looking at the main chain RX VMs to see if we can use one
     /// of them first.
     pub async fn get_alt_vm<D: Database>(
@@ -167,7 +162,6 @@
 
     /// Get the main-chain RandomX VMs.
     pub async fn get_vms(&mut self) -> HashMap<u64, Arc<RandomXVM>> {
->>>>>>> dced4ed7
         match self.seeds.len().checked_sub(self.vms.len()) {
             // No difference in the amount of seeds to VMs.
             Some(0) => (),
@@ -227,7 +221,7 @@
     /// Add a new block to the VM cache.
     ///
     /// hash is the block hash not the blocks PoW hash.
-    pub fn new_block(&mut self, height: usize, hash: &[u8; 32]) {
+    pub fn new_block(&mut self, height: u64, hash: &[u8; 32]) {
         if is_randomx_seed_height(height) {
             tracing::debug!("Block {height} is a randomX seed height, adding it to the cache.",);
 
@@ -248,7 +242,7 @@
 
 /// Get the last `amount` of RX seeds, the top height returned here will not necessarily be the RX VM for the top block
 /// in the chain as VMs include some lag before a seed activates.
-pub(crate) fn get_last_rx_seed_heights(mut last_height: usize, mut amount: usize) -> Vec<usize> {
+pub(crate) fn get_last_rx_seed_heights(mut last_height: u64, mut amount: usize) -> Vec<u64> {
     let mut seeds = Vec::with_capacity(amount);
     if is_randomx_seed_height(last_height) {
         seeds.push(last_height);
@@ -271,7 +265,7 @@
 
 /// Gets the block hashes for the heights specified.
 async fn get_block_hashes<D: Database + Clone>(
-    heights: Vec<usize>,
+    heights: Vec<u64>,
     database: D,
 ) -> Result<Vec<[u8; 32]>, ExtendedConsensusError> {
     let mut fut = FuturesOrdered::new();
