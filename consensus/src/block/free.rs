//! Free functions for block verification
use std::collections::HashMap;

use monero_serai::block::Block;

use cuprate_types::TransactionVerificationData;

use crate::ExtendedConsensusError;

/// Orders the [`TransactionVerificationData`] list the same as it appears in [`Block::transactions`]
pub(crate) fn order_transactions(
    block: &Block,
    txs: &mut [TransactionVerificationData],
) -> Result<(), ExtendedConsensusError> {
    if block.transactions.len() != txs.len() {
        return Err(ExtendedConsensusError::TxsIncludedWithBlockIncorrect);
    }

    for (i, tx_hash) in block.transactions.iter().enumerate() {
        if tx_hash != &txs[i].tx_hash {
            let at_index = txs[i..]
                .iter()
                .position(|tx| &tx.tx_hash == tx_hash)
                .ok_or(ExtendedConsensusError::TxsIncludedWithBlockIncorrect)?;

<<<<<<< HEAD
            txs.swap(i, at_index);
=======
            // The above `position` will give an index from inside its view of the slice so we need to add the difference.
            txs.swap(i, i + at_index);
>>>>>>> 7e8e6213
        }
    }

    debug_assert!(block
        .transactions
        .iter()
        .zip(txs.iter())
        .all(|(tx_hash, tx)| tx_hash == &tx.tx_hash));

    Ok(())
}

/// Returns a list of transactions, pulled from `txs` in the order they are in the [`Block`].
///
/// Will error if a tx need is not in `txs` or if `txs` contain more txs than needed.
pub(crate) fn pull_ordered_transactions(
    block: &Block,
    mut txs: HashMap<[u8; 32], TransactionVerificationData>,
) -> Result<Vec<TransactionVerificationData>, ExtendedConsensusError> {
    if block.transactions.len() != txs.len() {
        return Err(ExtendedConsensusError::TxsIncludedWithBlockIncorrect);
    }

    let mut ordered_txs = Vec::with_capacity(txs.len());

    if !block.transactions.is_empty() {
        for tx_hash in &block.transactions {
            let tx = txs
                .remove(tx_hash)
                .ok_or(ExtendedConsensusError::TxsIncludedWithBlockIncorrect)?;
            ordered_txs.push(tx);
        }
        drop(txs);
    }

    Ok(ordered_txs)
}<|MERGE_RESOLUTION|>--- conflicted
+++ resolved
@@ -23,12 +23,8 @@
                 .position(|tx| &tx.tx_hash == tx_hash)
                 .ok_or(ExtendedConsensusError::TxsIncludedWithBlockIncorrect)?;
 
-<<<<<<< HEAD
-            txs.swap(i, at_index);
-=======
             // The above `position` will give an index from inside its view of the slice so we need to add the difference.
             txs.swap(i, i + at_index);
->>>>>>> 7e8e6213
         }
     }
 
