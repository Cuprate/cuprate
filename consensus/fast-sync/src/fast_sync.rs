--- conflicted
+++ resolved
@@ -39,16 +39,11 @@
 const BATCH_SIZE: usize = 4;
 
 #[inline]
-pub fn max_height() -> u64 {
+fn max_height() -> u64 {
     (HASHES_OF_HASHES.len() * BATCH_SIZE) as u64
 }
 
-<<<<<<< HEAD
-#[derive(Debug, PartialEq)]
-#[repr(transparent)]
-=======
 #[derive(Debug, PartialEq, Eq)]
->>>>>>> 521bf877
 pub struct ValidBlockId(BlockId);
 
 fn valid_block_ids(block_ids: &[BlockId]) -> Vec<ValidBlockId> {
