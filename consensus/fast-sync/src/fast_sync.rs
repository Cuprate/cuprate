use std::{
    cmp,
    collections::HashMap,
    future::Future,
    pin::Pin,
    task::{Context, Poll},
};

use monero_serai::{
    block::Block,
    transaction::{Input, Transaction},
};
use tower::Service;

use cuprate_consensus::transactions::new_tx_verification_data;
use cuprate_consensus_context::BlockchainContextService;
use cuprate_consensus_rules::{miner_tx::MinerTxError, ConsensusError};
use cuprate_helper::cast::u64_to_usize;
use cuprate_types::{VerifiedBlockInformation, VerifiedTransactionInformation};

use crate::{hash_of_hashes, BlockId, HashOfHashes};

#[cfg(not(test))]
static HASHES_OF_HASHES: &[HashOfHashes] = &include!("./data/hashes_of_hashes");

#[cfg(not(test))]
const BATCH_SIZE: usize = 512;

#[cfg(test)]
static HASHES_OF_HASHES: &[HashOfHashes] = &[
    hex_literal::hex!("3fdc9032c16d440f6c96be209c36d3d0e1aed61a2531490fe0ca475eb615c40a"),
    hex_literal::hex!("0102030405060708010203040506070801020304050607080102030405060708"),
    hex_literal::hex!("0102030405060708010203040506070801020304050607080102030405060708"),
];

#[cfg(test)]
const BATCH_SIZE: usize = 4;

#[inline]
fn max_height() -> u64 {
    (HASHES_OF_HASHES.len() * BATCH_SIZE) as u64
}

#[derive(Debug, PartialEq, Eq, Copy, Clone)]
pub struct ValidBlockId(BlockId);

fn valid_block_ids(block_ids: &[BlockId]) -> Vec<ValidBlockId> {
    block_ids.iter().map(|b| ValidBlockId(*b)).collect()
}

#[derive(Debug)]
#[expect(clippy::large_enum_variant)]
pub enum FastSyncRequest {
    ValidateHashes {
        start_height: u64,
        block_ids: Vec<BlockId>,
    },
    ValidateBlock {
        block: Block,
        txs: HashMap<[u8; 32], Transaction>,
        token: ValidBlockId,
    },
}

#[expect(clippy::large_enum_variant)]
#[derive(Debug, PartialEq, Eq)]
pub enum FastSyncResponse {
    ValidateHashes {
        validated_hashes: Vec<ValidBlockId>,
        unknown_hashes: Vec<BlockId>,
    },
    ValidateBlock(VerifiedBlockInformation),
}

#[derive(thiserror::Error, Debug, PartialEq, Eq)]
pub enum FastSyncError {
    #[error("Block does not match its expected hash")]
    BlockHashMismatch,

    #[error("Start height must be a multiple of the batch size")]
    InvalidStartHeight,

    #[error("Hash of hashes mismatch")]
    Mismatch,

    #[error("Given range too small for fast sync (less than one batch)")]
    NothingToDo,

    #[error("Start height too high for fast sync")]
    OutOfRange,

    #[error("Block does not have the expected height entry")]
    BlockHeightMismatch,

    #[error("Block does not contain the expected transaction list")]
    TxsIncludedWithBlockIncorrect,

    #[error(transparent)]
    Consensus(#[from] ConsensusError),

    #[error(transparent)]
    MinerTx(#[from] MinerTxError),

    #[error("Database error: {0}")]
    DbErr(String),
}

impl From<tower::BoxError> for FastSyncError {
    fn from(error: tower::BoxError) -> Self {
        Self::DbErr(error.to_string())
    }
}

<<<<<<< HEAD
#[derive(Debug)]
pub struct FastSyncService<C> {
    context_svc: C,
=======
pub struct FastSyncService {
    context_svc: BlockchainContextService,
>>>>>>> 7e8e6213
}

impl FastSyncService {
    #[expect(dead_code)]
    pub(crate) const fn new(context_svc: BlockchainContextService) -> Self {
        Self { context_svc }
    }
}

impl Service<FastSyncRequest> for FastSyncService {
    type Response = FastSyncResponse;
    type Error = FastSyncError;
    type Future =
        Pin<Box<dyn Future<Output = Result<Self::Response, Self::Error>> + Send + 'static>>;

    fn poll_ready(&mut self, _: &mut Context<'_>) -> Poll<Result<(), Self::Error>> {
        Poll::Ready(Ok(()))
    }

    fn call(&mut self, req: FastSyncRequest) -> Self::Future {
        let mut context_svc = self.context_svc.clone();

        Box::pin(async move {
            match req {
                FastSyncRequest::ValidateHashes {
                    start_height,
                    block_ids,
                } => validate_hashes(start_height, &block_ids),
                FastSyncRequest::ValidateBlock { block, txs, token } => {
                    validate_block(&mut context_svc, block, txs, &token)
                }
            }
        })
    }
}

fn validate_hashes(
    start_height: u64,
    block_ids: &[BlockId],
) -> Result<FastSyncResponse, FastSyncError> {
    let start_height_usize = u64_to_usize(start_height);

    if start_height_usize % BATCH_SIZE != 0 {
        return Err(FastSyncError::InvalidStartHeight);
    }

    if start_height >= max_height() {
        return Err(FastSyncError::OutOfRange);
    }

    let stop_height = start_height_usize + block_ids.len();

    let batch_from = start_height_usize / BATCH_SIZE;
    let batch_to = cmp::min(stop_height / BATCH_SIZE, HASHES_OF_HASHES.len());
    let n_batches = batch_to - batch_from;

    if n_batches == 0 {
        return Err(FastSyncError::NothingToDo);
    }

    for i in 0..n_batches {
        let batch = &block_ids[BATCH_SIZE * i..BATCH_SIZE * (i + 1)];
        let actual = hash_of_hashes(batch);
        let expected = HASHES_OF_HASHES[batch_from + i];

        if expected != actual {
            return Err(FastSyncError::Mismatch);
        }
    }

    let validated_hashes = valid_block_ids(&block_ids[..n_batches * BATCH_SIZE]);
    let unknown_hashes = block_ids[n_batches * BATCH_SIZE..].to_vec();

    Ok(FastSyncResponse::ValidateHashes {
        validated_hashes,
        unknown_hashes,
    })
}

fn validate_block(
    context_svc: &mut BlockchainContextService,
    block: Block,
    mut txs: HashMap<[u8; 32], Transaction>,
    token: &ValidBlockId,
) -> Result<FastSyncResponse, FastSyncError> {
    let block_chain_ctx = context_svc.blockchain_context().clone();

    let block_hash = block.hash();
    if block_hash != token.0 {
        return Err(FastSyncError::BlockHashMismatch);
    }

    let block_blob = block.serialize();

    let Some(Input::Gen(height)) = block.miner_transaction.prefix().inputs.first() else {
        return Err(FastSyncError::MinerTx(MinerTxError::InputNotOfTypeGen));
    };
    if *height != block_chain_ctx.chain_height {
        return Err(FastSyncError::BlockHeightMismatch);
    }

    let mut verified_txs = Vec::with_capacity(txs.len());
    for tx in &block.transactions {
        let tx = txs
            .remove(tx)
            .ok_or(FastSyncError::TxsIncludedWithBlockIncorrect)?;

        let data = new_tx_verification_data(tx)?;
        verified_txs.push(VerifiedTransactionInformation {
            tx_blob: data.tx_blob,
            tx_weight: data.tx_weight,
            fee: data.fee,
            tx_hash: data.tx_hash,
            tx: data.tx,
        });
    }

    let total_fees = verified_txs.iter().map(|tx| tx.fee).sum::<u64>();
    let total_outputs = block
        .miner_transaction
        .prefix()
        .outputs
        .iter()
        .map(|output| output.amount.unwrap_or(0))
        .sum::<u64>();

    let generated_coins = total_outputs - total_fees;

    let weight = block.miner_transaction.weight()
        + verified_txs.iter().map(|tx| tx.tx_weight).sum::<usize>();

    Ok(FastSyncResponse::ValidateBlock(VerifiedBlockInformation {
        block_blob,
        txs: verified_txs,
        block_hash,
        pow_hash: [0_u8; 32],
        height: *height,
        generated_coins,
        weight,
        long_term_weight: block_chain_ctx.next_block_long_term_weight(weight),
        cumulative_difficulty: block_chain_ctx.cumulative_difficulty
            + block_chain_ctx.next_difficulty,
        block,
    }))
}

#[cfg(test)]
mod tests {
    use super::*;

    #[test]
    fn test_validate_hashes_errors() {
        let ids = [[1_u8; 32], [2_u8; 32], [3_u8; 32], [4_u8; 32], [5_u8; 32]];
        assert_eq!(
            validate_hashes(3, &[]),
            Err(FastSyncError::InvalidStartHeight)
        );
        assert_eq!(
            validate_hashes(3, &ids),
            Err(FastSyncError::InvalidStartHeight)
        );

        assert_eq!(validate_hashes(20, &[]), Err(FastSyncError::OutOfRange));
        assert_eq!(validate_hashes(20, &ids), Err(FastSyncError::OutOfRange));

        assert_eq!(validate_hashes(4, &[]), Err(FastSyncError::NothingToDo));
        assert_eq!(
            validate_hashes(4, &ids[..3]),
            Err(FastSyncError::NothingToDo)
        );
    }

    #[test]
    fn test_validate_hashes_success() {
        let ids = [[1_u8; 32], [2_u8; 32], [3_u8; 32], [4_u8; 32], [5_u8; 32]];
        let validated_hashes = valid_block_ids(&ids[0..4]);
        let unknown_hashes = ids[4..].to_vec();
        assert_eq!(
            validate_hashes(0, &ids),
            Ok(FastSyncResponse::ValidateHashes {
                validated_hashes,
                unknown_hashes
            })
        );
    }

    #[test]
    fn test_validate_hashes_mismatch() {
        let ids = [
            [1_u8; 32], [2_u8; 32], [3_u8; 32], [5_u8; 32], [1_u8; 32], [2_u8; 32], [3_u8; 32],
            [4_u8; 32],
        ];
        assert_eq!(validate_hashes(0, &ids), Err(FastSyncError::Mismatch));
        assert_eq!(validate_hashes(4, &ids), Err(FastSyncError::Mismatch));
    }
}<|MERGE_RESOLUTION|>--- conflicted
+++ resolved
@@ -111,14 +111,9 @@
     }
 }
 
-<<<<<<< HEAD
 #[derive(Debug)]
-pub struct FastSyncService<C> {
-    context_svc: C,
-=======
 pub struct FastSyncService {
     context_svc: BlockchainContextService,
->>>>>>> 7e8e6213
 }
 
 impl FastSyncService {
